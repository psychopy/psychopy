[tool.pdm]
version = { source = "file", path = "psychopy/__init__.py" }

[project]
name = "psychopy"
<<<<<<< HEAD
version = "2023.2.0dev4"
=======
dynamic = ["version"]
>>>>>>> 3ce352ae
requires-python = ">=3.8, <3.11"
description = "PsychoPy provides easy, precise, flexible experiments in behavioural sciences"
readme ={file = "README.md", content-type = "text/markdown"}
authors = [
    {name = "Open Science Tools Ltd", email = "support@opensciencetools.org"},
]
maintainers = [
    {name = "Open Science Tools Ltd", email = "support@opensciencetools.org"},
]
classifiers = [
    "Development Status :: 4 - Beta",
    "Operating System :: MacOS :: MacOS X",
    "Operating System :: Microsoft :: Windows",
    "Operating System :: POSIX :: Linux",
    "Programming Language :: Python :: 3",
    "Programming Language :: Python :: 3.8",
    "Programming Language :: Python :: 3.9",
    "Programming Language :: Python :: 3.10",
    "Topic :: Scientific/Engineering",
    "License :: OSI Approved :: GNU General Public License v3 or later (GPLv3+)",
    ]
    
dependencies = [
    "numpy>=1.24.3",
    "scipy>=1.10.1",
    "matplotlib>=3.7.1",
    "pyglet == 1.4.11; platform_system == \"Windows\"",
    "pyglet == 1.5.27; platform_system != \"Windows\"",
    "pillow>=9.4.0",
    "PyQt6",
    "pandas>=1.5.3",
    "questplus>=2023.1",
    "openpyxl",
    "xmlschema",
    # for core stimuli
    "soundfile",
    "imageio",
    "imageio-ffmpeg",
    "psychtoolbox",
    # for iohub
    "pywinhook; platform_system == \"Windows\"",
    "gevent",
    "psutil",
    "tables",
    "pyzmq>=22.2.1",
    "ujson",
    "msgpack",
    "msgpack-numpy",
    "pyyaml",
    # for text formatting
    "freetype-py",
    "python-bidi",
    "arabic-reshaper",
    "javascripthon",
    "websockets",  # new in 2023.2 for session.py
    # for the app
    "wxPython >= 4.1.1",
    "markdown-it-py",
    "requests",
    "future",  # only to support legacy versions in useVersion
    # supporting plugins
    "pypi-search>=1.2.1",
    "setuptools<=66.1.1",
    # pavlovia connections
    "python-gitlab",
    "gitpython",
    "cryptography",  # for sshkeys
    # psychoJS conversions
    "javascripthon>=0.12",
    "astunparse",
    "esprima",
    "jedi >= 0.16",
    # hardware
    "pyserial",
    "pyparallel; platform_system != \"Darwin\"",
    # movie backends
    "ffpyplayer",
    "opencv-python",
    # platform specific
    "python-vlc == 3.0.11115; platform_system == \"Windows\"",
    "python-vlc >= 3.0.12118; platform_system != \"Windows\"",
    "pypiwin32; platform_system == \"Windows\"",
    "pyobjc-core < 8.0; platform_system == \"Darwin\"",
    "pyobjc-framework-Quartz < 8.0; platform_system == \"Darwin\"",
    "pyobjc < 8.0; platform_system == \"Darwin\"",
    "python-xlib; platform_system == \"Linux\"",
]

[project.optional-dependencies]  # This is optional dependencies
tests = [
    "pytest>=6.2.5",
    "pytest-codecov",
    "pytest-cov",
    "pytest-asyncio",
    "flake8",
    "xmlschema",
]
building = [
    "bdist-mpkg>=0.5.0",
    "py2app; platform_system == \"Darwin\"",
]
suggested = [
    "pylsl>=1.16.1", # lab streaming layer for general connectivity
    "xlwt",  # writing excel fiels with pandas
    "h5py",  # to read hdf5 files for analysis
    "SpeechRecognition",
    "google-api-python-client",
    "pygaze>=1.1.2",
    "tobii_research",
    "SMITE @ git+https://github.com/marcus-nystrom/SMITE.git",
    "badapted>=0.0.3",
    "egi-pynetstation>=0.0.0rc1",
    "pyxid2>=1.0.5",
    "Phidget22",
]
legacy = [
    "pyo>=1.0.3",
    "pyglfw",
    "moviepy",
    "pygame",
]

[project.urls]
Homepage = "https://www.psychopy.org/"
Download = "https://github.com/psychopy/psychopy/releases/"

[project.gui-scripts]
psychopy = "psychopy.app.psychopyApp:main"

[build-system]
requires = [
    "pdm-backend",
    "distro; platform_system == \"Linux\"",
    "tomlkit",
    ]
build-backend = "pdm.backend"

[tool.pdm.build]
includes = []
excludes = ["building/"]
#source-includes = ["tests/"]

[tool.distutils.bdist_wheel]
universal = 1

[tool.psychopy]
src = ["psychopy"]<|MERGE_RESOLUTION|>--- conflicted
+++ resolved
@@ -3,11 +3,7 @@
 
 [project]
 name = "psychopy"
-<<<<<<< HEAD
-version = "2023.2.0dev4"
-=======
 dynamic = ["version"]
->>>>>>> 3ce352ae
 requires-python = ">=3.8, <3.11"
 description = "PsychoPy provides easy, precise, flexible experiments in behavioural sciences"
 readme ={file = "README.md", content-type = "text/markdown"}
