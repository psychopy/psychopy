
[project]
name = "psychopy"
dynamic = ["version"]
requires-python = ">=3.8, <3.13"
description = "PsychoPy provides easy, precise, flexible experiments in behavioural sciences"
readme ={file = "README.md", content-type = "text/markdown"}
authors = [
    {name = "Open Science Tools Ltd", email = "support@opensciencetools.org"},
]
maintainers = [
    {name = "Open Science Tools Ltd", email = "support@opensciencetools.org"},
]
classifiers = [
    "Development Status :: 4 - Beta",
    "Operating System :: MacOS :: MacOS X",
    "Operating System :: Microsoft :: Windows",
    "Operating System :: POSIX :: Linux",
    "Programming Language :: Python :: 3",
    "Programming Language :: Python :: 3.8",
    "Programming Language :: Python :: 3.9",
    "Programming Language :: Python :: 3.10",
    "Topic :: Scientific/Engineering",
    "License :: OSI Approved :: GNU General Public License v3 or later (GPLv3+)",
    ]

dependencies = [
    # TODO: Set to <3 once psychtoolbox wheels are updated
    "numpy<2.0",  # use numpy<1.24 for psychopy<2023.1
    "scipy",
    "matplotlib",
    "pyglet == 1.4.11; platform_system == \"Windows\"",
    "pyglet == 1.5.29; platform_system != \"Windows\"",
    "pillow>=9.4.0",
    "pyqt6",
    "pandas>=1.5.3",
    "questplus>=2023.1",
    "openpyxl",
    "xmlschema",
    # for core stimuli
    "soundfile",
    "imageio",
    "imageio-ffmpeg",
    "psychtoolbox",
    # for iohub
    "pywinhook; platform_system == \"Windows\"",
    "gevent",
    "psutil",
    "pyzmq>=22.2.1",
    "ujson",
    "msgpack",
    "msgpack-numpy",
    "pyyaml",
    # for text formatting
    "freetype-py",
    "python-bidi",
    "arabic-reshaper",
    "javascripthon",
    "websockets",  # new in 2023.2 for session.py
    # for the app
    "wxPython >= 4.1.1",
    "markdown-it-py",
    "requests",
    "future",  # only to support legacy versions in useVersion
    # supporting plugins
    "pypi-search>=1.2.1",
<<<<<<< HEAD
=======
    "setuptools>70.0",
>>>>>>> cecbd492
    # pavlovia connections
    "python-gitlab",
    "gitpython",
    "cryptography",  # for sshkeys
    # psychoJS conversions
    "javascripthon>=0.12",
    "astunparse",
    "esprima",
    "jedi >= 0.16",
    # hardware
    "pyserial",
    "pyparallel; platform_system != \"Darwin\"",
    # movie backends
    "ffpyplayer",
    "opencv-python",
    # platform specific
    "python-vlc == 3.0.11115; platform_system == \"Windows\"",
    "python-vlc >= 3.0.12118; platform_system != \"Windows\"",
    "pypiwin32; platform_system == \"Windows\"",
    "pyobjc-core; platform_system == \"Darwin\"",
    "pyobjc-framework-Quartz < 8.0; platform_system == \"Darwin\"",
    "pyobjc; platform_system == \"Darwin\"",
    "zeroconf; platform_system == \"Darwin\"",
    "python-xlib; platform_system == \"Linux\"",
    "distro; platform_system == \"Linux\"",
    'tables<3.9; python_version < "3.9"',
    'tables; python_version >= "3.9"',
    'blosc2<2.2.8; python_version < "3.9"',  # dependency of tables
    "packaging>=24.1",
]

[project.optional-dependencies]  # This is optional dependencies
tests = [
    "pytest>=6.2.5",
    "pytest-codecov",
    "pytest-cov",
    "pytest-asyncio",
    "flake8",
    "xmlschema",
]
building = [
    "bdist-mpkg>=0.5.0; platform_system == \"Darwin\"",
    "py2app; platform_system == \"Darwin\"",
    "dmgbuild; platform_system == \"Darwin\"",
]
suggested = [
    "sounddevice",
    "pylsl>=1.16.1", # lab streaming layer for general connectivity
    "xlwt",  # writing excel files with pandas
    "h5py",  # to read hdf5 files for analysis
    "tobii_research",
    "badapted>=0.0.3",
    "egi-pynetstation>=0.0.0rc1",
    "pyxid2>=1.0.5",
    "Phidget22",
]
legacy = [
    "pyo>=1.0.3",
    "pyglfw",
    "moviepy",
    "pygame",
]

[project.urls]
Homepage = "https://www.psychopy.org/"
Download = "https://github.com/psychopy/psychopy/releases/"

[project.gui-scripts]
psychopy = "psychopy.app.psychopyApp:main"

[build-system]
requires = [
    "pdm-backend",
    "distro; platform_system == \"Linux\"",
    "tomlkit",
    "packaging",
    "six",  # for configobj
    ]
build-backend = "pdm.backend"

[tool.pdm.build]
includes = []
excludes = ["building/"]
#source-includes = ["tests/"]

[tool.pdm.version]
source = "call"
getter = "psychopy.__init__:getVersion"

[tool.distutils.bdist_wheel]
universal = 1

[tool.psychopy]
src = ["psychopy"]<|MERGE_RESOLUTION|>--- conflicted
+++ resolved
@@ -64,10 +64,7 @@
     "future",  # only to support legacy versions in useVersion
     # supporting plugins
     "pypi-search>=1.2.1",
-<<<<<<< HEAD
-=======
     "setuptools>70.0",
->>>>>>> cecbd492
     # pavlovia connections
     "python-gitlab",
     "gitpython",
