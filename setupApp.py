#!/usr/bin/env python
################
# see notes at bottom for requirements

import glob
import os
import sys
from sys import platform
import setuptools  # noqa: setuptools complains if it isn't explicitly imported before distutils
from distutils.core import setup
from packaging.version import Version
import bdist_mpkg  # noqa: needed to build bdist, even though not explicitly used here
import py2app  # noqa: needed to build app bundle, even though not explicitly used here
from ctypes.util import find_library
import importlib
import building.compile_po

import psychopy
version = psychopy.__version__

building.compile_po.compilePoFiles()

# regenerate __init__.py only if we're in the source repos (not in a zip file)
try:
    from building import createGitShaFile  # won't exist in a sdist.zip
    createGitShaFile.createGitShaFile()
except Exception as e:
    print("Failed to write GIT_SHA file:\n{e}")

#define the extensions to compile if necess
packageData = []
requires = []

if platform != 'darwin':
    raise RuntimeError("setupApp.py is only for building Mac Standalone bundle")

resources = glob.glob('psychopy/app/Resources/*')
frameworks = [ # these installed using homebrew
              find_library("libevent"),
              find_library("libmp3lame"),
              find_library("libglfw"),
              # libffi comes in the system
              "/usr/local/opt/libffi/lib/libffi.dylib",
              ]
opencvLibs = glob.glob(os.path.join(sys.exec_prefix, 'lib', 'libopencv*.2.4.dylib'))
frameworks.extend(opencvLibs)

import macholib
#print("~"*60 + "macholib version: "+macholib.__version__)

if Version(macholib.__version__) <= Version('1.7'):
    print("Applying macholib patch...")
    import macholib.dyld
    import macholib.MachOGraph
    dyld_find_1_7 = macholib.dyld.dyld_find
    def dyld_find(name, loader=None, **kwargs):
        #print("~"*60 + "calling alternate dyld_find")
        if loader is not None:
            kwargs['loader_path'] = loader
        return dyld_find_1_7(name, **kwargs)
    macholib.MachOGraph.dyld_find = dyld_find

excludes=['torch',
          'bsddb', 'jinja2', 'IPython','ipython_genutils','nbconvert',
          'tkinter', 'Tkinter', 'tcl',
          'libsz.2.dylib', 'pygame',
          # 'stringprep',
          'functools32',
          'sympy',
          '/usr/lib/libffi.dylib',
          'libwebp.7.dylib',
          'google',
          ]
includes = ['_sitebuiltins',  # needed for help()
            'imp', 'subprocess', 'shlex',
            'shelve',  # for scipy.io
            '_elementtree', 'pyexpat',  # for openpyxl
            'pyo', 'greenlet', 'zmq', 'tornado',
            'psutil',  # for iohub
            'tobii_research',  # need tobii_research file and tobiiresearch pkg
            'soundfile', 'sounddevice', 'readline',
            'xlwt',  # writes excel files for pandas
            'msgpack_numpy',
            'configparser',
            'ntplib',  # for egi-pynetstation
            ]
packages = ['pydoc',  # needed for help()
            'setuptools', 'wheel', # for plugin installing
            'wx', 'psychopy',
            'PyQt6',
            'pyglet', 'pytz',
            'scipy', 'matplotlib', 'openpyxl', 'pandas',
            'xml', 'xmlschema',
            'ffpyplayer', 'cython', 'AVFoundation',
            'imageio', 'imageio_ffmpeg',
            '_sounddevice_data', '_soundfile_data',
            'cffi', 'pycparser',
            'PIL',  # 'Image',
            'freetype',
            'objc', 'Quartz', 'AppKit', 'Cocoa',
            'Foundation', 'CoreFoundation',
            'requests', 'certifi', 'cryptography',
            'json_tricks',  # allows saving arrays/dates in json
            'git', 'gitlab',
            'msgpack', 'yaml', 'gevent',  # for ioHub
            'astunparse', 'esprima',  # for translating/adapting py/JS
            'metapensiero.pj', 'dukpy', 
            'jedi', 'parso',
            'bidi', 'arabic_reshaper', 'charset_normalizer', # for (natural) language conversions
            'ujson',  # faster than built-in json
            'six',  # needed by configobj
            # hardware
            'serial',
            # handy science tools
            'tables',  # 'cython',
            # these aren't needed, but liked
            'pylsl',
            #'smite',  # https://github.com/marcus-nystrom/SMITE (not pypi!)
            'cv2',
            'questplus',
            'psychtoolbox',
            'h5py',
            'markdown_it',
            'zeroconf', 'ifaddr',  # for pupillabs plugin (fail to build)
            'websocket', # dependency for emotiv that doesn't install nicely from plugins
            'google',  # otherwise it gets included (for some reason) but not code-signed
            ]

# Add packages that older PsychoPy (<=2023.1.x) shipped, for useVersion() compatibility
# In PsychoPy 2023.2.0 these packages were removed from Standalone Py3.10+ builds
if sys.version_info < (3, 9):
    packages.extend(
        [
            'moviepy', 
            'OpenGL', 'glfw',
            'badapted', #'darc_toolbox',  # adaptive methods from Ben Vincent
            'egi_pynetstation', 'pylink', 'tobiiresearch',
            'pyxid2', 'ftd2xx',  # ftd2xx is used by cedrus
            'Phidget22',
            'hid',
            'macropy',
        ]
    )
    packages.append('PyQt5')
    packages.remove('PyQt6')  # PyQt6 is not compatible with earlier PsychoPy versions
    excludes.append('PyQt6')  # and explicitly exclude it

# check the includes and packages are all available
missingPkgs = []
pipInstallLines = ''
packagePipNames = { # packages that are imported as one thing but installed as another
    'OpenGL': 'pyopengl',
    'opencv': 'opencv-python',
<<<<<<< HEAD
=======
    'googleapiclient': 'google-api-python-client',
    'google': 'google-api-python-client',
>>>>>>> e1a453fa
    'macropy': 'macropy3',
}

for pkg in includes+packages:
    
    try:
        importlib.import_module(pkg)
    except ModuleNotFoundError:
        if pkg in packagePipNames:
            missingPkgs.append(packagePipNames[pkg])
        elif pkg == 'pylink':
            pipInstallLines += 'pip install --index-url=https://pypi.sr-support.com sr-research-pylink\n'
        else:
            missingPkgs.append(pkg)
    except OSError as err:
        if 'libftd2xx.dylib' in str(err):
            raise ImportError(f"Missing package: ftd2xx. Please install the FTDI D2XX drivers from "
                              "https://www.ftdichip.com/Drivers/D2XX.htm")
    except ImportError as err:
        if 'eyelink' in str(err):
            raise ImportError(f"It looks like the Eyelink dev kit is not installed "
                              "https://www.sr-research.com/support/thread-13.html")

if missingPkgs or pipInstallLines:
    helpStr = f"You're missing some packages to include in standalone. Fix with:\n"
    if missingPkgs:
        helpStr += f"pip install {' '.join(missingPkgs)}\n"
    helpStr += pipInstallLines
    raise ImportError(helpStr)
else:
    print("All packages appear to be present. Proceeding to build...")

setup(
    app=['psychopy/app/psychopyApp.py'],
    options=dict(py2app=dict(
            includes=includes,
            packages=packages,
            excludes=excludes,
            resources=resources,
            argv_emulation=False,  # must be False or app bundle pauses (py2app 0.21 and 0.24 tested)
            site_packages=True,
            frameworks=frameworks,
            iconfile='psychopy/app/Resources/psychopy.icns',
            plist=dict(
                  CFBundleIconFile='psychopy.icns',
                  CFBundleName               = "PsychoPy",
                  CFBundleShortVersionString = version,  # must be in X.X.X format
                  CFBundleVersion            = version,
                  CFBundleExecutable         = "PsychoPy",
                  CFBundleIdentifier         = "org.opensciencetools.psychopy",
                  CFBundleLicense            = "GNU GPLv3+",
                  NSHumanReadableCopyright   = "Open Science Tools Limited",
                  CFBundleDocumentTypes=[dict(CFBundleTypeExtensions=['*'],
                                              CFBundleTypeRole='Editor')],
                  CFBundleURLTypes=[dict(CFBundleURLName='psychopy',  # respond to psychopy://
                                         CFBundleURLSchemes='psychopy',
                                         CFBundleTypeRole='Editor')],
                  LSEnvironment=dict(PATH="/usr/local/git/bin:/usr/local/bin:"
                                          "/usr/local:/usr/bin:/usr/sbin"),
            ),
    ))  # end of the options dict
)


# ugly hack for opencv2:
# As of opencv 2.4.5 the cv2.so binary used rpath to a fixed
# location to find libs and even more annoyingly it then appended
# 'lib' to the rpath as well. These were fine for the packaged
# framework python but the libs in an app bundle are different.
# So, create symlinks so they appear in the same place as in framework python
rpath = "dist/PsychoPy.app/Contents/Resources/"
for libPath in opencvLibs:
    libname = os.path.split(libPath)[-1]
    realPath = "../../Frameworks/"+libname  # relative path (w.r.t. the fake)
    fakePath = os.path.join(rpath, "lib", libname)
    os.symlink(realPath, fakePath)
# they even did this for Python lib itself, which is in diff location
realPath = "../Frameworks/Python.framework/Python"  # relative to the fake path
fakePath = os.path.join(rpath, "Python")
os.symlink(realPath, fakePath)<|MERGE_RESOLUTION|>--- conflicted
+++ resolved
@@ -151,11 +151,8 @@
 packagePipNames = { # packages that are imported as one thing but installed as another
     'OpenGL': 'pyopengl',
     'opencv': 'opencv-python',
-<<<<<<< HEAD
-=======
     'googleapiclient': 'google-api-python-client',
     'google': 'google-api-python-client',
->>>>>>> e1a453fa
     'macropy': 'macropy3',
 }
 
