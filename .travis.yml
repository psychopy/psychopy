# vim ft=yaml
# travis-ci.org and coveralls definition for PsychoPy tests
dist: trusty
sudo: true

language: python

matrix:
  include:
    - os: linux
      python: 2.7
      env: DISPLAY=:99.0 AUDIODEV=null

    - os: linux
      python: 2.7
      env: ANACONDA=true WXPYTHON=3 OPENPYXL=2.4 DISPLAY=:99.0 AUDIODEV=null

    - os: linux
      python: 2.7
      env: ANACONDA=true WXPYTHON=4 OPENPYXL=2.4 DISPLAY=:99.0 AUDIODEV=null

    - os: linux
      python: 2.7
      env: ANACONDA=true WXPYTHON=3 OPENPYXL=2.5 DISPLAY=:99.0 AUDIODEV=null

    - os: linux
      python: 3.6
      env: ANACONDA=true DISPLAY=:99.0 AUDIODEV=null


before_install:
  # System setup
  - travis_retry sudo apt-get update -qq
  - travis_retry sudo apt-get install -qq lsb-release
  - source /etc/lsb-release
  - echo ${DISTRIB_CODENAME}
  - wget -O- http://neuro.debian.net/lists/${DISTRIB_CODENAME}.us-nh.full | sudo tee /etc/apt/sources.list.d/neurodebian.sources.list
  - wget -q -O- http://neuro.debian.net/_static/neuro.debian.net.asc | sudo apt-key add -
  - travis_retry sudo apt-get update -qq
  - sudo apt-cache policy  # What is actually available?

  # This might come in handy once we switch to Trusty, as its Xvfb
  # doesn't properly support the RANDR extension
  # - travis_retry sudo apt-get install -qq xpra xserver-xorg-video-dummy

  - travis_retry sudo apt-get install -qq xvfb xauth libgl1-mesa-dri libavbin0
  - travis_retry sudo apt-get install -qq libportaudio2
  - travis_retry sudo apt-get install -qq flac
  - travis_retry sudo apt-get install -qq libav-tools  # this install ffmpeg
  - flac -version

  # Locales
  # - travis_retry sudo apt-get install -qq language-pack-en-base  # English locales
  - travis_retry sudo apt-get install -qq language-pack-ja-base  # Japanese locale
  # - sudo dpkg-reconfigure locales
  # - locale -a  # list available locales

  - travis_retry sudo apt-get install -qq libasound2-dev alsa-utils alsa-oss
  - sudo modprobe snd-dummy
  - sudo lsmod

  - if [ -z $ANACONDA ]; then
      echo "Installing PsychoPy dependencies via apt...";
      travis_retry sudo apt-get install -qq python-xlib python-pygame python-opengl;
      travis_retry sudo apt-get install -qq python-numpy python-scipy python-matplotlib python-pandas;
      travis_retry sudo apt-get install -qq python-yaml python-lxml python-configobj;
      travis_retry sudo apt-get install -qq python-imaging python-mock;
      travis_retry sudo apt-get install -qq python-qt4 python-wxgtk2.8;
      travis_retry sudo apt-get install -qq python-pyo python-opencv;
      travis_retry sudo apt-get install -qq python-mock;
      travis_retry sudo apt-get install -qq python-openssl;
      echo "Installing PsychoPy dependencies via pip...";
<<<<<<< HEAD
      pip install --upgrade -qq pip;
      pip install --upgrade -qq -r requirements_travis.txt;
=======
      travis_retry sudo pip install --upgrade -qq pip;
      travis_retry sudo pip install -qq -r requirements_travis.txt;
>>>>>>> a8718427
    fi
  - if [ -n "$ANACONDA" ]; then
      echo "Installing Miniconda environment...";
      wget https://repo.continuum.io/miniconda/Miniconda3-latest-Linux-x86_64.sh -O miniconda.sh;
      bash miniconda.sh -b -p $HOME/miniconda;
      export PATH="$HOME/miniconda/bin:$PATH";
      hash -r;
      conda config --set always_yes yes --set changeps1 no;
    fi

  - if [ -n "$ANACONDA" ]; then conda update -q conda; fi
  - if [ -n "$ANACONDA" ]; then conda info -a; fi
  - if [ -n "$ANACONDA" ]; then ls -la ./conda/environment-$TRAVIS_PYTHON_VERSION.yml; fi
  - if [ -n "$ANACONDA" ]; then conda env create -n psychopy-conda -f ./conda/environment-$TRAVIS_PYTHON_VERSION.yml; fi
  - if [ -n "$ANACONDA" ]; then conda env list; fi
  - if [ -n "$ANACONDA" ]; then source activate psychopy-conda; fi
  - if [ -n "$ANACONDA" ]; then if [ -n "$WXPYTHON" ]; then conda install wxpython=$WXPYTHON; fi; fi
  - if [ -n "$ANACONDA" ]; then if [ -n "$OPENPYXL" ]; then conda install openpyxl=$OPENPYXL; fi; fi

  - echo $PATH
  - which python
  - python --version
  - python -c 'import pyglet; print(pyglet.version)'
  - python -c 'import matplotlib; print(matplotlib.__version__)'
  - python -c 'import PIL; print(PIL.__version__)'
  - python -c 'import wx; print(wx.__version__)'
  - python -c 'import openpyxl; print(openpyxl.__version__)'
  - python -c 'import tables; print(tables.__version__)'

install:
  - python setup.py build
  - python setup.py install

before_script:
  - if [ "${TRAVIS_OS_NAME}" == "linux" ]; then
       /sbin/start-stop-daemon --start --quiet --pidfile /tmp/custom_xvfb_99.pid --make-pidfile --background --exec /usr/bin/Xvfb -- :99 -screen 0 1024x768x24 -ac +extension GLX +extension RANDR +render -noreset;
    fi

# This might come in handy once we switch to Trusty
  - if [ "${TRAVIS_OS_NAME}" == "linux" ]; then
      xpra --xvfb="Xorg +extension GLX +extension RANDR +extension RENDER -config `pwd`/dummy_xorg.conf -logfile ${HOME}/.xpra/xorg.log"  start :99;
    fi;

script:
  - pytest --cov-config .travis_coveragerc --cov=psychopy -v -s -m "not needs_sound" psychopy

after_success:
  - coveralls
  - codecov<|MERGE_RESOLUTION|>--- conflicted
+++ resolved
@@ -68,15 +68,9 @@
       travis_retry sudo apt-get install -qq python-qt4 python-wxgtk2.8;
       travis_retry sudo apt-get install -qq python-pyo python-opencv;
       travis_retry sudo apt-get install -qq python-mock;
-      travis_retry sudo apt-get install -qq python-openssl;
       echo "Installing PsychoPy dependencies via pip...";
-<<<<<<< HEAD
       pip install --upgrade -qq pip;
       pip install --upgrade -qq -r requirements_travis.txt;
-=======
-      travis_retry sudo pip install --upgrade -qq pip;
-      travis_retry sudo pip install -qq -r requirements_travis.txt;
->>>>>>> a8718427
     fi
   - if [ -n "$ANACONDA" ]; then
       echo "Installing Miniconda environment...";
