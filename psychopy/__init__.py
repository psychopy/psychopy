--- conflicted
+++ resolved
@@ -12,11 +12,7 @@
 import os
 import sys
 
-<<<<<<< HEAD
-__version__ = '2023.1.0rc5'
-=======
 __version__ = '2023.1.0rc7'
->>>>>>> af5af449
 __license__ = 'GNU GPLv3 (or more recent equivalent)'
 __author__ = 'Open Science Tools Ltd'
 __author_email__ = 'support@opensciencetools.org'
