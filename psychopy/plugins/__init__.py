#!/usr/bin/env python
# -*- coding: utf-8 -*-

# Part of the PsychoPy library
# Copyright (C) 2002-2018 Jonathan Peirce (C) 2019-2024 Open Science Tools Ltd.
# Distributed under the terms of the GNU General Public License (GPL).
"""Utilities for extending PsychoPy with plugins."""

__all__ = [
    'loadPlugin',
    'listPlugins',
    'installPlugin',
    'computeChecksum',
    'startUpPlugins',
    'pluginMetadata',
    'pluginEntryPoints',
    'scanPlugins',
    'requirePlugin',
    'isPluginLoaded',
    'isStartUpPlugin',
    'activatePlugins',
    'discoverModuleClasses',
    'getBundleInstallTarget',
    'refreshBundlePaths'
]

import os
import sys
import inspect
import collections
import hashlib
<<<<<<< HEAD
import importlib, importlib.metadata
import psychopy.tools.pkgtools as pkgtools
=======
import importlib
import pathlib
>>>>>>> ea7ccf20
import pkg_resources
from psychopy import logging
from psychopy.preferences import prefs

# Configure the environment to use our custom site-packages location for
# user-installed packages (i.e. plugins).
USER_PACKAGES_PATH = str(prefs.paths['userPackages'])
# check if we're in a virtual environment or not
inVM = hasattr(sys, 'real_prefix') or sys.prefix != sys.base_prefix
if not inVM and USER_PACKAGES_PATH not in pkg_resources.working_set.entries:
    pkg_resources.working_set.add_entry(USER_PACKAGES_PATH)

# add the plugins folder to the path
if not inVM and USER_PACKAGES_PATH not in sys.path:
    sys.path.insert(0, USER_PACKAGES_PATH)  # add to path

# Keep track of plugins that have been loaded. Keys are plugin names and values
# are their entry point mappings.
_loaded_plugins_ = collections.OrderedDict()  # use OrderedDict for Py2 compatibility

# Entry points for all plugins installed on the system, this is populated by
# calling `scanPlugins`. We are caching entry points to avoid having to rescan
# packages for them.
_installed_plugins_ = collections.OrderedDict()

# Keep track of plugins that failed to load here
_failed_plugins_ = []


# ------------------------------------------------------------------------------
# Functions
#

def getEntryPointGroup(group, subgroups=False):
    """
    Get all entry points which target a specific group.

    Parameters
    ----------
    group : str
        Group to look for (e.g. "psychopy.experiment.components" for plugin Components)
    subgroups : bool
        If True, then will also look for subgroups (e.g. "psychopy.experiment" will also return
        entry points for "psychopy.experiment.components")

    Returns
    -------
    list[importlib.metadata.Entrypoint]
        List of EntryPoint objects for the given group
    """
    # start off with no entry points or sections
    entryPoints = []

    if subgroups:
        # if searching subgroups, iterate through entry point groups
        for thisGroup, eps in importlib.metadata.entry_points().items():
            # get entry points within matching group
            if thisGroup.startswith(group):
                # add to list of all entry points
                entryPoints += eps
    else:
        # otherwise, just get the requested group
        entryPoints += importlib.metadata.entry_points().get(group, [])

    return entryPoints


def resolveObjectFromName(name, basename=None, resolve=True, error=True):
    """Get an object within a module's namespace using a fully-qualified or
    relative dotted name.

    This function is mainly used to get objects associated with entry point
    groups, so entry points can be assigned to them. It traverses through
    objects along `name` until it reaches the end, then returns a reference to
    that object.

    You can also use this function to dynamically import modules and fully
    realize target names without needing to call ``import`` on intermediate
    modules. For instance, by calling the following::

        Window = resolveObjectFromName('psychopy.visual.Window')

    The function will first import `psychopy.visual` then get a reference to the
    unbound `Window` class within it and assign it to `Window`.

    Parameters
    ----------
    name : str
        Fully-qualified or relative name to the object (eg.
        `psychopy.visual.Window` or `.Window`). If name is relative, `basename`
        must be specified.
    basename : str, ModuleType or None
        If `name` is relative (starts with '.'), `basename` should be the
        `__name__` of the module or reference to the module itself `name` is
        relative to. Leave `None` if `name` is already fully qualified.
    resolve : bool
        If `resolve=True`, any name encountered along the way that isn't present
        will be assumed to be a module and imported. This guarantees the target
        object is fully-realized and reachable if the target is valid. If
        `False`, this function will fail if the `name` is not reachable and
        raise an error or return `None` if `error=False`.
    error : bool
        Raise an error if an object is not reachable. If `False`, this function
        will return `None` instead and suppress the error. This may be useful in
        cases where having access to the target object is a "soft" requirement
        and the program can still operate without it.

    Returns
    -------
    object
        Object referred to by the name. Returns `None` if the object is not
        reachable and `error=False`.

    Raises
    ------
    ModuleNotFoundError
        The base module the FQN is referring to has not been imported.
    NameError
        The provided name does not point to a valid object.
    ValueError
        A relative name was given to `name` but `basename` was not specified.

    Examples
    --------
    Get a reference to the `psychopy.visual.Window` class (will import `visual`
    in doing so)::

        Window = resolveObjectFromName('psychopy.visual.Window')

    Get the `Window` class if `name` is relative to `basename`::

        import psychopy.visual as visual
        Window = resolveObjectFromName('.Window', visual)

    Check if an object exists::

        Window = resolveObjectFromName(
            'psychopy.visual.Window',
            resolve=False,  # False since we don't want to import anything
            error=False)  # suppress error, makes function return None

        if Window is None:
            print('Window has not been imported yet!')

    """
    # make sure a basename is given if relative
    if name.startswith('.') and basename is None:
        raise ValueError('`name` specifies a relative name but `basename` is '
                         'not specified.')

    # if basename is a module object
    if inspect.ismodule(basename):
        basename = basename.__name__

    # get fqn and split
    fqn = (basename + name if basename is not None else name).split(".")

    # get the object the fqn refers to
    try:
        objref = sys.modules[fqn[0]]  # base name
    except KeyError:
        raise ModuleNotFoundError(
            'Base module cannot be found, has it been imported yet?')

    # walk through the FQN to get the object it refers to
    path = fqn[0]
    for attr in fqn[1:]:
        path += '.' + attr
        if not hasattr(objref, attr):
            # try importing the module
            if resolve:
                try:
                    importlib.import_module(path)
                except ImportError:
                    if not error:  # return if suppressing error
                        return None
                    raise NameError(
                        "Specified `name` does not reference a valid object or "
                        "is unreachable.")
            else:
                if not error:  # return None if we want to suppress errors
                    return None
                raise NameError(
                    "Specified `name` does not reference a valid object or is "
                    "unreachable.")

        objref = getattr(objref, attr)

    return objref


def computeChecksum(fpath, method='sha256', writeOut=None):
    """Compute the checksum hash/key for a given package.

    Authors of PsychoPy plugins can use this function to compute a checksum
    hash and users can use it to check the integrity of their packages.

    Parameters
    ----------
    fpath : str
        Path to the plugin package or file.
    method : str
        Hashing method to use, values are 'md5' or 'sha256'. Default is
        'sha256'.
    writeOut : str
        Path to a text file to write checksum data to. If the file exists, the
        data will be written as a line at the end of the file.

    Returns
    -------
    str
        Checksum hash digested to hexadecimal format.

    Examples
    --------
    Compute a checksum for a package and write it to a file::

        with open('checksum.txt', 'w') as f:
            f.write(computeChecksum(
                '/path/to/plugin/psychopy_plugin-1.0-py3.6.egg'))

    """
    methodObj = {'md5': hashlib.md5,
                 'sha256': hashlib.sha256}

    hashobj = methodObj[method]()
    with open(fpath, "rb") as f:
        chunk = f.read(4096)
        while chunk != b"":
            chunk = f.read(4096)
            hashobj.update(chunk)

    checksumStr = hashobj.hexdigest()

    if writeOut is not None:
        with open(writeOut, 'a') as f:
            f.write('\n' + checksumStr)

    return checksumStr


def getBundleInstallTarget(projectName):
    """Get the path to a bundle given a package name.

    This returns the installation path for a bundle with the specified project
    name. This is used to either generate installation target directories.

    Parameters
    ----------
    projectName : str
        Project name for the main package within the bundle.

    Returns
    -------
    str
        Path to the bundle with a given project name. Project name is converted
        to a 'safe name'.

    """
    return os.path.join(
        prefs.paths['packages'], pkg_resources.safe_name(projectName))


def refreshBundlePaths():
    """Find package bundles within the PsychoPy user plugin directory.

    This finds subdirectories inside the PsychoPy user package directory
    containing distributions, then add them to the search path for packages.

    These are referred to as 'bundles' since each subdirectory contains the
    plugin package code and all extra dependencies related to it. This allows
    plugins to be uninstalled cleanly along with all their supporting libraries.
    A directory is considered a bundle if it contains a package at the top-level
    whose project name matches the name of the directory. If not, the directory
    will not be appended to `sys.path`.

    This is called implicitly when :func:`scanPlugins()` is called.

    Returns
    -------
    list
        List of bundle names found in the plugin directory which have been
        added to `sys.path`.

    """
    pluginBaseDir = prefs.paths['packages']  # directory packages are in

    foundBundles = []
    pluginTopLevelDirs = os.listdir(pluginBaseDir)
    for pluginDir in pluginTopLevelDirs:
        fullPath = os.path.join(pluginBaseDir, pluginDir)
        allDists = pkg_resources.find_distributions(fullPath, only=False)
        if not allDists:  # no packages found, move on
            continue

        # does the sud-directory contain an appropriately named distribution?
        validDist = any([dist.project_name == pluginDir for dist in allDists])
        if not validDist:
            continue

        # add to path if the subdir has a valid distribution in it
        if fullPath not in sys.path:
            sys.path.append(fullPath)  # add to path

        foundBundles.append(pluginDir)

    # refresh package index since the working set is now stale
    import psychopy.tools.pkgtools as pkgtools
    pkgtools.refreshPackages()

    return foundBundles


def getPluginConfigPath(plugin):
    """Get the path to the configuration file for a plugin.

    This function returns the path to folder alloted to a plugin for storing
    configuration files. This is useful for plugins that require user settings
    to be stored in a file.

    Parameters
    ----------
    plugin : str
        Name of the plugin package to get the configuration file for.

    Returns
    -------
    str
        Path to the configuration file for the plugin.

    """
    # check if the plugin is installed first
    if plugin not in _installed_plugins_:
        raise ValueError("Plugin `{}` is not installed.".format(plugin))
    
    # get the config directory
    import pathlib
    configDir = pathlib.Path(prefs.paths['configs']) / 'plugins' / plugin
    configDir.mkdir(parents=True, exist_ok=True)

    return configDir


def installPlugin(package, local=True, upgrade=False, forceReinstall=False,
                  noDeps=False):
    """Install a plugin package.

    Parameters
    ----------
    package : str
        Name or path to distribution of the plugin package to install.
    local : bool
        If `True`, install the package locally to the PsychoPy user plugin 
        directory.
    upgrade : bool
        Upgrade the specified package to the newest available version.
    forceReinstall : bool
        If `True`, the package and all it's dependencies will be reinstalled if
        they are present in the current distribution.
    noDeps : bool
        Don't install dependencies if `True`.

    """
    # determine where to install the package
    installWhere = getBundleInstallTarget(package) if local else None
    import psychopy.tools.pkgtools as pkgtools
    pkgtools.installPackage(
        package, 
        target=installWhere,
        upgrade=upgrade,
        forceReinstall=forceReinstall,
        noDeps=noDeps)


def scanPlugins():
    """Scan the system for installed plugins.

    This function scans installed packages for the current Python environment
    and looks for ones that specify PsychoPy entry points in their metadata.
    Afterwards, you can call :func:`listPlugins()` to list them and
    `loadPlugin()` to load them into the current session. This function is
    called automatically when PsychoPy starts, so you do not need to call this
    unless packages have been added since the session began.

    Returns
    -------
    int
        Number of plugins found during the scan. Calling `listPlugins()` will
        return the names of the found plugins.

    """
    global _installed_plugins_
    _installed_plugins_ = {}  # clear the cache
    for dist in pkg_resources.find_distributions(USER_PACKAGES_PATH):
        if dist.has_metadata('entry_points.txt'):
            entryMap = dist.get_entry_map()
            if entryMap:
                _installed_plugins_[dist.project_name] = entryMap
            else:
                logging.warning(
                    "Package `{}` has an empty entry points map!".format(
                        dist.project_name))
        else:
            logging.debug(
                "Package `{}` does not define any entry points.".format(
                    dist.project_name))
    
    return len(_installed_plugins_)


def listPlugins(which='all'):
    """Get a list of installed or loaded PsychoPy plugins.

    This function lists either all potential plugin packages installed on the
    system, those registered to be loaded automatically when PsychoPy starts, or
    those that have been previously loaded successfully this session.

    Parameters
    ----------
    which : str
        Category to list plugins. If 'all', all plugins installed on the system
        will be listed, whether they have been loaded or not. If 'loaded', only
        plugins that have been previously loaded successfully this session will
        be listed. If 'startup', plugins registered to be loaded when a PsychoPy
        session starts will be listed, whether or not they have been loaded this
        session. If 'unloaded', plugins that have not been loaded but are
        installed will be listed. If 'failed', returns a list of plugin names
        that attempted to load this session but failed for some reason.

    Returns
    -------
    list
        Names of PsychoPy related plugins as strings. You can load all installed
        plugins by passing list elements to `loadPlugin`.

    See Also
    --------
    loadPlugin : Load a plugin into the current session.

    Examples
    --------
    Load all plugins installed on the system into the current session (assumes
    all plugins don't require any additional arguments passed to them)::

        for plugin in plugins.listPlugins():
            plugins.loadPlugin(plugin)

    If certain plugins take arguments, you can do this give specific arguments
    when loading all plugins::

        pluginArgs = {'some-plugin': (('someArg',), {'setup': True, 'spam': 10})}
        for plugin in plugins.listPlugins():
            try:
                args, kwargs = pluginArgs[plugin]
                plugins.loadPlugin(plugin, *args, **kwargs)
            except KeyError:
                plugins.loadPlugin(plugin)

    Check if a plugin package named `plugin-test` is installed on the system and
    has entry points into PsychoPy::

        if 'plugin-test' in plugins.listPlugins():
            print("Plugin installed!")

    Check if all plugins registered to be loaded on startup are currently
    active::

        if not all([p in listPlugins('loaded') for p in listPlugins('startup')]):
            print('Please restart your PsychoPy session for plugins to take effect.')

    """
    if which not in ('all', 'startup', 'loaded', 'unloaded', 'failed'):
        raise ValueError("Invalid value specified to argument `which`.")

    if which == 'loaded':  # only list plugins we have already loaded
        return list(_loaded_plugins_.keys())
    elif which == 'startup':
        return list(prefs.general['startUpPlugins'])  # copy this
    elif which == 'unloaded':
        return [p for p in listPlugins('all') if p in listPlugins('loaded')]
    elif which == 'failed':
        return list(_failed_plugins_)  # copy
    else:
        return list(_installed_plugins_.keys())


def isPluginLoaded(plugin):
    """Check if a plugin has been previously loaded successfully by a
    :func:`loadPlugin` call.

    Parameters
    ----------
    plugin : str
        Name of the plugin package to check if loaded. This usually refers to
        the package or project name.

    Returns
    -------
    bool
        `True` if a plugin was successfully loaded and active, else `False`.

    See Also
    --------
    loadPlugin : Load a plugin into the current session.

    """
    return plugin in listPlugins(which='loaded')


def isStartUpPlugin(plugin):
    """Check if a plugin is registered to be loaded when PsychoPy starts.

    Parameters
    ----------
    plugin : str
        Name of the plugin package to check. This usually refers to the package
        or project name.

    Returns
    -------
    bool
        `True` if a plugin is registered to be loaded when a PsychoPy session
        starts, else `False`.

    Examples
    --------
    Check if a plugin was loaded successfully at startup::

        pluginName = 'psychopy-plugin'
        if isStartUpPlugin(pluginName) and isPluginLoaded(pluginName):
            print('Plugin successfully loaded at startup.')

    """
    return plugin in listPlugins(which='startup')


def loadPluginBuilderElements(plugin):
    """
    Load entry points from plugin which are relevant to Builder, e.g.
    Component/Routine extensions for listing available hardware backends.

    Parameters
    ----------
    plugin : str
        Name of the plugin package to load. This usually refers to the package
        or project name.

    Returns
    -------
    bool
        `True` if successful, `False` if failed.
    """
    # if plugin has already failed to load once, don't try again
    if plugin in _failed_plugins_:
        return False
    # get entry points for plugin
    ep = pluginEntryPoints(plugin)
    # define modules in which entry points are relevant to Builder
    modules = (
        "psychopy.experiment.routines",
        "psychopy.experiment.components",
    )
    # get any points pointing to these modules
    relevantPoints = []
    for mod in modules:
        pts = ep.get(mod, {})
        relevantPoints += list(pts.values())
    # import all relevant classes
    for point in relevantPoints:
        try:
            importlib.import_module(point.module_name)
            return True
        except:
            # if import failed for any reason, log error and mark failure
            logging.error(
                f"Failed to load {point.module_name}.{point.name} from plugin {plugin}."
            )
            _failed_plugins_.append(plugin)
            return False


def loadPlugin(plugin):
    """Load a plugin to extend PsychoPy.

    Plugins are packages which extend upon PsychoPy's existing functionality by
    dynamically importing code at runtime, without modifying the existing
    installation files. Plugins create or redefine objects in the namespaces
    of modules (eg. `psychopy.visual`) and unbound classes, allowing them to be
    used as if they were part of PsychoPy. In some cases, objects exported by
    plugins will be registered for a particular function if they define entry
    points into specific modules.

    Plugins are simply Python packages,`loadPlugin` will search for them in
    directories specified in `sys.path`. Only packages which define entry points
    in their metadata which pertain to PsychoPy can be loaded with this
    function. This function also permits passing optional arguments to a
    callable object in the plugin module to run any initialization routines
    prior to loading entry points.

    This function is robust, simply returning `True` or `False` whether a
    plugin has been fully loaded or not. If a plugin fails to load, the reason
    for it will be written to the log as a warning or error, and the application
    will continue running. This may be undesirable in some cases, since features
    the plugin provides may be needed at some point and would lead to undefined
    behavior if not present. If you want to halt the application if a plugin
    fails to load, consider using :func:`requirePlugin`.

    It is advised that you use this function only when using PsychoPy as a
    library. If using the builder or coder GUI, it is recommended that you use
    the plugin dialog to enable plugins for PsychoPy sessions spawned by the
    experiment runner. However, you can still use this function if you want to
    load additional plugins for a given experiment, having their effects
    isolated from the main application and other experiments.

    Parameters
    ----------
    plugin : str
        Name of the plugin package to load. This usually refers to the package
        or project name.

    Returns
    -------
    bool
        `True` if the plugin has valid entry points and was loaded successfully.
        Also returns `True` if the plugin was already loaded by a previous
        `loadPlugin` call this session, this function will have no effect in
        this case. `False` is returned if the plugin defines no entry points
        specific to PsychoPy or crashed (an error is logged).

    Warnings
    --------
    Make sure that plugins installed on your system are from reputable sources,
    as they may contain malware! PsychoPy is not responsible for undefined
    behaviour or bugs associated with the use of 3rd party plugins.

    See Also
    --------
    listPlugins : Search for and list installed or loaded plugins.
    requirePlugin : Require a plugin be previously loaded.

    Examples
    --------
    Load a plugin by specifying its package/project name::

        loadPlugin('psychopy-hardware-box')

    You can give arguments to this function which are passed on to the plugin::

        loadPlugin('psychopy-hardware-box', switchOn=True, baudrate=9600)

    You can use the value returned from `loadPlugin` to determine if the plugin
    is installed and supported by the platform::

        hasPlugin = loadPlugin('psychopy-hardware-box')
        if hasPlugin:
            # initialize objects which require the plugin here ...

    """
    global _loaded_plugins_, _failed_plugins_

    if isPluginLoaded(plugin):
        logging.info('Plugin `{}` already loaded. Skipping.'.format(plugin))
        return True  # already loaded, return True

    try:
        entryMap = _installed_plugins_[plugin]
    except KeyError:
        logging.warning(
            'Package `{}` does not appear to be a valid plugin. '
            'Skipping.'.format(plugin))
        if plugin not in _failed_plugins_:
            _failed_plugins_.append(plugin)

        return False

    if not any([i.startswith('psychopy') for i in entryMap.keys()]):
        logging.warning(
            'Specified package `{}` defines no entry points for PsychoPy. '
            'Skipping.'.format(plugin))

        if plugin not in _failed_plugins_:
            _failed_plugins_.append(plugin)

        return False  # can't do anything more here, so return

    # go over entry points, looking for objects explicitly for psychopy
    validEntryPoints = collections.OrderedDict()  # entry points to assign
    for fqn, attrs in entryMap.items():
        if not fqn.startswith('psychopy'):
            continue

        # forbid plugins from modifying this module
        if fqn.startswith('psychopy.plugins') or \
                (fqn == 'psychopy' and 'plugins' in attrs):
            logging.error(
                "Plugin `{}` declares entry points into the `psychopy.plugins` "
                "module which is forbidden. Skipping.".format(plugin))

            if plugin not in _failed_plugins_:
                _failed_plugins_.append(plugin)

            return False

        # Get the object the fully-qualified name points to the group which the
        # plugin wants to modify.
        targObj = resolveObjectFromName(fqn, error=False)
        if targObj is None:
            logging.error(
                "Plugin `{}` specified entry point group `{}` that does not "
                "exist or is unreachable.".format(plugin, fqn))

            if plugin not in _failed_plugins_:
                _failed_plugins_.append(plugin)

            return False

        validEntryPoints[fqn] = []

        # Import modules assigned to entry points and load those entry points.
        # We don't assign anything to PsychoPy's namespace until we are sure
        # that the entry points are valid. This prevents plugins from being
        # partially loaded which can cause all sorts of undefined behaviour.
        for attr, ep in attrs.items():
            # Load the module the entry point belongs to, this happens
            # anyways when .load() is called, but we get to access it before
            # we start binding. If the module has already been loaded, don't
            # do this again.
            if ep.module_name not in sys.modules:
                # Do stuff before loading entry points here, any executable code
                # in the module will run to configure it.
                try:
                    imp = importlib.import_module(ep.module_name)
                except (ModuleNotFoundError, ImportError):
                    importSuccess = False
                    logging.error(
                        "Plugin `{}` entry point requires module `{}`, but it "
                        "cannot be imported.".format(plugin, ep.module_name))
                except:
                    importSuccess = False
                    logging.error(
                        "Plugin `{}` entry point requires module `{}`, but an "
                        "error occurred while loading it.".format(
                            plugin, ep.module_name))
                else:
                    importSuccess = True

                if not importSuccess:  # if we failed to import
                    if plugin not in _failed_plugins_:
                        _failed_plugins_.append(plugin)

                    return False

            # Ensure that we are not wholesale replacing an existing module.
            # We want plugins to be explicit about what they are changing.
            # This makes sure plugins play nice with each other, only
            # making changes to existing code where needed. However, plugins
            # are allowed to add new modules to the namespaces of existing
            # ones.
            if hasattr(targObj, attr):
                # handle what to do if an attribute exists already here ...
                if inspect.ismodule(getattr(targObj, attr)):
                    logging.warning(
                        "Plugin `{}` attempted to override module `{}`.".format(
                            plugin, fqn + '.' + attr))

                    # if plugin not in _failed_plugins_:
                    #     _failed_plugins_.append(plugin)
                    #
                    # return False
            try:
                ep = ep.load()  # load the entry point
            except ImportError as e:
                logging.error(
                    "Failed to load entry point `{}` of plugin `{}`. "
                    "(`{}: {}`) "
                    "Skipping.".format(str(ep), plugin, e.name, e.msg))

                if plugin not in _failed_plugins_:
                    _failed_plugins_.append(plugin)

                return False
            except pkg_resources.DistributionNotFound:
                logging.error(
                    "Failed to load entry point `{}` of plugin `{}` due to "
                    "missing distribution required by the application."
                    "Skipping.".format(str(ep), plugin))

                if plugin not in _failed_plugins_:
                    _failed_plugins_.append(plugin)

                return False
            except Exception:  # catch everything else
                logging.error(
                    "Failed to load entry point `{}` of plugin `{}` for unknown"
                    " reasons. Skipping.".format(str(ep), plugin))

                if plugin not in _failed_plugins_:
                    _failed_plugins_.append(plugin)

                return False

            # If we get here, the entry point is valid and we can safely add it
            # to PsychoPy's namespace.
            validEntryPoints[fqn].append((targObj, attr, ep))

    # Assign entry points that have been successfully loaded. We defer
    # assignment until all entry points are deemed valid to prevent plugins
    # from being partially loaded.
    for fqn, vals in validEntryPoints.items():
        for targObj, attr, ep in vals:
            # add the object to the module or unbound class
            setattr(targObj, attr, ep)
            logging.debug(
                "Assigning to entry point `{}` to `{}`.".format(
                    ep.__name__, fqn + '.' + attr))

            # --- handle special cases ---
            # Note - We're going to handle special cases here for now, but
            # this will eventually be handled by special functions in the 
            # target modules (e.g. `getAllPhotometers()` in 
            # `psychopy.hardware.photometer`) which can detect the loaded 
            # attribute inside the module and add it to a collection.

            if fqn == 'psychopy.visual.backends':  # if window backend
                _registerWindowBackend(attr, ep)
            elif fqn == 'psychopy.experiment.components':  # if component
                _registerBuilderComponent(ep)
            elif fqn == 'psychopy.experiment.routine':  # if component
                _registerBuilderStandaloneRoutine(ep)
            elif fqn == 'psychopy.hardware.photometer':  # photometer
                _registerPhotometer(ep)

    # Retain information about the plugin's entry points, we will use this for
    # conflict resolution.
    _loaded_plugins_[plugin] = entryMap

    # If we made it here on a previously failed plugin, it was likely fixed and
    # can be removed from the list.
    if plugin not in _failed_plugins_:
        try:
            _failed_plugins_.remove(plugin)
        except ValueError:
            pass

    return True


def requirePlugin(plugin):
    """Require a plugin to be already loaded.

    This function can be used to ensure if a plugin has already been loaded and
    is ready for use, raising an exception and ending the session if not.

    This function compliments :func:`loadPlugin`, which does not halt the
    application if plugin fails to load. This allows PsychoPy to continue
    working, giving the user a chance to deal with the problem (either by
    disabling or fixing the plugins). However, :func:`requirePlugin` can be used
    to guard against undefined behavior caused by a failed or partially loaded
    plugin by raising an exception before any code that uses the plugin's
    features is executed.

    Parameters
    ----------
    plugin : str
        Name of the plugin package to require. This usually refers to the package
        or project name.

    Raises
    ------
    RuntimeError
        Plugin has not been previously loaded this session.

    See Also
    --------
    loadPlugin : Load a plugin into the current session.

    Examples
    --------
    Ensure plugin `psychopy-plugin` is loaded at this point in the session::

        requirePlugin('psychopy-plugin')  # error if not loaded

    You can catch the error and try to handle the situation by::

        try:
            requirePlugin('psychopy-plugin')
        except RuntimeError:
            # do something about it ...

    """
    if not isPluginLoaded(plugin):
        raise RuntimeError('Required plugin `{}` has not been loaded.'.format(
            plugin))


def startUpPlugins(plugins, add=True, verify=True):
    """Specify which plugins should be loaded automatically when a PsychoPy
    session starts.

    This function edits ``psychopy.preferences.prefs.general['startUpPlugins']``
    and provides a means to verify if entries are valid. The PsychoPy session
    must be restarted for the plugins specified to take effect.

    If using PsychoPy as a library, this function serves as a convenience to
    avoid needing to explicitly call :func:`loadPlugin` every time to use your
    favorite plugins.

    Parameters
    ----------
    plugins : `str`, `list` or `None`
        Name(s) of plugins to have load on startup.
    add : bool
        If `True` names of plugins will be appended to `startUpPlugins` unless a
        name is already present. If `False`, `startUpPlugins` will be set to
        `plugins`, overwriting the previous value. If `add=False` and
        `plugins=[]` or `plugins=None`, no plugins will be loaded in the next
        session.
    verify : bool
        Check if `plugins` are installed and have valid entry points to
        PsychoPy. Raises an error if any are not. This prevents undefined
        behavior arsing from invalid plugins being loaded in the next session.
        If `False`, plugin names will be added regardless if they are installed
        or not.

    Raises
    ------
    RuntimeError
        If `verify=True`, any of `plugins` is not installed or does not have
        entry points to PsychoPy. This is raised to prevent issues in future
        sessions where invalid plugins are written to the config file and are
        automatically loaded.

    Warnings
    --------
    Do not use this function within the builder or coder GUI! Use the plugin
    dialog to specify which plugins to load on startup. Only use this function
    when using PsychoPy as a library!

    Examples
    --------
    Adding plugins to load on startup::

        startUpPlugins(['plugin1', 'plugin2'])

    Clearing the startup plugins list, no plugins will be loaded automatically
    at the start of the next session::

        plugins.startUpPlugins([], add=False)
        # or ..
        plugins.startUpPlugins(None, add=False)

    If passing `None` or an empty list with `add=True`, the present value of
    `prefs.general['startUpPlugins']` will remain as-is.

    """
    # check if there is a config entry
    if 'startUpPlugins' not in prefs.general.keys():
        logging.warning(
            'Config file does not define `startUpPlugins`. Skipping.')

        return

    # if a string is specified
    if isinstance(plugins, str):
        plugins = [plugins]

    # if the list is empty or None, just clear
    if not plugins or plugins is None:
        if not add:  # adding nothing gives the original
            prefs.general['startUpPlugins'] = []
            prefs.saveUserPrefs()

        return

    # check if the plugins are installed before adding to `startUpPlugins`
    scanPlugins()
    installedPlugins = listPlugins()
    if verify:
        notInstalled = [plugin not in installedPlugins for plugin in plugins]
        if any(notInstalled):
            missingIdx = [i for i, x in enumerate(notInstalled) if x]
            errStr = ''  # build up an error string
            for i, idx in enumerate(missingIdx):
                if i < len(missingIdx) - 1:
                    errStr += '`{}`, '.format(plugins[idx])
                else:
                    errStr += '`{}`;'.format(plugins[idx])

            raise RuntimeError(
                "Cannot add startup plugin(s): {} either not installed or has "
                "no PsychoPy entry points.".format(errStr))

    if add:  # adding plugin names to existing list
        for plugin in plugins:
            if plugin not in prefs.general['startUpPlugins']:
                prefs.general['startUpPlugins'].append(plugin)
    else:
        prefs.general['startUpPlugins'] = plugins  # overwrite

    prefs.saveUserPrefs()  # save after loading


def pluginMetadata(plugin):
    """Get metadata from a plugin package.

    Reads the package's PKG_INFO and gets fields as a dictionary. Only packages
    that have valid entry points to PsychoPy can be queried.

    Parameters
    ----------
    plugin : str
        Name of the plugin package to retrieve metadata from.

    Returns
    -------
    dict
        Metadata fields.

    """
    installedPlugins = listPlugins()
    if plugin not in installedPlugins:
        raise ModuleNotFoundError(
            "Plugin `{}` is not installed or does not have entry points for "
            "PsychoPy.".format(plugin))

    pkg = pkg_resources.get_distribution(plugin)
    metadata = pkg.get_metadata(pkg.PKG_INFO)

    metadict = {}
    for line in metadata.split('\n'):
        if not line:
            continue

        line = line.strip().split(': ')
        if len(line) == 2:
            field, value = line
            metadict[field] = value

    return metadict


def pluginEntryPoints(plugin, parse=False):
    """Get the entry point mapping for a specified plugin.

    You must call `scanPlugins` before calling this function to get the entry
    points for a given plugin.

    Note this function is intended for internal use by the PsychoPy plugin
    system only.

    Parameters
    ----------
    plugin : str
        Name of the plugin package to get advertised entry points.
    parse : bool
        Parse the entry point specifiers and convert them to fully-qualified
        names.

    Returns
    -------
    dict
        Dictionary of target groups/attributes and entry points objects.

    """
    global _installed_plugins_
    if plugin in _installed_plugins_.keys():
        if not parse:
            return _installed_plugins_[plugin]
        else:
            toReturn = {}
            for group, val in _installed_plugins_[plugin].items():
                if group not in toReturn.keys():
                    toReturn[group] = {}  # create a new group entry

                for attr, ep in val.items():
                    # parse the entry point specifier
                    ex = '.'.join(str(ep).split(' = ')[1].split(':'))  # make fqn
                    toReturn[group].update({attr: ex})

            return toReturn

    logging.error("Cannot retrieve entry points for plugin `{}`, either not "
                  " installed or reachable.")

    return None


def activatePlugins(which='all'):
    """Activate plugins.

    Calling this routine will load all startup plugins into the current process.

    Warnings
    --------
    This should only be called outside of PsychoPy sub-packages as plugins may
    import them, causing a circular import condition.

    """
    if not scanPlugins():
        logging.info(
            'Calling `psychopy.plugins.activatePlugins()`, but no plugins have '
            'been found in active distributions.')
        return  # nop if no plugins

    # load each plugin and apply any changes to Builder
    for plugin in listPlugins(which):
        loadPlugin(plugin)
        loadPluginBuilderElements(plugin)


# Keep track of currently installed window backends. When a window is loaded,
# its `winType` is looked up here and the matching backend is loaded. Plugins
# which define entry points into this module will update `winTypes` if they
# define subclasses of `BaseBackend` that have valid names.
_winTypes = {
    'pyglet': '.pygletbackend.PygletBackend',
    'glfw': '.glfwbackend.GLFWBackend',  # moved to plugin
    'pygame': '.pygamebackend.PygameBackend'
}


def getWindowBackends():
    # Return winTypes array from backend object
    return _winTypes


def discoverModuleClasses(nameSpace, classType, includeUnbound=True):
    """Discover classes and sub-classes matching a specific type within a
    namespace.

    This function is used to scan a namespace for references to specific classes
    and sub-classes. Classes may be either bound or unbound. This is useful for
    scanning namespaces for plugins which have loaded their entry points into
    them at runtime.

    Parameters
    ----------
    nameSpace : str or ModuleType
        Fully-qualified path to the namespace, or the reference itself. If the
        specified module hasn't been loaded, it will be after calling this.
    classType : Any
        Which type of classes to get. Any value that `isinstance` or
        `issubclass` expects as its second argument is valid.
    includeUnbound : bool
        Include unbound classes in the search. If `False` only bound objects are
        returned. The default is `True`.

    Returns
    -------
    dict
        Mapping of names and associated classes.

    Examples
    --------
    Get references to all visual stimuli classes. Since they all are derived
    from `psychopy.visual.basevisual.BaseVisualStim`, we can specify that as
    the type to search for::

        import psychopy.plugins as plugins
        import psychopy.visual as visual

        foundClasses = plugins.discoverModuleClasses(
            visual,   # base module to search
            visual.basevisual.BaseVisualStim,  # type to search for
            includeUnbound=True  # get unbound classes too
        )

    The resulting dictionary referenced by `foundClasses` will look like::

        foundClasses = {
           'BaseShapeStim': <class 'psychopy.visual.shape.BaseShapeStim'>,
           'BaseVisualStim': <class 'psychopy.visual.basevisual.BaseVisualStim'>
           # ~~~ snip ~~~
           'TextStim': <class 'psychopy.visual.text.TextStim'>,
           'VlcMovieStim': <class 'psychopy.visual.vlcmoviestim.VlcMovieStim'>
        }

    To search for classes more broadly, pass `object` as the type to search
    for::

        foundClasses = plugins.discoverModuleClasses(visual, object)

    """
    if isinstance(nameSpace, str):
        module = resolveObjectFromName(
            nameSpace,
            resolve=(nameSpace not in sys.modules),
            error=False)  # catch error below
    elif inspect.ismodule(nameSpace):
        module = nameSpace
    else:
        raise TypeError(
            'Invalid type for parameter `nameSpace`. Must be `str` or '
            '`ModuleType`')

    if module is None:
        raise ImportError("Cannot resolve namespace `{}`".format(nameSpace))

    foundClasses = {}

    if includeUnbound:  # get unbound classes in a module
        for name, attr in inspect.getmembers(module):
            if inspect.isclass(attr) and issubclass(attr, classType):
                foundClasses[name] = attr

    # now get bound objects, overwrites unbound names if they show up
    for name in dir(module):
        attr = getattr(module, name)
        if inspect.isclass(attr) and issubclass(attr, classType):
            foundClasses[name] = attr

    return foundClasses


# ------------------------------------------------------------------------------
# Registration functions
#
# These functions are called to perform additional operations when a plugin is
# loaded. Most plugins that specify an entry point elsewhere will not need to
# use these functions to appear in the application.
#

def _registerWindowBackend(attr, ep):
    """Make an entry point discoverable as a window backend.

    This allows it the given entry point to be used as a window backend by
    specifying `winType`. All window backends must be subclasses of `BaseBackend`
    and define a `winTypeName` attribute. The value of `winTypeName` will be
    used for selecting `winType`.

    This function is called by :func:`loadPlugin`, it should not be used for any
    other purpose.

    Parameters
    ----------
    attr : str
        Attribute name the backend is being assigned in
        'psychopy.visual.backends'.
    ep : ModuleType or ClassType
        Entry point which defines an object with window backends. Can be a class
        or module. If a module, the module will be scanned for subclasses of
        `BaseBackend` and they will be added as backends.

    """
    # get reference to the backend class
    fqn = 'psychopy.visual.backends'
    backend = resolveObjectFromName(
        fqn, resolve=(fqn not in sys.modules), error=False)

    if backend is None:
        logging.error("Failed to resolve name `{}`.".format(fqn))
        return   # something weird happened, just exit

    # if a module, scan it for valid backends
    foundBackends = {}
    if inspect.ismodule(ep):  # if the backend is a module
        for attrName in dir(ep):
            _attr = getattr(ep, attrName)
            if not inspect.isclass(_attr):  # skip if not class
                continue
            if not issubclass(_attr, backend.BaseBackend):  # not backend
                continue
            # check if the class defines a name for `winType`
            if not hasattr(_attr, 'winTypeName'):  # has no backend name
                continue
            # found something that can be a backend
            foundBackends[_attr.winTypeName] = '.' + attr + '.' + attrName
            logging.debug(
                "Registered window backend class `{}` for `winType={}`.".format(
                    foundBackends[_attr.winTypeName], _attr.winTypeName))
    elif inspect.isclass(ep):  # backend passed as a class
        if not issubclass(ep, backend.BaseBackend):
            return
        if not hasattr(ep, 'winTypeName'):
            return
        foundBackends[ep.winTypeName] = '.' + attr
        logging.debug(
            "Registered window backend class `{}` for `winType={}`.".format(
                foundBackends[ep.winTypeName], ep.winTypeName))

    backend.winTypes.update(foundBackends)  # update installed backends


def _registerBuilderComponent(ep):
    """Register a PsychoPy builder component module.

    This function is called by :func:`loadPlugin` when encountering an entry
    point group for :mod:`psychopy.experiment.components`. It searches the
    module at the entry point for sub-classes of `BaseComponent` and registers
    it as a builder component. It will also search the module for any resources
    associated with the component (eg. icons and tooltip text) and register them
    for use.

    Builder component modules in plugins should follow the conventions and
    structure of a normal, stand-alone components. Any plugins that adds
    components to PsychoPy must be registered to load on startup.

    This function is called by :func:`loadPlugin`, it should not be used for any
    other purpose.

    Parameters
    ----------
    ep : ClassType
        Class defining the component.

    """
    # get reference to the backend class
    fqn = 'psychopy.experiment.components'
    compPkg = resolveObjectFromName(
        fqn, resolve=(fqn not in sys.modules), error=False)

    if compPkg is None:
        logging.error("Failed to resolve name `{}`.".format(fqn))
        return

    if hasattr(compPkg, 'addComponent'):
        compPkg.addComponent(ep)
    else:
        raise AttributeError(
            "Cannot find function `addComponent()` in namespace "
            "`{}`".format(fqn))


def _registerBuilderStandaloneRoutine(ep):
    """Register a PsychoPy builder standalone routine module.

    This function is called by :func:`loadPlugin` when encountering an entry
    point group for :mod:`psychopy.experiment.routine`.

    This function is called by :func:`loadPlugin`, it should not be used for any
    other purpose.

    Parameters
    ----------
    ep : ClassType
        Class defining the standalone routine.

    """
    # get reference to the backend class
    fqn = 'psychopy.experiment.routines'
    routinePkg = resolveObjectFromName(
        fqn, resolve=(fqn not in sys.modules), error=False)

    if routinePkg is None:
        logging.error("Failed to resolve name `{}`.".format(fqn))
        return

    if hasattr(routinePkg, 'addStandaloneRoutine'):
        routinePkg.addStandaloneRoutine(ep)
    else:
        raise AttributeError(
            "Cannot find function `addStandaloneRoutine()` in namespace "
            "`{}`".format(fqn))


def _registerPhotometer(ep):
    """Register a photometer class.

    This is called when the plugin specifies an entry point into
    :class:`~psychopy.hardware.photometers`.

    Parameters
    ----------
    ep : ModuleType or ClassType
        Entry point which defines an object serving as the interface for the
        photometer.

    """
    # get reference to the backend class
    fqn = 'psychopy.hardware.photometer'
    photPkg = resolveObjectFromName(
        fqn, resolve=(fqn not in sys.modules), error=False)

    if photPkg is None:
        logging.error("Failed to resolve name `{}`.".format(fqn))
        return

    if hasattr(photPkg, 'addPhotometer'):
        photPkg.addPhotometer(ep)
    else:
        raise AttributeError(
            "Cannot find function `addPhotometer()` in namespace "
            "`{}`".format(fqn))


if __name__ == "__main__":
    pass<|MERGE_RESOLUTION|>--- conflicted
+++ resolved
@@ -29,13 +29,8 @@
 import inspect
 import collections
 import hashlib
-<<<<<<< HEAD
 import importlib, importlib.metadata
 import psychopy.tools.pkgtools as pkgtools
-=======
-import importlib
-import pathlib
->>>>>>> ea7ccf20
 import pkg_resources
 from psychopy import logging
 from psychopy.preferences import prefs
