--- conflicted
+++ resolved
@@ -1,33 +1,6 @@
 <?xml version="1.0" ?>
 <PsychoPy2experiment encoding="utf-8" version="1.85.6">
   <Settings>
-<<<<<<< HEAD
-    <Param name="Monitor" updates="None" val="testMonitor" valType="str"/>
-    <Param name="color" updates="None" val="$[0,0,0]" valType="str"/>
-    <Param name="colorSpace" updates="None" val="rgb" valType="str"/>
-    <Param name="Experiment info" updates="None" val="{u'session': u'001', u'participant': u''}" valType="code"/>
-    <Param name="JS libs" updates="None" val="packaged" valType="str"/>
-    <Param name="Units" updates="None" val="height" valType="str"/>
-    <Param name="Save excel file" updates="None" val="False" valType="bool"/>
-    <Param name="Enable Escape" updates="None" val="True" valType="bool"/>
-    <Param name="Save psydat file" updates="None" val="True" valType="bool"/>
-    <Param name="Window size (pixels)" updates="None" val="[1040, 800]" valType="code"/>
-    <Param name="Full-screen window" updates="None" val="False" valType="bool"/>
-    <Param name="blendMode" updates="None" val="avg" valType="str"/>
-    <Param name="Use version" updates="None" val="" valType="str"/>
-    <Param name="HTML path" updates="None" val="html" valType="str"/>
-    <Param name="Save csv file" updates="None" val="False" valType="bool"/>
-    <Param name="OSF Project ID" updates="None" val="" valType="str"/>
-    <Param name="Save log file" updates="None" val="True" valType="bool"/>
-    <Param name="Save wide csv file" updates="None" val="True" valType="bool"/>
-    <Param name="Saved data folder" updates="None" val="" valType="code"/>
-    <Param name="Show mouse" updates="None" val="False" valType="bool"/>
-    <Param name="Data filename" updates="None" val="u'data/%s_%s_%s' % (expInfo['participant'], expName, expInfo['date'])" valType="code"/>
-    <Param name="Show info dlg" updates="None" val="True" valType="bool"/>
-    <Param name="expName" updates="None" val="MentalRot" valType="str"/>
-    <Param name="logging level" updates="None" val="exp" valType="code"/>
-    <Param name="Screen" updates="None" val="1" valType="num"/>
-=======
     <Param name="expName" updates="None" val="MentalRot" valType="str"/>
     <Param name="Show info dlg" updates="None" val="True" valType="bool"/>
     <Param name="Enable Escape" updates="None" val="True" valType="bool"/>
@@ -48,23 +21,22 @@
     <Param name="Save csv file" updates="None" val="False" valType="bool"/>
     <Param name="Save excel file" updates="None" val="False" valType="bool"/>
     <Param name="Save psydat file" updates="None" val="True" valType="bool"/>
+    <Param name="expName" updates="None" val="MentalRot" valType="str"/>
     <Param name="logging level" updates="None" val="exp" valType="code"/>
-    <Param name="OSF Project ID" updates="None" val="" valType="str"/>
-    <Param name="HTML path" updates="None" val="html" valType="str"/>
-    <Param name="JS libs" updates="None" val="packaged" valType="str"/>
->>>>>>> d270b4b1
+    <Param name="blendMode" updates="None" val="avg" valType="str"/>
+    <Param name="Save excel file" updates="None" val="False" valType="bool"/>
+    <Param name="Units" updates="None" val="height" valType="str"/>
+    <Param name="Save log file" updates="None" val="True" valType="bool"/>
+    <Param name="Saved data folder" updates="None" val="" valType="code"/>
+    <Param name="Screen" updates="None" val="1" valType="num"/>
   </Settings>
   <Routines>
     <Routine name="plot_data">
       <CodeComponent name="plot_data_array">
         <Param name="name" updates="None" val="plot_data_array" valType="code"/>
-<<<<<<< HEAD
-        <Param name="Begin Routine" updates="constant" val="def plotYX(yaxis, xaxis, description=''):&amp;#10;    pyplot.grid(True)&amp;#10;    pyplot.title(description)&amp;#10;    pyplot.xlabel('Angle')&amp;#10;    pyplot.ylabel('Response time (s)')&amp;#10;    pyplot.xlim([0, 315])&amp;#10;    #slope,inter = np.polyfit(xaxis[:5],yaxis[:5],1)&amp;#10;    pyplot.plot(xaxis, yaxis) #, xaxis[:5], np.array(xaxis[:5]) * slope + inter)&amp;#10;    pyplot.draw()&amp;#10;    pyplot.show()&amp;#10;&amp;#10;filename = 'mental_rotation_data.csv'&amp;#10;with open(filename, 'wb') as fd:&amp;#10;    fd.write(data_string)&amp;#10;&amp;#10;data = pd.read_csv(filename)&amp;#10;data = data[data['rt'] &lt; 4]  # trim RT at 4 sec&amp;#10;mrt = data.loc[:,'rt']&amp;#10;correct = data.loc[:, 'corr']&amp;#10;angle = data.loc[:, 'angle']&amp;#10;&amp;#10;dfsum = data.groupby('angle', as_index=False).mean()&amp;#10;m = dfsum.loc[:, 'rt']&amp;#10;a = dfsum.loc[:, 'angle']&amp;#10;&amp;#10;scored_data = zip(a, m)&amp;#10;print('average time (sec) at each rotation:')&amp;#10;print(&quot;  0  45  90  135 180 225 270 315&quot;)&amp;#10;print(&quot;--&gt; %s &lt;--&quot; % repr([round(i,3) for i in m]).strip('[]').replace(',', '  '))&amp;#10;print(&quot;\n% correct        :&quot;, 100 * correct.mean())&amp;#10;print(&quot;overall speed (s):&quot;, mrt.mean())&amp;#10;&amp;#10;plotYX(m, a)&amp;#10;&amp;#10;with open(filename, 'a+b') as fd:&amp;#10;    fd.write('\n\n' + repr(scored_data))" valType="extendedCode"/>
-=======
         <Param name="Begin Experiment" updates="constant" val="from matplotlib import pyplot&amp;#10;import pandas as pd" valType="extendedCode"/>
-        <Param name="Begin Routine" updates="constant" val="def plotYX(yaxis, xaxis, description=''):&amp;#10;    pyplot.grid(True)&amp;#10;    pyplot.title(description)&amp;#10;    pyplot.xlabel('Angle')&amp;#10;    pyplot.ylabel('Response time (s)')&amp;#10;    pyplot.xlim([0, 315])&amp;#10;    #slope,inter = np.polyfit(xaxis[:5],yaxis[:5],1)&amp;#10;    pyplot.plot(xaxis, yaxis) #, xaxis[:5], np.array(xaxis[:5]) * slope + inter)&amp;#10;    pyplot.draw()&amp;#10;    pyplot.show()&amp;#10;&amp;#10;fname = 'mental_rotation_data.csv'&amp;#10;with open(fname, 'w') as fd:&amp;#10;    fd.write(data_string)&amp;#10;&amp;#10;data = pd.read_csv(fname)&amp;#10;data = data[data['rt'] &lt; 4]  # trim RT at 4 sec&amp;#10;mrt = data.loc[:,'rt']&amp;#10;correct = data.loc[:, 'corr']&amp;#10;angle = data.loc[:, 'angle']&amp;#10;&amp;#10;dfsum = data.groupby('angle', as_index=False).mean()&amp;#10;m = dfsum.loc[:, 'rt']&amp;#10;a = dfsum.loc[:, 'angle']&amp;#10;&amp;#10;scored_data = zip(a, m)&amp;#10;print('average time (sec) at each rotation:')&amp;#10;print(&quot;  0  45  90  135 180 225 270 315&quot;)&amp;#10;print(&quot;--&gt; %s &lt;--&quot; % repr([round(i,3) for i in m]).strip('[]').replace(',', '  '))&amp;#10;print(&quot;\n% correct        :&quot;, 100 * correct.mean())&amp;#10;print(&quot;overall speed (s):&quot;, mrt.mean())&amp;#10;&amp;#10;plotYX(m, a)&amp;#10;&amp;#10;with open(fname, 'a+') as fd:&amp;#10;    fd.write('\n\n' + repr(scored_data))" valType="extendedCode"/>
-        <Param name="Each Frame" updates="constant" val="" valType="extendedCode"/>
->>>>>>> d270b4b1
+        <Param name="name" updates="None" val="plot_data_array" valType="code"/>
+        <Param name="Begin Routine" updates="constant" val="def plotYX(yaxis, xaxis, description=''):&amp;#10;    pyplot.grid(True)&amp;#10;    pyplot.title(description)&amp;#10;    pyplot.xlabel('Angle')&amp;#10;    pyplot.ylabel('Response time (s)')&amp;#10;    pyplot.xlim([0, 315])&amp;#10;    #slope,inter = np.polyfit(xaxis[:5],yaxis[:5],1)&amp;#10;    pyplot.plot(xaxis, yaxis) #, xaxis[:5], np.array(xaxis[:5]) * slope + inter)&amp;#10;    pyplot.draw()&amp;#10;    pyplot.show()&amp;#10;&amp;#10;filename = 'mental_rotation_data.csv'&amp;#10;with open(filename, 'wb') as fd:&amp;#10;    fd.write(data_string)&amp;#10;&amp;#10;data = pd.read_csv(filename)&amp;#10;data = data[data['rt'] &lt; 4]  # trim RT at 4 sec&amp;#10;mrt = data.loc[:,'rt']&amp;#10;correct = data.loc[:, 'corr']&amp;#10;angle = data.loc[:, 'angle']&amp;#10;&amp;#10;dfsum = data.groupby('angle', as_index=False).mean()&amp;#10;m = dfsum.loc[:, 'rt']&amp;#10;a = dfsum.loc[:, 'angle']&amp;#10;&amp;#10;scored_data = zip(a, m)&amp;#10;print('average time (sec) at each rotation:')&amp;#10;print &quot;  0  45  90  135 180 225 270 315&quot;&amp;#10;print &quot;--&gt; %s &lt;--&quot; % repr([round(i,3) for i in m]).strip('[]').replace(',', '  ')&amp;#10;print &quot;\n% correct        :&quot;, 100 * correct.mean()&amp;#10;print &quot;overall speed (s):&quot;, mrt.mean()&amp;#10;&amp;#10;plotYX(m, a)&amp;#10;&amp;#10;with open(filename, 'a+b') as fd:&amp;#10;    fd.write('\n\n' + repr(scored_data))" valType="extendedCode"/>
         <Param name="End Routine" updates="constant" val="" valType="extendedCode"/>
         <Param name="End Experiment" updates="constant" val="" valType="extendedCode"/>
       </CodeComponent>
@@ -90,17 +62,14 @@
         <Param name="wrapWidth" updates="constant" val="" valType="code"/>
         <Param name="flip" updates="constant" val="" valType="str"/>
       </TextComponent>
-<<<<<<< HEAD
-=======
       <CodeComponent name="code_4">
+        <Param name="Begin Experiment" updates="constant" val="" valType="extendedCode"/>
         <Param name="name" updates="None" val="code_4" valType="code"/>
-        <Param name="Begin Experiment" updates="constant" val="" valType="extendedCode"/>
         <Param name="Begin Routine" updates="constant" val="if trials.thisN == 4 and expInfo['participant'] == 'JRG':    &amp;#10;    trials.finished = True" valType="extendedCode"/>
-        <Param name="Each Frame" updates="constant" val="" valType="extendedCode"/>
         <Param name="End Routine" updates="constant" val="" valType="extendedCode"/>
         <Param name="End Experiment" updates="constant" val="" valType="extendedCode"/>
+        <Param name="Each Frame" updates="constant" val="" valType="extendedCode"/>
       </CodeComponent>
->>>>>>> d270b4b1
     </Routine>
     <Routine name="Intructions_1">
       <StaticComponent name="ISI_2">
@@ -363,13 +332,9 @@
     <Routine name="Trial">
       <CodeComponent name="code">
         <Param name="name" updates="None" val="code" valType="code"/>
-<<<<<<< HEAD
-        <Param name="Begin Routine" updates="constant" val="if same == 'n':&amp;#10;    limage = 'F.png'&amp;#10;    rimage = 'FR.png'&amp;#10;    if random() &gt; 0.5:&amp;#10;       rimage, limage = limage, rimage&amp;#10;else:&amp;#10;    limage = rimage = 'F.png'&amp;#10;    if random() &gt; 0.5:&amp;#10;        limage = rimage = 'FR.png'" valType="extendedCode"/>
-=======
         <Param name="Begin Experiment" updates="constant" val="" valType="extendedCode"/>
+        <Param name="name" updates="None" val="code" valType="code"/>
         <Param name="Begin Routine" updates="constant" val="if same == 'n':&amp;#10;    limage = 'F.png'&amp;#10;    rimage = 'FR.png'&amp;#10;    if random() &gt; .5:&amp;#10;       rimage, limage = limage, rimage&amp;#10;else:&amp;#10;    limage = rimage = 'F.png'&amp;#10;    if random() &gt; .5:&amp;#10;        limage = rimage = 'FR.png'" valType="extendedCode"/>
-        <Param name="Each Frame" updates="constant" val="" valType="extendedCode"/>
->>>>>>> d270b4b1
         <Param name="End Routine" updates="constant" val="" valType="extendedCode"/>
         <Param name="End Experiment" updates="constant" val="" valType="extendedCode"/>
       </CodeComponent>
@@ -537,15 +502,8 @@
       <Param name="conditions" updates="None" val="[{'angle': 0, 'rightori': 0, 'leftori': 0, 'same': 'n'}, {'angle': 0, 'rightori': 0, 'leftori': 0, 'same': 'y'}, {'angle': 45, 'rightori': 45, 'leftori': 0, 'same': 'n'}, {'angle': 45, 'rightori': 45, 'leftori': 0, 'same': 'y'}, {'angle': 90, 'rightori': 90, 'leftori': 0, 'same': 'n'}, {'angle': 90, 'rightori': 90, 'leftori': 0, 'same': 'y'}, {'angle': 135, 'rightori': 135, 'leftori': 0, 'same': 'n'}, {'angle': 135, 'rightori': 135, 'leftori': 0, 'same': 'y'}, {'angle': 180, 'rightori': 180, 'leftori': 0, 'same': 'n'}, {'angle': 180, 'rightori': 180, 'leftori': 0, 'same': 'y'}, {'angle': 225, 'rightori': 225, 'leftori': 0, 'same': 'n'}, {'angle': 225, 'rightori': 225, 'leftori': 0, 'same': 'y'}, {'angle': 270, 'rightori': 270, 'leftori': 0, 'same': 'n'}, {'angle': 270, 'rightori': 270, 'leftori': 0, 'same': 'y'}, {'angle': 315, 'rightori': 315, 'leftori': 0, 'same': 'n'}, {'angle': 315, 'rightori': 315, 'leftori': 0, 'same': 'y'}]" valType="str"/>
       <Param name="conditionsFile" updates="None" val="MentalRot.csv" valType="str"/>
       <Param name="endPoints" updates="None" val="[0, 1]" valType="num"/>
-<<<<<<< HEAD
-      <Param name="conditions" updates="None" val="[{'angle': 0, 'leftori': 0, 'rightori': 0, 'same': u'n'}, {'angle': 0, 'leftori': 0, 'rightori': 0, 'same': u'y'}, {'angle': 45, 'leftori': 0, 'rightori': 45, 'same': u'n'}, {'angle': 45, 'leftori': 0, 'rightori': 45, 'same': u'y'}, {'angle': 90, 'leftori': 0, 'rightori': 90, 'same': u'n'}, {'angle': 90, 'leftori': 0, 'rightori': 90, 'same': u'y'}, {'angle': 135, 'leftori': 0, 'rightori': 135, 'same': u'n'}, {'angle': 135, 'leftori': 0, 'rightori': 135, 'same': u'y'}, {'angle': 180, 'leftori': 0, 'rightori': 180, 'same': u'n'}, {'angle': 180, 'leftori': 0, 'rightori': 180, 'same': u'y'}, {'angle': 225, 'leftori': 0, 'rightori': 225, 'same': u'n'}, {'angle': 225, 'leftori': 0, 'rightori': 225, 'same': u'y'}, {'angle': 270, 'leftori': 0, 'rightori': 270, 'same': u'n'}, {'angle': 270, 'leftori': 0, 'rightori': 270, 'same': u'y'}, {'angle': 315, 'leftori': 0, 'rightori': 315, 'same': u'n'}, {'angle': 315, 'leftori': 0, 'rightori': 315, 'same': u'y'}]" valType="str"/>
-      <Param name="Selected rows" updates="None" val="" valType="str"/>
-=======
-      <Param name="Selected rows" updates="None" val="" valType="str"/>
-      <Param name="loopType" updates="None" val="random" valType="str"/>
-      <Param name="random seed" updates="None" val="" valType="code"/>
-      <Param name="isTrials" updates="None" val="True" valType="bool"/>
->>>>>>> d270b4b1
+      <Param name="conditions" updates="None" val="[{'angle': 0, 'rightori': 0, 'leftori': 0, 'same': u'n'}, {'angle': 0, 'rightori': 0, 'leftori': 0, 'same': u'y'}, {'angle': 45, 'rightori': 45, 'leftori': 0, 'same': u'n'}, {'angle': 45, 'rightori': 45, 'leftori': 0, 'same': u'y'}, {'angle': 90, 'rightori': 90, 'leftori': 0, 'same': u'n'}, {'angle': 90, 'rightori': 90, 'leftori': 0, 'same': u'y'}, {'angle': 135, 'rightori': 135, 'leftori': 0, 'same': u'n'}, {'angle': 135, 'rightori': 135, 'leftori': 0, 'same': u'y'}, {'angle': 180, 'rightori': 180, 'leftori': 0, 'same': u'n'}, {'angle': 180, 'rightori': 180, 'leftori': 0, 'same': u'y'}, {'angle': 225, 'rightori': 225, 'leftori': 0, 'same': u'n'}, {'angle': 225, 'rightori': 225, 'leftori': 0, 'same': u'y'}, {'angle': 270, 'rightori': 270, 'leftori': 0, 'same': u'n'}, {'angle': 270, 'rightori': 270, 'leftori': 0, 'same': u'y'}, {'angle': 315, 'rightori': 315, 'leftori': 0, 'same': u'n'}, {'angle': 315, 'rightori': 315, 'leftori': 0, 'same': u'y'}]" valType="str"/>
+      <Param name="Selected rows" updates="None" val="" valType="code"/>
     </LoopInitiator>
     <Routine name="Trial"/>
     <Routine name="pause"/>
