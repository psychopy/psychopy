--- conflicted
+++ resolved
@@ -6,15 +6,9 @@
 win = visual.Window([800,800])
 #make two wedges (in opposite contrast) and alternate them for flashing
 wedge1 = visual.RadialStim(win, tex='sqrXsqr', color=1,size=1,
-<<<<<<< HEAD
-    visibleWedge=[0, 45], radialCycles=4, angularCycles=8, interpolate=True)
-wedge2 = visual.RadialStim(win, tex='sqrXsqr', color=-1,size=1,
-    visibleWedge=[0, 45], radialCycles=4, angularCycles=8, interpolate=True)
-=======
     visibleWedge=[0, 45], radialCycles=4, angularCycles=8, interpolate=False)
 wedge2 = visual.RadialStim(win, tex='sqrXsqr', color=-1,size=1,
     visibleWedge=[0, 45], radialCycles=4, angularCycles=8, interpolate=False)
->>>>>>> 6ce7b14d
 t=0
 rotationRate = 0.01 #revs per sec
 flashPeriod = 0.1 #seconds for one B-W cycle (ie 1/Hz)
@@ -22,11 +16,7 @@
     t=globalClock.getTime()
     if (t%flashPeriod) < (flashPeriod/2.0):# (NB more accurate to use number of frames)
         stim = wedge1
-<<<<<<< HEAD
-    else:   
-=======
     else:
->>>>>>> 6ce7b14d
         stim=wedge2
         
     stim.setOri(t*rotationRate*360.0)
