--- conflicted
+++ resolved
@@ -3,458 +3,13 @@
 
 """Audio playback backend using Pyo.
 
-<<<<<<< HEAD
-import sys
-import os
-import atexit
-import threading
-from itertools import chain
-from pathlib import Path
-
-from numpy import float64
-from psychopy import prefs
-from .exceptions import DependencyError
-from psychopy import core, logging
-from psychopy.constants import (STARTED, FINISHED, STOPPED, NOT_STARTED,
-                                FOREVER)
-from psychopy.tools import filetools as ft
-from ._base import _SoundBase
-
-
-travisCI = bool(str(os.environ.get('TRAVIS')).lower() == 'true')
-try:
-    import pyo
-except ImportError as err:
-    if not travisCI:
-        # convert this import error to our own, pyo probably not installed
-        raise DependencyError(repr(err))
-
-pyoSndServer = None
-audioDriver = None
-
-
-def _bestDriver(devNames, devIDs):
-    """Find ASIO or Windows sound drivers
-    """
-    preferredDrivers = prefs.hardware['audioDriver']
-    outputID = None
-    audioDriver = None
-    for prefDriver in preferredDrivers:
-        logging.info(u'Looking for {}'.format(prefDriver))
-        if prefDriver.lower() == 'directsound':
-            prefDriver = u'Primary Sound'
-        # look for that driver in available devices
-        for devN, devString in enumerate(devNames):
-            logging.info(u'Examining for {}'.format(devString))
-            try:
-                ds = devString.lower()
-                if prefDriver.lower() in ds:
-                    audioDriver = devString
-                    outputID = devIDs[devN]
-                    logging.info(u'Success: {}'.format(devString))
-                    # we found a driver don't look for others
-                    return audioDriver, outputID
-            except (UnicodeDecodeError, UnicodeEncodeError):
-                logging.info(u'Failed: {}'.format(devString))
-                logging.warn('find best sound driver - could not '
-                             'interpret unicode in driver name')
-    else:
-        return None, None
-
-
-def get_devices_infos():
-    in_devices, out_devices = pyo.pa_get_devices_infos()
-    for index, device in chain(in_devices.items(), out_devices.items()):
-        device.update({
-            'default sr': '{} Hz'.format(device['default sr']),
-            'host api index': str(device['host api index']),
-            'latency': '{} s'.format(round(device['latency'], 6)),
-        })
-    return (in_devices, out_devices)
-
-
-def get_output_devices():
-    _, out_devices = get_devices_infos()
-    return tuple(zip(*[
-        (device['name'], dev_id) for dev_id, device in out_devices.items()
-    ]))
-
-
-def get_input_devices():
-    in_devices, _ = get_devices_infos()
-    return tuple(zip(*[
-        (device['name'], dev_id) for dev_id, device in in_devices.items()
-    ]))
-
-
-def getDevices(kind=None):
-    """Returns a dict of dict of audio devices of specified `kind`
-
-    The dict keys are names and items are dicts of properties
-    """
-    inputs, outputs = get_devices_infos()
-    if kind is None:
-        allDevs = inputs.copy()
-        allDevs.update(outputs)
-    elif kind == 'output':
-        allDevs = outputs
-    else:
-        allDevs = inputs
-    devs = {}
-    for ii in allDevs:  # in pyo this is a dict but keys are ii ! :-/
-        dev = allDevs[ii]
-        # newline characters must be removed
-        devName = dev['name'].replace('\r\n', '')
-        devs[devName] = dev
-        dev['id'] = ii
-    return devs
-
-
-# these will be controlled by sound.__init__.py
-defaultInput = None
-defaultOutput = None
-
-
-def init(rate=44100, stereo=True, buffer=128):
-    """setup the pyo (sound) server
-    """
-    global pyoSndServer, Sound, audioDriver, duplex, maxChnls
-    Sound = SoundPyo
-    global pyo
-    try:
-        assert pyo
-    except NameError:  # pragma: no cover
-        import pyo
-        # can be needed for microphone.switchOn(), which calls init even
-        # if audioLib is something else
-
-    # subclass the pyo.Server so that we can insert a __del__ function that
-    # shuts it down skip coverage since the class is never used if we have
-    # a recent version of pyo
-
-    class _Server(pyo.Server):  # pragma: no cover
-        # make libs class variables so they don't get deleted first
-        core = core
-        logging = logging
-
-        def __del__(self):
-            self.stop()
-            # make sure enough time passes for the server to shutdown
-            self.core.wait(0.5)
-            self.shutdown()
-            # make sure enough time passes for the server to shutdown
-            self.core.wait(0.5)
-            # this may never get printed
-            self.logging.debug('pyo sound server shutdown')
-    if '.'.join(map(str, pyo.getVersion())) < '0.6.4':
-        Server = _Server
-    else:
-        Server = pyo.Server
-
-    # if we already have a server, just re-initialize it
-    if 'pyoSndServer' in globals() and hasattr(pyoSndServer, 'shutdown'):
-        pyoSndServer.stop()
-        # make sure enough time passes for the server to shutdown
-        core.wait(0.5)
-        pyoSndServer.shutdown()
-        core.wait(0.5)
-        pyoSndServer.reinit(sr=rate, nchnls=maxChnls,
-                            buffersize=buffer, audio=audioDriver)
-        pyoSndServer.boot()
-    else:
-        if sys.platform == 'win32':
-            # check for output device/driver
-            #todo: Throwing errors on one users' config https://discourse.psychopy.org/t/error-with-microphone-component-on-psychopy-2020/13168
-            devNames, devIDs = get_output_devices()
-            audioDriver, outputID = _bestDriver(devNames, devIDs)
-            if outputID is None:
-                # using the default output because we didn't find the one(s)
-                # requested
-                audioDriver = 'Windows Default Output'
-                outputID = pyo.pa_get_default_output()
-            if outputID is not None:
-                logging.info(u'Using sound driver: %s (ID=%i)' %
-                             (audioDriver, outputID))
-                maxOutputChnls = pyo.pa_get_output_max_channels(outputID)
-            else:
-                logging.warning(
-                    'No audio outputs found (no speakers connected?')
-                return -1
-            # check for valid input (mic)
-            # If no input device is available, devNames and devIDs are empty
-            # lists.
-            devNames, devIDs = get_input_devices()
-            audioInputName, inputID = _bestDriver(devNames, devIDs)
-            # Input devices were found, but requested devices were not found
-            if len(devIDs) > 0 and inputID is None:
-                defaultID = pyo.pa_get_default_input()
-                if defaultID is not None and defaultID != -1:
-                    # default input is found
-                    # use the default input because we didn't find the one(s)
-                    # requested
-                    audioInputName = 'Windows Default Input'
-                    inputID = defaultID
-                else:
-                    # default input is not available
-                    inputID = None
-            if inputID is not None:
-                msg = u'Using sound-input driver: %s (ID=%i)'
-                logging.info(msg % (audioInputName, inputID))
-                maxInputChnls = pyo.pa_get_input_max_channels(inputID)
-                duplex = bool(maxInputChnls > 0)
-            else:
-                maxInputChnls = 0
-                duplex = False
-        # for other platforms set duplex to True (if microphone is available)
-        else:
-            audioDriver = prefs.hardware['audioDriver'][0]
-            maxInputChnls = pyo.pa_get_input_max_channels(
-                pyo.pa_get_default_input())
-            maxOutputChnls = pyo.pa_get_output_max_channels(
-                pyo.pa_get_default_output())
-            duplex = bool(maxInputChnls > 0)
-
-        maxChnls = min(maxInputChnls, maxOutputChnls)
-        if maxInputChnls < 1:  # pragma: no cover
-            msg = (u'%s.init could not find microphone hardware; '
-                   u'recording not available')
-            logging.warning(msg % __name__)
-            maxChnls = maxOutputChnls
-        if maxOutputChnls < 1:  # pragma: no cover
-            msg = (u'%s.init could not find speaker hardware; '
-                   u'sound not available')
-            logging.error(msg % __name__)
-            return -1
-
-        # create the instance of the server:
-        if sys.platform == 'darwin' or sys.platform.startswith('linux'):
-            # for mac/linux we set the backend using the server audio param
-            pyoSndServer = Server(sr=rate, nchnls=maxChnls,
-                                  buffersize=buffer, audio=audioDriver)
-        else:
-            # with others we just use portaudio and then set the OutputDevice
-            # below
-            pyoSndServer = Server(sr=rate, nchnls=maxChnls, buffersize=buffer)
-
-        pyoSndServer.setVerbosity(1)
-        if sys.platform == 'win32':
-            pyoSndServer.setOutputDevice(outputID)
-            if inputID is not None:
-                pyoSndServer.setInputDevice(inputID)
-        # do other config here as needed (setDuplex? setOutputDevice?)
-        pyoSndServer.setDuplex(duplex)
-        pyoSndServer.boot()
-    core.wait(0.5)  # wait for server to boot before starting the sound stream
-    pyoSndServer.start()
-
-    # atexit is filo, will call stop then shutdown upon closing
-    atexit.register(pyoSndServer.shutdown)
-    atexit.register(pyoSndServer.stop)
-    try:
-        Sound()  # test creation, no play
-    except pyo.PyoServerStateException:
-        msg = "Failed to start pyo sound Server"
-        if sys.platform == 'darwin' and audioDriver != 'portaudio':
-            msg += "; maybe try prefs.general.audioDriver 'portaudio'?"
-        logging.error(msg)
-        core.quit()
-    logging.debug('pyo sound server started')
-    logging.flush()
-
-
-class SoundPyo(_SoundBase):
-    """Create a sound object, from one of MANY ways.
-    """
-=======
 These are optional components that can be obtained by installing the
 `psychopy-pyo` extension into the current environment.
->>>>>>> 2449994b
 
 """
 
-<<<<<<< HEAD
-            By default, a Hanning window (5ms duration) will be applied to a
-            generated tone, so that onset and offset are smoother (to avoid
-            clicking). To disable the Hanning window, set `hamming=False`.
-
-        secs:
-            Duration of a tone. Not used for sounds from a file.
-
-        start : float
-            Where to start playing a sound file;
-            default = 0s (start of the file).
-
-        stop : float
-            Where to stop playing a sound file; default = end of file.
-
-        octave: is only relevant if the value is a note name.
-            Middle octave of a piano is 4. Most computers won't
-            output sounds in the bottom octave (1) and the top
-            octave (8) is generally painful
-
-        stereo: True (= default, two channels left and right),
-            False (one channel)
-
-        volume: loudness to play the sound, from 0.0 (silent) to 1.0 (max).
-            Adjustments are not possible during playback, only before.
-
-        loops : int
-            How many times to repeat the sound after it plays once. If
-            `loops` == -1, the sound will repeat indefinitely until stopped.
-
-        sampleRate (= 44100): if the psychopy.sound.init() function has been
-            called or if another sound has already been created then this
-            argument will be ignored and the previous setting will be used
-
-        bits: has no effect for the pyo backend
-
-        hamming: boolean (default True) to indicate if the sound should
-            be apodized (i.e., the onset and offset smoothly ramped up from
-            down to zero). The function apodize uses a Hanning window, but
-            arguments named 'hamming' are preserved so that existing code
-            is not broken by the change from Hamming to Hanning internally.
-            Not applied to sounds from files.
-        """
-        global pyoSndServer
-        if pyoSndServer is None or pyoSndServer.getIsBooted() == 0:
-            init(rate=sampleRate)
-
-        # Check if the user tried to change the sample rate. Since this isn't
-        # possible presently, just warn the user for now.
-        actualSampleRate = pyoSndServer.getSamplingRate()
-        if actualSampleRate != sampleRate:
-            logging.warning(
-                "Cannot change sample rate to {} since audio server has "
-                "already started, using {} instead.".format(
-                    sampleRate, actualSampleRate))
-
-        self.sampleRate = actualSampleRate
-        self.format = bits
-        self.isStereo = stereo
-        self.channels = 1 + int(stereo)
-        self.secs = secs
-        self.startTime = start
-        self.stopTime = stop
-        self.autoLog = autoLog
-        self.name = name
-
-        # try to create sound; set volume and loop before setSound (else
-        # needsUpdate=True)
-        self._snd = None
-        self.volume = min(1.0, max(0.0, volume))
-        # distinguish the loops requested from loops actual because of
-        # infinite tones (which have many loops but none requested)
-        # -1 for infinite or a number of loops
-        self.requestedLoops = self.loops = int(loops)
-
-        self.setSound(value=value, secs=secs, octave=octave, hamming=hamming)
-        self.needsUpdate = False
-
-        self._isPlaying = False
-
-    @property
-    def isPlaying(self):
-        """`True` if the audio playback is ongoing."""
-        return self._isPlaying
-
-    def play(self, loops=None, autoStop=True, log=True, when=None):
-        """Starts playing the sound on an available channel.
-
-        loops : int
-            How many times to repeat the sound after it plays once. If
-            `loops` == -1, the sound will repeat indefinitely until stopped.
-
-        when: not used but included for compatibility purposes
-
-        For playing a sound file, you cannot specify the start and stop
-        times when playing the sound, only when creating the sound initially.
-
-        Playing a sound runs in a separate thread i.e. your code won't wait
-        for the sound to finish before continuing. To pause while playing,
-        you need to use a `psychopy.core.wait(mySound.getDuration())`.
-        If you call `play()` while something is already playing the sounds
-        will be played over each other.
-        """
-        if self.isPlaying:
-            return
-
-        if loops is not None and self.loops != loops:
-            self.setLoops(loops)
-        if self.needsUpdate:
-            # ~0.00015s, regardless of the size of self._sndTable
-            self._updateSnd()
-        self._snd.out()
-        self._isPlaying = True
-        if autoStop or self.loops != 0:
-            # pyo looping is boolean: loop forever or not at all
-            # so track requested loops using time; limitations: not
-            # sample-accurate
-            if self.loops >= 0:
-                duration = self.getDuration() * (self.loops + 1)
-            else:
-                duration = FOREVER
-            self.terminator = threading.Timer(duration, self._onEOS)
-            self.terminator.start()
-        if log and self.autoLog:
-            logging.exp(u"Sound %s started" % (self.name), obj=self)
-        return self
-
-    def _onEOS(self):
-        # call _onEOS from a thread based on time, enables loop termination
-        if self.loops != 0:  # then its looping forever as a pyo object
-            self._snd.stop()
-        if self.isPlaying:
-            # in case of multiple successive trials
-            self._isPlaying = False
-        return True
-
-    def stop(self, log=True):
-        """Stops the sound immediately"""
-        if not self.isPlaying:
-            return
-
-        self._snd.stop()
-        try:
-            self.terminator.cancel()
-        except Exception:  # pragma: no cover
-            pass
-        self._isPlaying = False
-        if log and self.autoLog:
-            logging.exp(u"Sound %s stopped" % (self.name), obj=self)
-
-    def _updateSnd(self):
-        self.needsUpdate = False
-        doLoop = bool(self.loops != 0)  # if True, end it via threading.Timer
-        if type(self.volume) == float64:
-            self.volume = self.volume.item()
-        self._snd = pyo.TableRead(self._sndTable,
-                                  freq=self._sndTable.getRate(),
-                                  loop=doLoop, mul=self.volume)
-
-    def _setSndFromFile(self, fileName):
-        # alias default names (so it always points to default.png)
-        if fileName in ft.defaultStim:
-            fileName = Path(prefs.paths['resources']) / ft.defaultStim[fileName]
-        # want mono sound file played to both speakers, not just left / 0
-        self.fileName = fileName
-        self._sndTable = pyo.SndTable(initchnls=self.channels)
-        # in case a tone with inf loops had been used before
-        self.loops = self.requestedLoops
-        # mono file loaded to all chnls:
-        try:
-            self._sndTable.setSound(self.fileName,
-                                    start=self.startTime, stop=self.stopTime)
-        except Exception:
-            msg = (u'Could not open sound file `%s` using pyo; not found '
-                   'or format not supported.')
-            logging.error(msg % fileName)
-            raise TypeError(msg % fileName)
-        self._updateSnd()
-        self.duration = self._sndTable.getDur()
-=======
 import psychopy.logging as logging
 from .exceptions import DependencyError
->>>>>>> 2449994b
 
 try:
     from psychopy_pyo import (
