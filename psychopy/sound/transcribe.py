--- conflicted
+++ resolved
@@ -743,11 +743,7 @@
     --------
     Get a transcriber interface and initalize it::
 
-<<<<<<< HEAD
-        whisperInterface = getTranscriber('WhisperTranscriber')
-=======
         whisperInterface = getTranscriberInterface('whisper')
->>>>>>> 798790dc
         # initialize it
         transcriber = whisperInterface({'device': 'cuda'})
     
@@ -783,11 +779,8 @@
         Options to configure the speech-to-text engine during initialization.
     
     """
-<<<<<<< HEAD
-=======
     engine = engine.lower()  # make lower case
 
->>>>>>> 798790dc
     global _activeTranscriber
     if _activeTranscriber is not None:
         oldInterface = _activeTranscriber.engine
