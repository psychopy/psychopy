#!/usr/bin/env python
# -*- coding: utf-8 -*-

"""Load and play sounds

We have used a number of different Python libraries ("backends") for generating
sounds in PsychoPy. We started with `Pygame`, then tried `pyo` and `sounddevice`
but we now strongly recommend you use the PTB setting. That uses the
`PsychPortAudio`_ engine, written by Mario Kleiner for `Psychophysics Toolbox`_.

With the PTB backend you get some options about how aggressively you want to try
for low latency, and there is also an option to pre-schedule a sound to play at
a given time in the future.

By default PsychoPy will try to use the following Libs, in this order, for
sound reproduction but you can alter the order in
preferences > hardware > audioLib:
    ['sounddevice', 'pygame', 'pyo']
For portaudio-based backends (all except for pygame) there is also a
choice of the underlying sound driver (e.g. ASIO, CoreAudio etc).

After importing sound, the sound lib and driver being used will be stored as::
    `psychopy.sound.audioLib`
    `psychopy.sound.audioDriver`

.. PTB

.. _PsychPortAudio: http://psychtoolbox.org/docs/PsychPortAudio-Open
.. _Psychophysics Toolbox: http://psychtoolbox.org
"""

# Part of the PsychoPy library
# Copyright (C) 2002-2018 Jonathan Peirce (C) 2019-2022 Open Science Tools Ltd.
# Distributed under the terms of the GNU General Public License (GPL).

__all__ = []

import sys
import os
import traceback
from psychopy import logging, prefs, constants
from psychopy.tools import systemtools
from .exceptions import DependencyError, SoundFormatError
from .audiodevice import *
from .audioclip import *  # import objects related to AudioClip

# import microphone if possible
try:
    from .microphone import *  # import objects related to the microphone class
except ImportError as err:
    formatted_tb = ''.join(
        traceback.format_exception(type(err), err, err.__traceback__))
    logging.error(
        "Failed to import psychopy.sound.microphone. Mic recordings will not be"
        "possible on this machine. For details see stack trace below:\n"
        f"{formatted_tb}")

# import transcription if possible
try:
    from .transcribe import *  # import transcription engine stuff
except ImportError as err:
    formatted_tb = ''.join(
        traceback.format_exception(type(err), err, err.__traceback__))
    logging.error(
        "Failed to import psychopy.sound.transcribe. Transcription will not be"
        "possible on this machine. For details see stack trace below:\n"
        f"{formatted_tb}")

# used to check if we are on 64-bit Python
bits32 = sys.maxsize == 2 ** 32

# Globals for the sound library. We can only load one audio library at a time,
# so once these values are populated they cannot be changed without restarting
# Python.
pyoSndServer = None
Sound = None
audioLib = None
audioDriver = None

# These are the names that can be used in the prefs to specifiy audio libraries. 
# The available libraries are hard-coded at this point until we can overhaul 
# the sound library to be more modular. 
_audioLibs = ['PTB', 'sounddevice', 'pyo', 'pysoundcard', 'pygame']
failed = []  # keep track of audio libs that failed to load

# check if this is being imported on Travis/Github (has no audio card)
if systemtools.isVM_CI():
    # for sounddevice we built in some VM protection but not in pyo
    prefs.hardware['audioLib'] = ['ptb', 'sounddevice']

# ensure that the value for `audioLib` is a list
if isinstance(prefs.hardware['audioLib'], str):
    prefs.hardware['audioLib'] = [prefs.hardware['audioLib']]

# selection and fallback mechanism for audio libraries
for thisLibName in prefs.hardware['audioLib']:
    # Tell the user we are trying to load the specifeid audio library
    logging.info(f"Trying to load audio library: {thisLibName}")

    # Iterate over the list of audioLibs and try to load the first one that
    # is supported. If none are supported, load PTB as a fallback. If PTB isn't 
    # installed, raise an error.
    thisLibName = thisLibName.lower()

    # lowercased list of valid audio libraries for safe comparisons
    validLibs = [libName.lower() for libName in _audioLibs]  

    # check if `thisLibName` is a valid audio library
    if thisLibName not in validLibs:
        failed.append(thisLibName)
        logging.warning(f"Invalid audioLib pref: {thisLibName}. "
                        f"Valid options are: {_audioLibs}")
        continue

    # select the backend and set the Sound class
    if thisLibName == 'ptb':
        # The Psychtoolbox backend is perfered, provides the best performance
        # and is the only one that supports low-latency scheduling. If no other
        # audio backend can be loaded, we will use PTB.
        if not bits32:
            try:
                from . import backend_ptb as backend
                Sound = backend.SoundPTB
                audioDriver = backend.audioDriver
            except Exception:
                failed.append(thisLibName)
                continue
            else:
                break 
        else:
            logging.warning("PTB backend is not supported on 32-bit Python. "
                            "Trying another backend...")
            continue
    elif thisLibName == 'pyo':
        # pyo is a wrapper around PortAudio, which is a cross-platform audio
        # library. It is the recommended backend for Windows and Linux.
        try:
            from . import backend_pyo as backend
            Sound = backend.SoundPyo
            pyoSndServer = backend.pyoSndServer
            audioDriver = backend.audioDriver
        except Exception:
            failed.append(thisLibName)
            continue
        else:
            break
    elif thisLibName == 'sounddevice':
        # sounddevice is a wrapper around PortAudio, which is a cross-platform
        # audio library. It is the recommended backend for Windows and Linux.
        try:
            from . import backend_sounddevice as backend
            Sound = backend.SoundDeviceSound
        except Exception:
            failed.append(thisLibName)
            continue
        else:
            break
    elif thisLibName == 'pygame':
        # pygame is a cross-platform audio library. It is no longer supported by
        # PsychoPy, but we keep it here for backwards compatibility until 
        # something breaks.
        try:
            from . import backend_pygame as backend
            Sound = backend.SoundPygame
        except Exception:
            failed.append(thisLibName)
            continue
        else:
            break
    elif thisLibName == 'pysoundcard':
        # pysoundcard is a wrapper around PortAudio, which is a cross-platform
        # audio library.
        try:
            from . import backend_pysoundcard as backend
            Sound = backend.SoundPySoundCard
        except Exception:
            failed.append(thisLibName)
            continue
        else:
            break
    else:
        # Catch-all for invalid audioLib prefs.
        msg = ("audioLib pref should be one of {!r}, not {!r}"
                .format(_audioLibs, thisLibName))
        raise ValueError(msg)
else:
    # if we get here, there is no audioLib that is supported, try for PTB
    msg = ("Failed to load any of the audioLibs: {!r}. Falling back to " 
           "PsychToolbox ('ptb') backend for sound. Be sure to add 'ptb' to "
           "preferences to avoid seeing this message again.".format(failed))
    logging.error(msg)
    try:
        from . import backend_ptb as backend
        Sound = backend.SoundPTB
        audioDriver = backend.audioDriver
    except Exception:
        failed.append(thisLibName)


# we successfully loaded a backend if `Sound` is not None
if Sound is not None:
    audioLib = thisLibName
    init = backend.init
    if hasattr(backend, 'getDevices'):
        getDevices = backend.getDevices
    logging.info('sound is using audioLib: %s' % audioLib)
else:
    # if we get here, there is no audioLib that is supported
    raise DependencyError(
        "No audioLib could be loaded. Tried: {}\n Check whether the necessary "
        "audioLibs are installed".format(prefs.hardware['audioLib']))

# warn the user 
if audioLib.lower() != 'ptb':
    # Could be running PTB, just aren't?
    logging.warning("We strongly recommend you activate the PTB sound "
                    "engine in PsychoPy prefs as the preferred audio "
                    "engine. Its timing is vastly superior. Your prefs "
                    "are currently set to use {} (in that order)."
                    .format(prefs.hardware['audioLib']))


# function to set the device (if current lib allows it)
def setDevice(dev, kind=None):
    """Sets the device to be used for new streams being created.

    :param dev: the device to be used (name, index or sounddevice.device)
    :param kind: one of [None, 'output', 'input']
    """
    if not hasattr(backend, 'defaultOutput'):
        raise IOError("Attempting to SetDevice (audio) but not supported by "
                      "the current audio library ({!r})".format(audioLib))
    if hasattr(dev,'name'):
        dev = dev['name']
    if kind is None:
        backend.defaultInput = backend.defaultOutput = dev
    elif kind == 'input':
        backend.defaultInput = dev
    elif kind == 'output':
        backend.defaultOutput = dev
    else:
<<<<<<< HEAD
        if systemtools.isVM_CI():  # no audio device on CI, ignore
=======
        if systemtools.isVM_CI():  # GitHub doesn't have any audio devices at all. Ignore
>>>>>>> edc1f221
            return
        else:
            raise TypeError("`kind` should be one of [None, 'output', 'input']"
                            "not {!r}".format(kind))

# Set the device according to user prefs (if current lib allows it)
deviceNames = []
if hasattr(backend, 'defaultOutput'):
    pref = prefs.hardware['audioDevice']
    # is it a list or a simple string?
    if type(prefs.hardware['audioDevice'])==list:
        # multiple options so use zeroth
        dev = prefs.hardware['audioDevice'][0]
    else:
        # a single option
        dev = prefs.hardware['audioDevice']
    # is it simply "default" (do nothing)
<<<<<<< HEAD
    if dev=='default' or isVM_CI():
=======
    if dev=='default' or systemtools.isVM_CI():
>>>>>>> edc1f221
        pass  # do nothing
    elif dev not in backend.getDevices(kind='output'):
        deviceNames = sorted(backend.getDevices(kind='output').keys())
        logging.warn(
            u"Requested audio device '{}' that is not available on "
            "this hardware. The 'audioDevice' preference should be one of "
            "{}".format(dev, deviceNames))
    else:
        setDevice(dev, kind='output')


if __name__ == "__main__":
    pass<|MERGE_RESOLUTION|>--- conflicted
+++ resolved
@@ -239,11 +239,7 @@
     elif kind == 'output':
         backend.defaultOutput = dev
     else:
-<<<<<<< HEAD
         if systemtools.isVM_CI():  # no audio device on CI, ignore
-=======
-        if systemtools.isVM_CI():  # GitHub doesn't have any audio devices at all. Ignore
->>>>>>> edc1f221
             return
         else:
             raise TypeError("`kind` should be one of [None, 'output', 'input']"
@@ -261,11 +257,7 @@
         # a single option
         dev = prefs.hardware['audioDevice']
     # is it simply "default" (do nothing)
-<<<<<<< HEAD
-    if dev=='default' or isVM_CI():
-=======
     if dev=='default' or systemtools.isVM_CI():
->>>>>>> edc1f221
         pass  # do nothing
     elif dev not in backend.getDevices(kind='output'):
         deviceNames = sorted(backend.getDevices(kind='output').keys())
