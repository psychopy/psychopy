--- conflicted
+++ resolved
@@ -1039,16 +1039,11 @@
             # for the tight box anchor offset is included in vertex calcs
             self.boundingBox.size = tightW, tightH
             self.boundingBox.pos = self.pos + (Xmid, Ymid)
-<<<<<<< HEAD
         else:
             self.boundingBox.size = 0, 0
             self.boundingBox.pos = self.pos
         # box (larger than bounding box) needs anchor offest adding
         self.box.pos = self.pos
-=======
-        # box (larger than bounding box) needs anchor offset adding
-        self.box.pos = self.pos + (boxOffsetX, boxOffsetY)
->>>>>>> d87f467c
         self.box.size = self.size  # this might have changed from _requested
 
         self._needVertexUpdate = False
