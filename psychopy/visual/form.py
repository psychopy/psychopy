--- conflicted
+++ resolved
@@ -929,11 +929,6 @@
             # If response ctrl is a textbox, set its text to blank
             elif isinstance(item['responseCtrl'], psychopy.visual.TextBox2):
                 item['responseCtrl'].text = ""
-<<<<<<< HEAD
-        # Set scrollbar to top
-        self.scrollbar.rating = 1
-=======
->>>>>>> 187736e3
 
     def addDataToExp(self, exp, itemsAs='rows'):
         """Gets the current Form data and inserts into an
