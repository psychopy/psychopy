#!/usr/bin/env python
# -*- coding: utf-8 -*-

"""A class representing a window for displaying one or more stimuli"""

# Part of the PsychoPy library
# Copyright (C) 2002-2018 Jonathan Peirce (C) 2019 Open Science Tools Ltd.
# Distributed under the terms of the GNU General Public License (GPL).

from __future__ import absolute_import, division, print_function

import os
import sys
import weakref
import atexit
from itertools import product

from builtins import object
from builtins import range
from builtins import str
from past.builtins import basestring
from collections import deque

from psychopy.contrib.lazy_import import lazy_import
from psychopy import colors
import math
from psychopy.visual.windowbuffer import WindowBuffer
from psychopy.visual.warp import NullWarp
from psychopy.visual.stereo import stereoModes

# try to find avbin (we'll overload pyglet's load_library tool and then
# add some paths)
haveAvbin = False

# on windows try to load avbin now (other libs can interfere)
if sys.platform == 'win32':
    # make sure we also check in SysWOW64 if on 64-bit windows
    if 'C:\\Windows\\SysWOW64' not in os.environ['PATH']:
        os.environ['PATH'] += ';C:\\Windows\\SysWOW64'

    try:
        from pyglet.media import avbin
        haveAvbin = True
    except ImportError:
        haveAvbin = False
        # either avbin isn't installed or scipy.stats has been imported
        # (prevents avbin loading)
    except AttributeError:
        # avbin is not found, causing exception in pyglet 1.2??
        # (running psychopy 1.81 standalone on windows 7):
        #
        # File "C:\Program Files (x86)\PsychoPy2\lib\site-packages\
        #           pyglet\media\avbin.py", line 158, in <module>
        # av.avbin_get_version.restype = ctypes.c_int
        # AttributeError: 'NoneType' object has no attribute
        # 'avbin_get_version'
        haveAvbin = False
    except Exception:
        # WindowsError on some systems
        # AttributeError if using avbin5 from pyglet 1.2?
        haveAvbin = False

    # for pyglet 1.3
    if not haveAvbin:
        try:
            from pyglet.media.sources import avbin
            haveAvbin = True
        except ImportError:
            haveAvbin = False
        except AttributeError:
            haveAvbin = False
        except Exception:
            haveAvbin = False

from psychopy import core, platform_specific, logging, prefs, monitors
from . import backends

# tools must only be imported *after* event or MovieStim breaks on win32
# (JWP has no idea why!)
from psychopy.tools.attributetools import attributeSetter, setAttribute
from psychopy.tools.arraytools import val2array
from psychopy.tools.monitorunittools import convertToPix
import psychopy.tools.viewtools as viewtools
import psychopy.tools.gltools as gltools
from .text import TextStim
from .grating import GratingStim
from .helpers import setColor
from . import globalVars

try:
    from PIL import Image
except ImportError:
    import Image

import numpy

from psychopy.core import rush

reportNDroppedFrames = 5  # stop raising warning after this

# import pyglet.gl, pyglet.window, pyglet.image, pyglet.font, pyglet.event
from . import shaders as _shaders
try:
    from pyglet import media
    havePygletMedia = True
except Exception:
    havePygletMedia = False

# lazy_import puts pygame into the namespace but delays import until needed
lazy_import(globals(), "import pygame")

DEBUG = False
IOHUB_ACTIVE = False
retinaContext = None  # only needed for retina-ready displays


class OpenWinList(list):
    """Class to keep keep track of windows that have been opened.

    Uses a list of weak references so that we don't stop the window
    being deleted.

    """
    def append(self, item):
        list.append(self, weakref.ref(item))

    def remove(self, item):
        for ref in self:
            obj = ref()
            if obj is None or item == obj:
                list.remove(self, ref)


openWindows = core.openWindows = OpenWinList()  # core needs this for wait()


class Window(object):
    """Used to set up a context in which to draw objects,
    using either `pyglet <http://www.pyglet.org>`_,
    `pygame <http://www.pygame.org>`_, or `glfw <https://www.glfw.org>`_.

    The pyglet backend allows multiple windows to be created, allows the user
    to specify which screen to use (if more than one is available, duh!) and
    allows movies to be rendered.

    The GLFW backend is a new addition which provides most of the same features
    as pyglet, but provides greater flexibility for complex display
    configurations.

    Pygame may still work for you but it's officially deprecated in this
    project (we won't be fixing pygame-specific bugs).

    """
    def __init__(self,
                 size=(800, 600),
                 pos=None,
                 color=(0, 0, 0),
                 colorSpace='rgb',
                 rgb=None,
                 dkl=None,
                 lms=None,
                 fullscr=None,
                 allowGUI=None,
                 monitor=None,
                 bitsMode=None,
                 winType=None,
                 units=None,
                 gamma=None,
                 blendMode='avg',
                 screen=0,
                 viewScale=None,
                 viewPos=None,
                 viewOri=0.0,
                 waitBlanking=True,
                 allowStencil=False,
                 multiSample=False,
                 numSamples=2,
                 stereo=False,
                 stereoConfig=None,
                 name='window1',
                 checkTiming=True,
                 useFBO=False,
                 useRetina=True,
                 autoLog=True,
                 gammaErrorPolicy='raise',
                 bpc=(8, 8, 8),
                 depthBits=8,
                 stencilBits=8,
                 *args,
                 **kwargs):
        """
        These attributes can only be set at initialization. See further down
        for a list of attributes which can be changed after initialization
        of the Window, e.g. color, colorSpace, gamma etc.

        Parameters
        ----------
        size : `array-like` of `int`
            Size of the window in pixels [x, y].
        pos : `array-like` of `int`
            Location of the top-left corner of the window on the screen [x, y].
        color : `array-like` of `float`
            Color of background as [r, g, b] list or single value. Each gun can
            take values between -1.0 and 1.0.
        fullscr : `bool` or `None`
            Create a window in 'full-screen' mode. Better timing can be achieved
            in full-screen mode.
        allowGUI : `bool` or `None`
            If set to False, window will be drawn with no frame and no buttons
            to close etc., use `None` for value from preferences.
        winType : `str` or `None`
            Set the window type or back-end to use. If `None` then PsychoPy will
            revert to user/site preferences.
        monitor : :obj:`~psychopy.monitors.Monitor` or `None`
            The monitor to be used during the experiment. If `None` a default
            monitor profile will be used.
        units : `str` or `None`
            Defines the default units of stimuli drawn in the window (can be
            overridden by each stimulus). Values can be *None*, 'height' (of the
            window), 'norm' (normalised), 'deg', 'cm', 'pix'. See :ref:`units`
            for explanation of options.
        screen : `int`
            Specifies the physical screen that stimuli will appear on ('pyglet'
            and 'glfw' `winType` only). Values can be >0 if more than one screen
            is present.
        viewScale : `array-like` of `float` or `None`
            Scaling factors [x, y] to apply custom scaling to the current units
            of the :class:`~psychopy.visual.Window` instance.
        viewPos : `array-like` of `float` or `None`
            If not `None`, redefines the origin within the window, in the units
            of the window. Values outside the borders will be clamped to lie on
            the border.
        viewOri : `float`
            A single value determining the orientation of the view in degrees.
        waitBlanking : `bool` or `None`
            After a call to :py:attr:`~Window.flip()` should we wait for the
            blank before the script continues.
        bitsMode :
            DEPRECATED in 1.80.02. Use BitsSharp class from pycrsltd
            instead.
        checkTiming : `bool`
            Whether to calculate frame duration on initialization. Estimated
            duration is saved in :py:attr:`~Window.monitorFramePeriod`.
        useFBO : `bool`
            Create and additional framebuffer to render stimuli to. This option
            is mainly used to maintain compatibility with existing PsychoPy
            code that needs it. Note that when `True`, the primary draw buffer
            is named 'main' instead of 'back'. When `flip()` is called, 'main'
            is automatically drawn to 'back', so anything that was previously
            drawn to 'back' will be overdrawn.
        allowStencil : `bool`
            When set to `True`, this allows operations that use the OpenGL
            stencil buffer (notably, allowing the
            :class:`~psychopy.visual.Aperture` to be used).
        multiSample : `bool`
            If `True` and your graphics driver supports multisample buffers,
            multiple color samples will be taken per-pixel, providing an
            anti-aliased image through spatial filtering. This setting cannot
            be changed after opening a window. Only works with 'pyglet' and
            'glfw' `winTypes`, and `useFBO` is `False`.
        numSamples : `int`
            A single value specifying the number of samples per pixel if
            multisample is enabled. The higher the number, the better the
            image quality, but can delay frame flipping. The largest number of
            samples is determined by ``GL_MAX_SAMPLES``, usually 16 or 32 on
            newer hardware, will crash if number is invalid.
        stereo : `str` or `bool`
            Set the display mode for stereoscopy.
        stereoConfig : dict or None
            Configuration options for the specified `stereo` mode as a
            dictionary. If `None`, the default configuration will be used.
        useRetina : `bool`
            In PsychoPy >1.85.3 this should always be `True` as pyglet
            (or Apple) no longer allows us to create a non-retina display.
            NB when you use Retina display the initial win size
            request will be in the larger pixels but subsequent use of
            ``units='pix'`` should refer to the tiny Retina pixels. Window.size
            will give the actual size of the screen in Retina pixels.
        gammaErrorPolicy: `str`
            If `raise`, an error is raised if the gamma table is unable to be
            retrieved or set. If `warn`, a warning is raised instead. If
            `ignore`, neither an error nor a warning are raised.
        bpc : array_like or int
            Bits per color (BPC) for the back buffer as a tuple to specify
            bit depths for each color channel separately (red, green, blue), or
            a single value to set all of them to the same value. Valid values
            depend on the output color depth of the display (screen) the window
            is set to use and the system graphics configuration. By default, it
            is assumed the display has 8-bits per color (8, 8, 8). Behaviour may
            be undefined for non-fullscreen windows, or if multiple screens are
            attached with varying color output depths.
        depthBits : int,
            Back/front buffer depth bits. Default is 8, but can be set higher
            (eg. 24) if drawing 3D stimuli to minimize artifacts such a
            'Z-fighting'.
        stencilBits : int
            Back/front buffer stencil bits. Default is 8.

        Notes
        -----
        * Some parameters (e.g. units) can now be given default values in the
          user/site preferences and these will be used if `None` is given here.
          If you do specify a value here it will take precedence over
          preferences.

        Attributes
        ----------
        size : array-like (float)
            Dimensions of the window's drawing area/buffer in pixels [w, h].
        monitorFramePeriod : float
            Refresh rate of the display if ``checkTiming=True`` on window
            instantiation.

        """
        # what local vars are defined (these are the init params) for use by
        # __repr__
        self._initParams = dir()
        self._closed = False
        self.backend = None  # this will be set later
        for unecess in ['self', 'checkTiming', 'rgb', 'dkl', ]:
            self._initParams.remove(unecess)

        # Check autoLog value
        if autoLog not in (True, False):
            raise ValueError(
                'autoLog must be either True or False for visual.Window')

        self.autoLog = False  # to suppress log msg during init
        self.name = name
        self.clientSize = numpy.array(size, numpy.int)  # size of window, not buffer
        self.pos = pos
        # this will get overridden once the window is created
        self.winHandle = None
        self.useFBO = useFBO
        self.useRetina = useRetina and sys.platform == 'darwin'

        if gammaErrorPolicy not in ['raise', 'warn', 'ignore']:
            raise ValueError('Unexpected `gammaErrorPolicy`')
        self.gammaErrorPolicy = gammaErrorPolicy

        self._toLog = []
        self._toCall = []
        # settings for the monitor: local settings (if available) override
        # monitor
        # if we have a monitors.Monitor object (psychopy 0.54 onwards)
        # convert to a Monitor object
        if not monitor:
            self.monitor = monitors.Monitor('__blank__', autoLog=autoLog)
        elif isinstance(monitor, basestring):
            self.monitor = monitors.Monitor(monitor, autoLog=autoLog)
        elif hasattr(monitor, 'keys'):
            # convert into a monitor object
            self.monitor = monitors.Monitor('temp', currentCalib=monitor,
                                            verbose=False, autoLog=autoLog)
        else:
            self.monitor = monitor

        # otherwise monitor will just be a dict
        self.scrWidthCM = self.monitor.getWidth()
        self.scrDistCM = self.monitor.getDistance()

        scrSize = self.monitor.getSizePix()
        if scrSize is None:
            self.scrWidthPIX = None
        else:
            self.scrWidthPIX = scrSize[0]

        if fullscr is None:
            fullscr = prefs.general['fullscr']
        self._isFullScr = fullscr

        if units is None:
            units = prefs.general['units']
        self.units = units

        if allowGUI is None:
            allowGUI = prefs.general['allowGUI']
        self.allowGUI = allowGUI

        self.screen = screen
        self.stereo = stereo  # use quad buffer if requested (and if possible)

        # enable multisampling
        self.multiSample = multiSample
        self.numSamples = numSamples

        # load color conversion matrices
        self.dkl_rgb = self.monitor.getDKL_RGB()
        self.lms_rgb = self.monitor.getLMS_RGB()

        # Projection and view matrices, these can be lists if multiple views are
        # being used.
        # NB - attribute checks needed for Rift compatibility
        if not hasattr(self, '_viewMatrix'):
            self._viewMatrix = numpy.identity(4, dtype=numpy.float32)

        if not hasattr(self, '_projectionMatrix'):
            self._projectionMatrix = viewtools.orthoProjectionMatrix(
                -1, 1, -1, 1, -1, 1, dtype=numpy.float32)

        # set screen color
        self.__dict__['colorSpace'] = colorSpace
        if rgb is not None:
            logging.warning("Use of rgb arguments to stimuli are deprecated. "
                            "Please use color and colorSpace args instead")
            color = rgb
            colorSpace = 'rgb'
        elif dkl is not None:
            logging.warning("Use of dkl arguments to stimuli are deprecated. "
                            "Please use color and colorSpace args instead")
            color = dkl
            colorSpace = 'dkl'
        elif lms is not None:
            logging.warning("Use of lms arguments to stimuli are deprecated. "
                            "Please use color and colorSpace args instead")
            color = lms
            colorSpace = 'lms'
        self.setColor(color, colorSpace=colorSpace, log=False)

        self.allowStencil = allowStencil
        # check whether FBOs are supported
        if blendMode == 'add' and not self.useFBO:
            logging.warning('User requested a blendmode of "add" but '
                            'window requires useFBO=True')
            # resort to the simpler blending without float rendering
            self.__dict__['blendMode'] = 'avg'
        else:
            self.__dict__['blendMode'] = blendMode
            # then set up gl context and then call self.setBlendMode

        # setup context and openGL()
        if winType is None:  # choose the default windowing
            winType = prefs.general['winType']
        self.winType = winType

        # setup the context
        self.backend = backends.getBackend(win=self,
                                           bpc=bpc,
                                           depthBits=depthBits,
                                           stencilBits=stencilBits,
                                           *args, **kwargs)

        self.winHandle = self.backend.winHandle
        global GL
        GL = self.backend.GL

        # check whether shaders are supported
        # also will need to check for ARB_float extension,
        # but that should be done after context is created
        self._haveShaders = self.backend.shadersSupported

        self._setupBuffers()
        self._stereoMode = None

        self._setupGL()

        self.blendMode = self.blendMode

        # Code to allow iohub to know id of any psychopy windows created
        # so kb and mouse event filtering by window id can be supported.
        #
        # If an iohubConnection is active, give this window os handle to
        # to the ioHub server. If windows were already created before the
        # iohub was active, also send them to iohub.
        #
        if IOHUB_ACTIVE:
            from psychopy.iohub.client import ioHubConnection
            if ioHubConnection.ACTIVE_CONNECTION:
                winhwnds = []
                for w in openWindows:
                    winhwnds.append(w()._hw_handle)
                if self.winHandle not in winhwnds:
                    winhwnds.append(self._hw_handle)
                conn = ioHubConnection.ACTIVE_CONNECTION
                conn.registerWindowHandles(*winhwnds)

        # gamma
        self.bits = None  # this may change in a few lines time!
        self.__dict__['gamma'] = gamma
        self._setupGamma(gamma)

        # setup bits++ if needed. NB The new preferred method is for this
        # to be handled by the bits class instead. (we pass the Window to
        # bits not passing bits to the window)
        if bitsMode is not None:
            logging.warn("Use of Window(bitsMode=******) is deprecated. See "
                         "the Coder>Demos>Hardware demo for new methods")
            self.bitsMode = bitsMode  # could be [None, 'fast', 'slow']
            logging.warn("calling Window(...,bitsMode='fast') is deprecated."
                         " XXX provide further info")
            from psychopy.hardware.crs.bits import BitsPlusPlus
            self.bits = self.interface = BitsPlusPlus(self)
            self.haveBits = True
            if (hasattr(self.monitor, 'linearizeLums') or
                    hasattr(self.monitor, 'lineariseLums')):
                # rather than a gamma value we could use bits++ and provide a
                # complete linearised lookup table using
                # monitor.linearizeLums(lumLevels)
                self.__dict__['gamma'] = None

        self.frameClock = core.Clock()  # from psycho/core
        self.frames = 0  # frames since last fps calc
        self.movieFrames = []  # list of captured frames (Image objects)

        self.recordFrameIntervals = False
        # Be able to omit the long timegap that follows each time turn it off
        self.recordFrameIntervalsJustTurnedOn = False
        self.nDroppedFrames = 0
        self.frameIntervals = []
        self._frameTimes = deque(maxlen=1000)  # 1000 keeps overhead low

        self._toDraw = []
        self._toDrawDepths = []
        self._eventDispatchers = []

        self.lastFrameT = core.getTime()
        self.waitBlanking = waitBlanking

        # set the swap interval if using GLFW
        if self.winType == 'glfw':
            self.backend.setSwapInterval(int(waitBlanking))

        self.refreshThreshold = 1.0  # initial val needed by flip()

        # over several frames with no drawing
        self._monitorFrameRate = None
        # for testing when to stop drawing a stim:
        self.monitorFramePeriod = 0.0
        if checkTiming:
            self._monitorFrameRate = self.getActualFrameRate()
        if self._monitorFrameRate is not None:
            self.monitorFramePeriod = 1.0 / self._monitorFrameRate
        else:
            self.monitorFramePeriod = 1.0 / 60  # assume a flat panel?
        self.refreshThreshold = self.monitorFramePeriod * 1.2
        openWindows.append(self)

        self.autoLog = autoLog
        # if self.autoLog:
        #     logging.exp("Created %s = %s" % (self.name, str(self)))

        self._editableChildren = []
        self._currentEditableIndex = None
        # Make sure this window's close method is called when exiting, even in
        # the event of an error we should be able to restore the original gamma
        # table. Note that a reference to this window object will live in this
        # function, preventing it from being garbage collected.
        def close_on_exit():
            if self._closed is False:
                self.close()

        atexit.register(close_on_exit)

        self.setBuffer('back')  # set the back buffer and configure

        # parameters for transforming the overall view
        if self.viewPos is not None and self.units is None:
            raise ValueError('You must define the window units to use viewPos')
        self.viewPos = viewPos if viewPos is not None else (0, 0)
        self.viewScale = viewScale if viewScale is not None else (1, 1)
        self.viewOri = viewOri if viewOri is not None else 0.0

    def __del__(self):
        if self._closed is False:
            self.close()

    def __enter__(self):
        return self

    def __exit__(self, exc_type, exc_value, traceback):
        if not self._closed:
            self.close()

    def __str__(self):
        className = 'Window'
        paramStrings = []
        for param in self._initParams:
            if hasattr(self, param):
                paramStrings.append("%s=%s" %
                                    (param, repr(getattr(self, param))))
            else:
                paramStrings.append("%s=UNKNOWN" % (param))
        # paramStrings = ["%s=%s" %(param, getattr(self, param))
        #                 for param in self._initParams]
        params = ", ".join(paramStrings)
        s = "%s(%s)" % (className, params)
        return s

    def _setupMonitors(self):
        """Setup monitors."""

    def _setupBuffers(self):
        """Setup initial window and eye buffers.

        This is called once when the window is created. Do not call again over
        the course of the session or else the buffer management system will
        break causing undefined behaviour.

        """
        # The current buffer used for drawing. Unless your are doing stereo
        # or off-screen rendering, you don't need to worry about this value.
        # This value is updated when `setBuffer` is called.
        self._buffer = 'back'

        # read and draw buffers
        self._readBuffer = self._drawBuffer = self._buffer

        # Keep track of the mode used for read and draw, needed to restore
        # settings if the OpenGL state is out-of-sync with the window.
        if not self.useFBO:
            self._readBufferMode = self._drawBufferMode = GL.GL_BACK
        else:
            self._readBufferMode = self._drawBufferMode = GL.GL_COLOR_ATTACHMENT0

        # Default buffer to switch to after a flip.
        self._defaultBuffer = 'back'

        # Window contexts are referenced by name, when `setBuffer` is called,
        # the corresponding window context is used. These objects are used to
        # configure rendering to their respective buffers. This allows you to
        # preserve OpenGL settings when switching between buffers. Names 'back'
        # and 'front' are reserved for the windows's buffers. Buffer 'none' is
        # also created to provide a valid render target, but will not process
        # any fragments (i.e. draw anything).
        winSize = self.frameBufferSize  # window framebuffer size
        self._windowBuffers = {
            'back': WindowBuffer(
                self, (0, 0, winSize[0], winSize[1]), 'back'),
            'front': WindowBuffer(
                self, (0, 0, winSize[0], winSize[1]), 'front'),
            'none': WindowBuffer(
                self, (0, 0, winSize[0], winSize[1]), 'none'),
        }
        # Framebuffers needed for off-screen rendering are stored in
        # `_frameBuffers` here. This includes the framebuffer created when
        # 'useFBO' is enabled named 'back'. Additional framebuffers show up
        # here when using a stereo mode or when `useFBO` is enabled with MSAA
        # is enabled. Values in the dictionary can either be `Framebuffer`
        # objects or OpenGL ids. Multiple keys can reference the same buffer
        # allowing for different device contexts to render to different regions
        # of the buffer.
        self._frameBuffers = {
            'back': GL.GL_BACK, 'front': GL.GL_FRONT, 'none': GL.GL_NONE
        }
        # Buffer used for the left and right eye, this can be remapped as needed
        # by the user or stereo mode. For non-stereo rendering, setting to the
        # left eye will draw to the back buffer.
        self._eye = 'left'
        self._eyeBuffers = ['back', 'none']

    @attributeSetter
    def units(self, value):
        """*None*, 'height' (of the window), 'norm', 'deg', 'cm', 'pix'
        Defines the default units of stimuli initialized in the window.
        I.e. if you change units, already initialized stimuli won't change
        their units.

        Can be overridden by each stimulus, if units is specified on
        initialization.

        See :ref:`units` for explanation of options.

        """
        self.__dict__['units'] = value

    def setUnits(self, value, log=True):
        setAttribute(self, 'units', value, log=log)

    @property
    def viewPos(self):
        """The origin of the window onto which stimulus-objects are drawn.

        The value should be given in the units defined for the window. NB:
        Never change a single component (x or y) of the origin, instead replace
        the viewPos-attribute in one shot, e.g.::

            win.viewPos = [new_xval, new_yval]  # This is the way to do it
            win.viewPos[0] = new_xval  # DO NOT DO THIS! Errors will result.

        """
        return self._windowBuffers[self._buffer].viewPos

    @viewPos.setter
    def viewPos(self, value):
        self._windowBuffers[self._buffer].viewPos = value

    @property
    def viewOri(self):
        return self._windowBuffers[self._buffer].viewOri

    @viewOri.setter
    def viewOri(self, value):
        self._windowBuffers[self._buffer].viewOri = value

    @property
    def viewScale(self):
        return self._windowBuffers[self._buffer].viewScale

    @viewScale.setter
    def viewScale(self, value):
        self._windowBuffers[self._buffer].viewScale = value

    @attributeSetter
    def fullscr(self, value):
        """Set whether fullscreen mode is `True` or `False` (not all backends
        can toggle an open window).
        """
        self.backend.setFullScr(value)
        self.__dict__['fullscr'] = value
        self._isFullScr = value

    @attributeSetter
    def waitBlanking(self, value):
        """After a call to :py:attr:`~Window.flip()` should we wait for the
        blank before the script continues.

        """
        self.__dict__['waitBlanking'] = value

    @attributeSetter
    def recordFrameIntervals(self, value):
        """Record time elapsed per frame.

        Provides accurate measures of frame intervals to determine
        whether frames are being dropped. The intervals are the times between
        calls to :py:attr:`~Window.flip()`. Set to `True` only during the
        time-critical parts of the script. Set this to `False` while the screen
        is not being updated, i.e., during any slow, non-frame-time-critical
        sections of your code, including inter-trial-intervals,
        ``event.waitkeys()``, ``core.wait()``, or ``image.setImage()``.

        Examples
        --------
        Enable frame interval recording, successive frame intervals will be
        stored::

            win.recordFrameIntervals = True

        Frame intervals can be saved by calling the
        :py:attr:`~Window.saveFrameIntervals` method::

            win.saveFrameIntervals()

        """
        # was off, and now turning it on
        self.recordFrameIntervalsJustTurnedOn = bool(
            not self.recordFrameIntervals and value)
        self.__dict__['recordFrameIntervals'] = value
        self.frameClock.reset()

    def setRecordFrameIntervals(self, value=True, log=None):
        """Usually you can use 'stim.attribute = value' syntax instead,
        but use this method if you need to suppress the log message.
        """
        setAttribute(self, 'recordFrameIntervals', value, log)

    def saveFrameIntervals(self, fileName=None, clear=True):
        """Save recorded screen frame intervals to disk, as comma-separated
        values.

        Parameters
        ----------
        fileName : *None* or str
            *None* or the filename (including path if necessary) in which to
            store the data. If None then 'lastFrameIntervals.log' will be used.
        clear : bool
            Clear buffer frames intervals were stored after saving. Default is
            `True`.

        """
        if not fileName:
            fileName = 'lastFrameIntervals.log'
        if len(self.frameIntervals):
            intervalStr = str(self.frameIntervals)[1:-1]
            f = open(fileName, 'w')
            f.write(intervalStr)
            f.close()
        if clear:
            self.frameIntervals = []
            self.frameClock.reset()

    def _setCurrent(self):
        """Make this window's OpenGL context current.

        If called on a window whose context is current, the function will return
        immediately. This reduces the number of redundant calls if no context
        switch is required. If ``useFBO=True``, the framebuffer is bound after
        the context switch.

        """
        # don't configure if we haven't changed context
        self.backend.setCurrent()
        # restore the buffer state if case things have changed
        self.restoreBuffers()

    def onResize(self, width, height):
        """A default resize event handler.

        This default handler updates the GL viewport to cover the entire
        window and sets the ``GL_PROJECTION`` matrix to be orthogonal in
        window space.  The bottom-left corner is (0, 0) and the top-right
        corner is the width and height of the :class:`~psychopy.visual.Window`
        in pixels.

        Override this event handler with your own to create another
        projection, for example in perspective.
        """
        # this has to be external so that pyglet can use it too without
        # circular referencing
        self.backend.onResize(width, height)

    def logOnFlip(self, msg, level, obj=None):
        """Send a log message that should be time-stamped at the next
        :py:attr:`~Window.flip()` command.

        Parameters
        ----------
        msg : str
            The message to be logged.
        level : int
            The level of importance for the message.
        obj : object, optional
            The python object that might be associated with this message if
            desired.

        """
        self._toLog.append({'msg': msg, 'level': level, 'obj': repr(obj)})

    def callOnFlip(self, function, *args, **kwargs):
        """Call a function immediately after the next :py:attr:`~Window.flip()`
        command.

        The first argument should be the function to call, the following args
        should be used exactly as you would for your normal call to the
        function (can use ordered arguments or keyword arguments as normal).

        e.g. If you have a function that you would normally call like this::

            pingMyDevice(portToPing, channel=2, level=0)

        then you could call :py:attr:`~Window.callOnFlip()` to have the function
        call synchronized with the frame flip like this::

            win.callOnFlip(pingMyDevice, portToPing, channel=2, level=0)

        """
        self._toCall.append({'function': function,
                             'args': args,
                             'kwargs': kwargs})

    def timeOnFlip(self, obj, attrib):
        """Retrieves the time on the next flip and assigns it to the `attrib`
        for this `obj`.

        Parameters
        ----------
        obj : dict or object
            A mutable object (usually a dict of class instance).
        attrib : str
            Key or attribute of `obj` to assign the flip time to.

        Examples
        --------
        Assign time on flip to the ``tStartRefresh`` key of ``myTimingDict``::

            win.getTimeOnFlip(myTimingDict, 'tStartRefresh')

        """
        self.callOnFlip(self._assignFlipTime, obj, attrib)

    def getFutureFlipTime(self, targetTime=0, clock=None):
        """The expected time of the next screen refresh. This is currently
        calculated as win._lastFrameTime + refreshInterval

        Parameters
        -----------
        targetTime: float
            The delay *from now* for which you want the flip time. 0 will give the
            because that the earliest we can achieve. 0.15 will give the schedule
            flip time that gets as close to 150 ms as possible
        clock : None, 'ptb', 'now' or any Clock object
            If True then the time returned is compatible with ptb.GetSecs()
        verbose: bool
            Set to True to view the calculations along the way
        """
        baseClock = logging.defaultClock
        if not self.monitorFramePeriod:
            raise AttributeError("Cannot calculate nextFlipTime due to unknown "
                                 "monitorFramePeriod")
        lastFlip = self._frameTimes[-1]  # unlike win.lastFrameTime this is always on
        timeNext = lastFlip + self.monitorFramePeriod
        now = baseClock.getTime()
        if (now + targetTime) > timeNext:  # target is more than 1 frame in future
            extraFrames = math.ceil((now + targetTime - timeNext)/self.monitorFramePeriod)
            thisT = timeNext + extraFrames*self.monitorFramePeriod
        else:
            thisT = timeNext
        # convert back to target clock timebase
        if clock=='ptb':  # add back the lastResetTime (that's the clock difference)
            output = thisT + baseClock.getLastResetTime()
        elif clock=='now':  # time from now is easy!
            output = thisT - now
        elif clock:
            output = thisT + baseClock.getLastResetTime() - clock.getLastResetTime()
        else:
            output = thisT

        return output

    def _assignFlipTime(self, obj, attrib):
        """Helper function to assign the time of last flip to the obj.attrib

        Parameters
        ----------
        obj : dict or object
            A mutable object (usually a dict of class instance).
        attrib : str
            Key or attribute of ``obj`` to assign the flip time to.

        """
        if hasattr(obj, attrib):
            setattr(obj, attrib, self._frameTime)
        elif isinstance(obj, dict):
            obj[attrib] = self._frameTime
        else:
            raise TypeError("Window.getTimeOnFlip() should be called with an "
                            "object and its attribute or a dict and its key. "
                            "In this case it was called with obj={}"
                            .format(repr(obj)))

<<<<<<< HEAD
=======
    @property
    def currentEditable(self):
        """The editable (Text?) object that currently has key focus"""
        if not self._editableChildren:
            return None
        ii = self._currentEditableIndex
        # make sure the object still exists or get another
        object = None
        while object is None and self._editableChildren:  # not found an object yet
            objectRef = self._editableChildren[ii]  # extract the weak reference
            object = objectRef()  # get the actual object (None if deleted)
            if not object:
                self._editableChildren.remove(objectRef)  # remove and try another
                if ii >= len(self._editableChildren):
                    ii -= 1
            else:
                self._currentEditableIndex = ii
        return object

    @currentEditable.setter
    def currentEditable(self, editable):
        """Keeps the current editable stored as a weak ref"""
        if not isinstance(editable, weakref.ref):
            thisRef = weakref.ref(editable)
        else:
            thisRef = editable
        if thisRef not in self._editableChildren:
            self._currentEditableIndex = self.addEditable(editable)
        else:
            self._currentEditableIndex = self._editableChildren.index(thisRef)

    def addEditable(self, editable):
        """Adds an editable element to the screen (something to which
        characters can be sent with meaning from the keyboard).

        The current editable object receiving chars is Window.currentEditable

        :param editable:
        :return:
        """
        if self._currentEditableIndex is None:
            self._currentEditableIndex = 0
        self._editableChildren.append(weakref.ref(editable))
        ii = len(self._editableChildren)-1  # the index of appended item
        return ii

    def nextEditable(self, chars=''):
        """Moves focus of the cursor to the next editable window"""
        ii = self._currentEditableIndex + 1
        if ii > len(self._editableChildren)-1:
            ii = 0  # wrap back to the first editable object
        self.currentEditable = self._editableChildren[ii]
        self._currentEditableIndex = ii

>>>>>>> 2cb023c1
    @classmethod
    def dispatchAllWindowEvents(cls):
        """
        Dispatches events for all pyglet windows. Used by iohub 2.0
        psychopy kb event integration.
        """
        Window.backend.dispatchEvents()

    @property
    def defaultBuffer(self):
        """Name of buffer to set after `flip` is called. This buffer is bound
        automatically at the start of each frame.
        """
        return self._defaultBuffer

    @defaultBuffer.setter
    def defaultBuffer(self, value):
        if value not in self._bufferNames:
            raise ValueError("No buffer named `{}`.".format(value))

        self._defaultBuffer = value

    def _finalizeFrame(self):
        """Finalize buffers before flipping the window back/front buffers.

        This function contains routines to build final image that will be
        presented on the display. Called right before the window's back/front
        buffers are flipped. Override this method if you need to apply filters
        to your buffer(s) before presenting them or pass them to a swap chain.

        By default, this function handles rendering the framebuffer to the back
        buffer if `useFBO=True`.

        """
        pass

    def flip(self, clearBuffer=True):
        """Flip the front and back buffers after drawing everything for your
        frame. (This replaces the :py:attr:`~Window.update()` method, better
        reflecting what is happening underneath).

        Parameters
        ----------
        clearBuffer : bool, optional
            Clear the draw buffer after flipping. Default is `True`.

        Returns
        -------
        float or None
            Wall-clock time in seconds the flip completed. Returns `None` if
            :py:attr:`~Window.waitBlanking` is `False`.

        Notes
        -----
        * The time returned when :py:attr:`~Window.waitBlanking` is `True`
          corresponds to when the graphics driver releases the draw buffer to
          accept draw commands again. This time is usually close to the vertical
          sync signal of the display.

        Examples
        --------
        Results in a clear screen after flipping::

            win.flip(clearBuffer=True)

        The screen is not cleared (so represent the previous screen)::

            win.flip(clearBuffer=False)

        """
        # Do auto-draw operations, these will not work when using multiple
        # buffers, so auto-draw is only supported for rendering to the back
        # buffer (window or FBO) for now. If the current buffer is the back
        # buffer, `setBuffer` will `no-op` and not add any overhead.
        if self._toDraw:
            self.setBuffer('back', clear=False)
            for thisStim in self._toDraw:
                thisStim.draw()

        # Finalize any buffers for transfer to the display. This can be used to
        # resolve multi-sampled buffers or run buffers through a filter
        # pipeline.
        self._finalizeBuffers()

        flipThisFrame = self._startOfFlip()
        if flipThisFrame and self.useFBO:
            self._prepareFBOrender()

            # need blit the framebuffer object to the actual back buffer
            self.setBuffer('_back', clear=False)

            GL.glDisable(GL.GL_BLEND)
            GL.glFrontFace(GL.GL_CW)
            GL.glDisable(GL.GL_DEPTH_TEST)
            GL.glDisable(GL.GL_STENCIL_TEST)

            # Clear the projection and model/view matrix for FBO blit, this is
            # reset after the flip.
            GL.glMatrixMode(GL.GL_PROJECTION)
            GL.glLoadIdentity()
            GL.glOrtho(-1, 1, -1, 1, -1, 1)  # no aspect correction for quad
            GL.glMatrixMode(GL.GL_MODELVIEW)
            GL.glLoadIdentity()

            if self.bits is not None:
                self.bits._prepareFBOrender()

            # before flipping need to copy the renderBuffer to the frameBuffer
            GL.glActiveTexture(GL.GL_TEXTURE0)
            GL.glEnable(GL.GL_TEXTURE_2D)
            GL.glBindTexture(GL.GL_TEXTURE_2D, self.frameTexture)
            GL.glColor3f(1.0, 1.0, 1.0)  # glColor multiplies with texture
            GL.glColorMask(True, True, True, True)

            self._renderFBO()

            GL.glEnable(GL.GL_BLEND)
            self._finishFBOrender()

        # call this before flip() whether FBO was used or not
        self._afterFBOrender()

        # swap the front and back buffers
        self.backend.swapBuffers(flipThisFrame)

        if flipThisFrame:
            # Set rendering to default buffer, clearing is handled by
            # _endOfFlip() so we don't do it here.
            self.setBuffer(self._defaultBuffer, clear=False)

        # reset returned buffer for next frame
        self._endOfFlip(clearBuffer)

        # waitBlanking
        if self.waitBlanking and flipThisFrame:
            GL.glBegin(GL.GL_POINTS)
            GL.glColor4f(0, 0, 0, 0)
            if sys.platform == 'win32' and self.glVendor.startswith('ati'):
                pass
            else:
                # this corrupts text rendering on win with some ATI cards :-(
                GL.glVertex2i(10, 10)
            GL.glEnd()
            GL.glFinish()

        # get timestamp
        self._frameTime = now = logging.defaultClock.getTime()
        self._frameTimes.append(self._frameTime)

        # run other functions immediately after flip completes
        for callEntry in self._toCall:
            callEntry['function'](*callEntry['args'], **callEntry['kwargs'])
        del self._toCall[:]

        # do bookkeeping
        if self.recordFrameIntervals:
            self.frames += 1
            deltaT = now - self.lastFrameT
            self.lastFrameT = now

            if self.recordFrameIntervalsJustTurnedOn:  # don't do anything
                self.recordFrameIntervalsJustTurnedOn = False
            else:  # past the first frame since turned on
                self.frameIntervals.append(deltaT)
                if deltaT > self.refreshThreshold:
                    self.nDroppedFrames += 1
                    if self.nDroppedFrames < reportNDroppedFrames:
                        txt = 't of last frame was %.2fms (=1/%i)'
                        msg = txt % (deltaT * 1000, 1 / deltaT)
                        logging.warning(msg, t=now)
                    elif self.nDroppedFrames == reportNDroppedFrames:
                        logging.warning("Multiple dropped frames have "
                                        "occurred - I'll stop bothering you "
                                        "about them!")

        # log events
        for logEntry in self._toLog:
            # {'msg':msg, 'level':level, 'obj':copy.copy(obj)}
            logging.log(msg=logEntry['msg'],
                        level=logEntry['level'],
                        t=now,
                        obj=logEntry['obj'])
        del self._toLog[:]

        # keep the system awake (prevent screen-saver or sleep)
        platform_specific.sendStayAwake()

        # If self.waitBlanking is True, then return the time that GL.glFinish()
        # returned, set as the 'now' variable. Otherwise return None as before
        if self.waitBlanking is True:
            return now

    def update(self):
        """Deprecated: use Window.flip() instead
        """
        # clearBuffer was the original behaviour for win.update()
        self.flip(clearBuffer=True)

    def multiFlip(self, flips=1, clearBuffer=True):
        """Flip multiple times while maintaining the display constant.
        Use this method for precise timing.

        **WARNING:** This function should not be used. See the `Notes` section
        for details.

        Parameters
        ----------
        flips : int, optional
            The number of monitor frames to flip. Floats will be
            rounded to integers, and a warning will be emitted.
            ``Window.multiFlip(flips=1)`` is equivalent to ``Window.flip()``.
            Defaults to `1`.
        clearBuffer : bool, optional
            Whether to clear the screen after the last flip.
            Defaults to `True`.

        Notes
        -----
        - This function can behave unpredictably, and the PsychoPy authors
          recommend against using it. See
          https://github.com/psychopy/psychopy/issues/867 for more information.

        Examples
        --------
        Example of using ``multiFlip``::

            # Draws myStim1 to buffer
            myStim1.draw()
            # Show stimulus for 4 frames (90 ms at 60Hz)
            myWin.multiFlip(clearBuffer=False, flips=6)
            # Draw myStim2 "on top of" myStim1
            # (because buffer was not cleared above)
            myStim2.draw()
            # Show this for 2 frames (30 ms at 60Hz)
            myWin.multiFlip(flips=2)
            # Show blank screen for 3 frames (buffer was cleared above)
            myWin.multiFlip(flips=3)

        """
        if flips < 1:
            logging.error("flips argument for multiFlip should be "
                          "a positive integer")

        if flips != int(flips):
            flips = int(round(flips))
            logging.warning("Number of flips was not an integer; "
                            "rounding to the next integer. Will flip "
                            "%i times." % flips)

        if flips > 1 and not self.waitBlanking:
            logging.warning("Call to Window.multiFlip() with flips > 1 is "
                            "unnecessary because Window.waitBlanking=False")

        # Do the flipping with last flip as special case
        for _ in range(flips - 1):
            self.flip(clearBuffer=False)
        self.flip(clearBuffer=clearBuffer)

    @property
    def windowBuffer(self):
        """Current window buffer object for `buffer`."""
        return self._windowBuffers[self._buffer]

    @property
    def windowBuffers(self):
        """Dictionary of window buffer objects. Can be used to pre-configure
        buffers without switching to them. Settings will be applied once
        `setBuffer` is called.

        Do not delete or alter items (keys and references to `WindowBuffer`
        objects in the dictionary) as this will break the buffer management
        system and cause errors requiring a restart to fix. You can however
        access and change attributes of those `WindowBuffer` objects (See
        Examples).

        Examples
        --------
        Configure a window buffer without switching to it::

            win.setBuffer('back')
            # While active buffer is 'back', we can configure 'main' before
            # switching to it.
            win.windowBuffers['main'].depthTest = True
            win.windowBuffers['main'].depthFunc = 'less'
            win.setBuffer('main')  # settings are now applied

        """
        return self._windowBuffers

    @property
    def frameBuffers(self):
        """Dictionary of window buffer objects. Can be used to pre-configure
        buffers without switching to them. Settings will be applied once
        `setBuffer` is called.

        Do not delete or alter items (keys and references to `WindowBuffer`
        objects in the dictionary) as this will break the buffer management
        system and cause errors requiring a restart to fix. You can however
        access and change attributes of those `WindowBuffer` objects (See
        Examples).

        Examples
        --------
        Configure a window buffer without switching to it::

            win.setBuffer('back')
            # While active buffer is 'back', we can configure 'main' before
            # switching to it.
            win.windowBuffers['main'].depthTest = True
            win.windowBuffers['main'].depthFunc = 'less'
            win.setBuffer('main')  # settings are now applied

        """
        return self._frameBuffers

    def getWindowBuffer(self, buffer):
        """Get the `WindowBuffer` object associated with a given buffer name.
        Use this to configure a buffer without switching to it. Settings that
        are specified will be applied when the buffer is switched to with
        `setBuffer`.

        Parameters
        ----------
        buffer : str
            Name of the buffer to get.

        Returns
        -------
        WindowBuffer
            Context for `buffer`.

        Examples
        --------
        Configuring a buffer after creation without switching to it::

            win.createBuffer('newBuffer')
            win.setBuffer('back')  # current buffer is back
            win.depthTest = False

            # get a reference to the context for 'newBuffer'
            ctx = win.getWindowBuffer('newBuffer')
            # configure 'newBuffer', does not affect the `depthTest` setting of
            # current buffer
            ctx.depthTest = True

            win.setBuffer('newBuffer')  # `depthTest` is now `False`
            win.setBuffer('back') # `depthTest` is now `True`

        """
        try:
            return self._windowBuffers[buffer]
        except KeyError:
            raise NameError("No buffer named `{}`.".format(buffer))

    @property
    def _bufferNames(self):
        """List of buffer names associated with this window."""
        return self._windowBuffers.keys()

    @property
    def isFramebuffer(self):
        """`True` if the current buffer is an off-screen framebuffer object with
        attachments. If `False`, buffer is attached to the window (eg. GL_BACK,
        GL_FRONT, etc.)
        """
        return isinstance(self._frameBuffers[self._buffer],
                          gltools.FramebufferInfo)

    def setReadBuffer(self, buffer, colorIdx=0):
        """Set the color buffer used for read operations.

        Parameters
        ----------
        buffer : str or None
            Name of buffer to read from.
        colorIdx : int
            If `buffer` is an off-screen window, `colorIdx` specifies the
            color attachment to use. For example, using `colorIdx=1` will
            set the color buffer to `GL_COLOR_ATTACHMENT0`. You can check if a
            buffer is an offscreen window by checking if `isFramebuffer` is
            `True`. If `None`, no reading of the color buffer will occur, but
            stencil and depth will still be sampled. You may want to do this
            if rendering to a depth only buffer (eg. for shadow mapping).

        See Also
        --------
        setDrawBuffer : Set the buffer for drawing operations.

        """
        useBuffer = self._frameBuffers[buffer]
        if isinstance(useBuffer, int):
            GL.glBindFramebuffer(GL.GL_READ_FRAMEBUFFER, 0)
            self._readBufferMode = useBuffer
        else:
            # switch to the buffer if not current
            if self._readBuffer != buffer:
                GL.glBindFramebuffer(GL.GL_READ_FRAMEBUFFER, useBuffer.name)

            if colorIdx is not None:
                readBuffer = GL.GL_COLOR_ATTACHMENT0 + colorIdx
            else:
                readBuffer = GL.GL_NONE

            self._readBufferMode = readBuffer

        GL.glReadBuffer(self._readBufferMode)

        self._readBuffer = buffer

    def setDrawBuffer(self, buffer, colorIdx=0):
        """Set the color buffer used for draw operations.

        Parameters
        ----------
        buffer : str or None
            Name of buffer to draw to.
        colorIdx : int or None
            If `buffer` is an off-screen window, `colorIdx` specifies the
            color attachment to use. For example, using `colorIdx=1` will
            set the color buffer to `GL_COLOR_ATTACHMENT0`. You can check if a
            buffer is an offscreen window by checking if `isFramebuffer` is
            `True`. If `None`, no drawing to the color buffer will occur, but
            stencil and depth will still be sampled. You may want to do this
            if rendering to a depth only buffer (eg. for shadow mapping).

        Notes
        -----
            * Changing the draw buffer will also change the window's `buffer`
              attribute.

        See Also
        --------
        setReadBuffer : Set the buffer for reading.

        Examples
        --------
        Set the draw buffer to the color attachment 0 (`GL_COLOR_ATTACHMENT0`)
        of buffer 'main'::

            # needs `import pyglet.gl as GL`
            win.setDrawBuffer('main', 0)

        """
        # should include some functionality to fan-out drawing to multiple
        # draw buffers
        useBuffer = self._frameBuffers[buffer]
        if isinstance(useBuffer, int):
            GL.glBindFramebuffer(GL.GL_DRAW_FRAMEBUFFER, 0)
            self._drawBufferMode = useBuffer
        else:
            # switch to the buffer if not current
            if self._drawBuffer != buffer:
                GL.glBindFramebuffer(GL.GL_DRAW_FRAMEBUFFER, useBuffer.name)

            if colorIdx is not None:
                drawBuffer = GL.GL_COLOR_ATTACHMENT0 + colorIdx
            else:
                drawBuffer = GL.GL_NONE

            self._drawBufferMode = drawBuffer

        GL.glDrawBuffer(self._drawBufferMode)

        self._drawBuffer = self._buffer = buffer
        self.windowBuffer.use()

    def restoreBuffers(self):
        """Restore the current buffer's `read` and `draw` states for this
        window. Call this if some code made changes to OpenGL buffer bindings
        which puts the current window settings out-of-sync with the OpenGL
        state. If not, undefined behaviour will occur.

        Third-party libraries which are unaware of PsychoPy's buffer management
        system may make changes that can break things. When interfacing with
        those libraries, calling this function may fix issues that arise after
        they complete some action.

        Examples
        --------
        Here we make some changes to the OpenGL buffer binding state which are
        not managed by the window (i.e. using `setBuffer`)::

            GL.glBindFramebuffer(GL.GL_FRAMEBUFFER, fboId)
            GL.glReadBuffer(GL.GL_COLOR_ATTACHMENT0)
            GL.glDrawBuffer(GL.GL_BACK)
            # do stuff ...

        Values for window attributes `buffer`, `readBuffer`, and `drawBuffer`
        are now invalid. By calling `restoreBuffer()`, we can return the buffer
        bindings to the previous state::

            win.restoreBuffers()

        """
        if self._readBuffer == self._drawBuffer:  # make fewer calls if same
            useBuffer = self._frameBuffers[self._drawBuffer]
            if isinstance(useBuffer, int):
                GL.glBindFramebuffer(GL.GL_FRAMEBUFFER, 0)
            else:
                GL.glBindFramebuffer(GL.GL_FRAMEBUFFER, useBuffer.name)

            GL.glReadBuffer(self._drawBufferMode)
            GL.glDrawBuffer(self._drawBufferMode)
        else:
            useReadBuffer = self._frameBuffers[self._readBuffer]
            useDrawBuffer = self._frameBuffers[self._drawBuffer]

            if isinstance(useReadBuffer, int):  # OpenGL constants eg. GL_BACK
                GL.glBindFramebuffer(GL.GL_READ_FRAMEBUFFER, 0)
            else:
                GL.glBindFramebuffer(GL.GL_READ_FRAMEBUFFER, useReadBuffer.name)

            if isinstance(useDrawBuffer, int):
                GL.glBindFramebuffer(GL.GL_DRAW_FRAMEBUFFER, 0)
            else:
                GL.glBindFramebuffer(GL.GL_DRAW_FRAMEBUFFER, useDrawBuffer.name)

            GL.glReadBuffer(self._readBufferMode)
            GL.glDrawBuffer(self._drawBufferMode)

        # reset the context too for the back buffer
        self._windowBuffers[self._drawBuffer].use()

    def getBuffer(self):
        """Get the name of the current draw buffer.

        Returns
        -------
        str
            Buffer name.

        """
        return self.buffer

    def setBuffer(self, buffer, clear=True):
        """Choose which buffer to draw to. Sets the read and draw buffer to the
        buffer's color attachment.

        This is equivalent to making the following calls::

            # using 'back' as an example, but can be any buffer name
            win.readBuffer('back')
            win.drawBuffer('back')
            win.clearBuffer()

        Parameters
        ----------
        buffer : str
            Name of buffer to draw to.
        clear : bool, optional
            Clear the buffer before drawing. Default is ``True``.

        Examples
        --------
        Stereoscopic rendering example using quad-buffers::

            win = visual.Window(...., stereo='quad')
            while True:
                # clear may not actually be needed
                win.setBuffer('left', clear=True)
                # do drawing for left eye
                win.setBuffer('right', clear=True)
                # do drawing for right eye
                win.flip()

        """
        if buffer == self._buffer:  # nop if current buffer
            return

        try:
            # set the buffer and its context
            useBuffer = self._frameBuffers[buffer]
            # buffer name is valid
            self._buffer = self._readBuffer = self._drawBuffer = buffer
        except KeyError:
            raise "Unknown buffer '%s' requested in Window.setBuffer" % buffer

        if isinstance(useBuffer, int):  # built-in GL names i.e. GL_BACK
            GL.glBindFramebuffer(GL.GL_FRAMEBUFFER, 0)
            self._readBufferMode = self._drawBufferMode = useBuffer
        else:
            GL.glBindFramebuffer(GL.GL_FRAMEBUFFER, useBuffer.name)
            self._readBufferMode = self._drawBufferMode = GL.GL_COLOR_ATTACHMENT0

        # set logical buffers
        GL.glReadBuffer(self._readBufferMode)
        GL.glDrawBuffer(self._drawBufferMode)

        self.windowBuffer.use()

        if clear:
            self.clearBuffer()

        # Is this buffer an eye buffer? Indicate which one to the user.
        if buffer == self._eyeBuffers[0]:
            self._eye = 'left'
        elif buffer == self._eyeBuffers[1]:
            self._eye = 'right'
        else:
            self._eye = None

        GL.glDisable(GL.GL_TEXTURE_2D)

    def createBuffer(self, name, size=None, samples=1):
        """Create a new image buffer for off-screen rendering.

        Creates a buffer than can be used for off-screen rendering of stimuli as
        would be done for a window. The buffer's image can then be rendered to
        the another buffer (eg. the back buffer to be displayed) or accessed as
        a 2D texture in video memory for use elsewhere. You can set and use the
        buffer for drawing by calling `setBuffer`.

        A corresponding `WindowBuffer` is automatically created for the buffer
        which can be configured afterwards.

        A buffer created with this method will use the same color depth as the
        window's back buffer, a 24-bit depth buffer, and 8-bit stencil buffer.
        This is adequate for most use cases, but for greater control over the
        creation of buffers (albiet more complex), consider using
        `createBufferWithDescriptors` instead.

        Parameters
        ----------
        name : str
            Name of buffer to create. Used for selecting the buffer when calling
            `setBuffer`.
        size : array_like
            Width and height of the buffer (w, h). If `None`, the buffer will
            have the same size as the window's back buffer. All attachments
            (i.e. color, depth and stencil) will have this size allocated.
        samples : int
            Number of samples for multi-sampling. Buffer will have image storage
            for multi-sampling if >1. Note that multi-sample buffer needs to be
            resolved by blitting onto a regular buffer to be used.

        Notes
        -----
            * This functionality requires support for OpenGL 2.1+ in your
              graphics driver.
            * Creating buffers are costly operations, don't create buffers
              during time-sensitive operations.
            * Creating too many buffers can quickly fill up your graphics
              adapter's memory, consider ways of reusing the same buffer for
              multiple operations if possible.
            * Supersampling anti-aliasing (SSAA) can be done by creating a
              buffer larger than your back buffer for rendering. When the larger
              buffer is copied/rendered to the smaller back buffer with linear
              filtering, the downsampling effectively smooths out aliasing
              artifacts present in the larger buffer. Keep in mind that you will
              need to scale your SSAA buffer's units accordingly so things
              appear int the correct spot when downsampled.

        Examples
        --------
        Creating a buffer named 'newBuffer' and setting it as the drawing
        target::

            win.createBuffer('newBuffer')
            win.setBuffer('newBuffer')

        """
        # ensure we are not overwriting an existing buffer
        if name in self._bufferNames:
            raise ValueError('Buffer with key `name` already in use.')

        size = self.frameBufferSize if size is None else size

        # Create a buffer for color data. If `samples` > 1, create a multi-
        # sample render buffer instead of a texture.
        if samples == 1:
            colorRb = gltools.createTexImage2D(
                size[0], size[1], texParams={
                    GL.GL_TEXTURE_MAG_FILTER: GL.GL_LINEAR,
                    GL.GL_TEXTURE_MIN_FILTER: GL.GL_LINEAR})
        elif samples > 1:
            colorRb = gltools.createRenderbuffer(size[0], size[1],
                                                 samples=samples)
        else:
            raise ValueError("Value for `samples` must be >=1.")

        depthStencilRb = gltools.createRenderbuffer(
            size[0], size[1], internalFormat=GL.GL_DEPTH24_STENCIL8)

        attachments = {GL.GL_COLOR_ATTACHMENT0: colorRb,
                       GL.GL_DEPTH_ATTACHMENT: depthStencilRb,
                       GL.GL_STENCIL_ATTACHMENT: depthStencilRb}

        rect = (0, 0, self.size[0], self.size[1])
        self._frameBuffers[name] = gltools.createFBO(attachments, sizeHint=size)
        self._windowBuffers[name] = WindowBuffer(self, rect, name)

    def createBufferFromRect(self, name, targetBuffer=None, viewport=None):
        """Create a new buffer from a sub-region of an existing buffer.

        Creates a new buffer that references a region of an existing framebuffer
        defined by `viewport`. This is useful for "frame packing" where multiple
        images are packed into a single image buffer.

        Parameters
        ----------
        name : str
            Name to assign for the new buffer.
        targetBuffer : str or None
            Name of the existing buffer to reference. If `None`, the current
            buffer will be used.
        viewport : array_like or None
            Rectangle defining the region of the buffer to use (x, y, w, h). If
            `None`, a rectangle the shape of the current buffer will be used.

        Examples
        --------
        Create a buffer which contains `left` and `right` eye views packed
        side-by-side::

            # create the buffer that holds both images
            win.createBuffer('fullFrame')

            # create render contexts for the `left` and `right` views
            leftEyeRect = (0, 0, int(self.size[0] / 2), self.size[1])
            rightEyeRect = (leftEyeRect[2], 0, leftEyeRect[2], leftEyeRect[3])

            win.createBufferFromRect('left', 'fullFrame', leftEyeRect)
            win.createBufferFromRect('right', 'fullFrame', rightEyeRect)

            # set the buffer for the right eye
            win.setBuffer('right')
            # draw thing to the right eye buffer ...

            # before flipping, copy the buffer to the back buffer (assume they
            # are the same size)
            win.setBuffer('fullFrame')
            win.blitBuffer('back')

        """
        # ensure we are not overwriting an existing buffer
        if name in self._bufferNames:
            raise ValueError('Buffer with key `name` already in use.')

        if targetBuffer is None:
            targetBuffer = self._frameBuffers[self.buffer]
        else:
            try:
                targetBuffer = self._frameBuffers[targetBuffer]
            except KeyError:
                raise KeyError('Name for `targetBuffer` is invalid.')

        if viewport is None:
            w, h = targetBuffer.size
            viewport = (0, 0, w, h)

        self._windowBuffers[name] = WindowBuffer(self, viewport, name)
        self._frameBuffers[name] = targetBuffer  # create new reference

    def createBufferWithDescriptors(self, name, attachments):
        """Create a new buffer using descriptors of framebuffer-attachable
        images as its logical buffers.

        For advanced control over the creation of a buffer, you can use
        descriptors for each attachment which are instances of classes provided
        in the `~psychopy.tools.gltools` module.

        This method is useful for creating special buffers for things like
        shadow mapping, instead of the `createBuffer` method which is intended
        for making additional render targets specifically for PsychoPy stimulus
        classes. Requires some knowledge of OpenGL, but allows for any possible
        buffer configuration supported by the system's OpenGL implementation.

        Parameters
        ----------
        name : str
            Name of the buffer to create. Must not be an existing name.
        attachments : dict
            Attachments to initialize the buffer with.

        Examples
        --------
        Create a buffer named 'newBuffer' from attachment descriptors::

            # needs `import pyglet.gl as GL` and
            # `import psychopy.tools.gltools as gltools`

            # descriptors for color and depth attachments
            colorTex =  gltools.createTexImage2D(
                    800, 600, texParams={
                        GL.GL_TEXTURE_MAG_FILTER: GL.GL_LINEAR,
                        GL.GL_TEXTURE_MIN_FILTER: GL.GL_LINEAR})
            depthRb = createRenderbuffer(800, 600,
                internalFormat=GL.GL_DEPTH24_STENCIL8)

            # dictionary of attachments to use
            attachments = {GL.GL_COLOR_ATTACHMENT0: colorRb,
                GL.GL_DEPTH_STENCIL_ATTACHMENT: depthRb}

            # create the buffer
            win.createBufferWithDescriptors('newBuffer', attachments)
            win.setBuffer('newBuffer')
            print(win.size)  # (800, 600)

        """
        if name in self._bufferNames:
            raise ValueError("Buffer name `{}` already exists.".format(name))

        # get the largest attachment size
        maxWidth = maxHeight = -1
        for _, buffer in attachments.items():
            maxWidth = buffer.width if maxWidth < buffer.width else maxWidth
            maxHeight = buffer.height if maxHeight < buffer.height else maxHeight

        size = (maxWidth, maxHeight)

        # make the buffer available
        self._frameBuffers[name] = gltools.createFBO(attachments, sizeHint=size)
        self._windowBuffers[name] = WindowBuffer(
            self, (0, 0, size[0], size[1]), name)

    def deleteBuffer(self, name):
        """Delete a buffer.

        Frees resources related for a buffer if not shared with other buffers
        and makes the name available. Buffer being deleted cannot be the current
        one (indicated by the `buffer` property) or either 'back', 'front',
        or 'main').

        Parameters
        ----------
        name : str
            Name of the buffer to delete.

        """
        # Check if the buffer can be deleted, it cannot be the current buffer
        # and must be valid.
        if self._buffer == name:
            raise ValueError("Cannot delete active buffer. Change to another "
                             "buffer before calling `deleteBuffer`.")
        elif name in ('back', 'front', '_back'):
            raise ValueError("Cannot delete 'back' or 'front' buffer.")

        # Deletes a reference, is multiple contexts share the same framebuffer,
        # the framebuffer will be kept alive.
        try:
            del self._windowBuffers[name]
            del self._frameBuffers[name]
        except KeyError:
            raise ValueError("Value for `name` not a buffer.")

        # if the buffer was used as an eye buffer, change it to 'none'
        for i, eyeBuffer in enumerate(self._eyeBuffers):
            if eyeBuffer == name:
                self._eyeBuffers[i] = 'none'
                # warn the user they did something that might cause problems
                logging.warning(
                    "Deleted buffer associated with the `{}` eye! Setting "
                    "that eye's buffer to 'none'.".format(
                        'right' if i else 'left'))

    def renameBuffer(self, buffer, newName):
        """Rename an existing buffer.

        This can be used to rename a buffer after creation. After renaming, the
        original name can be reused for another buffer. If `buffer` is the
        current buffer, the window's `buffer` attribute will be updated
        immediately. If the buffer being renamed was specified as an 'eye
        buffer' or default buffer, those attributes will also be updated to use
        the new name.

        Renaming buffers is useful for cases where you would like to use an
        existing buffer name for some other purpose. For instance, if you are
        using a rendering pipeline that outputs to the 'back' buffer and would
        like to add an additional step. Instead of reprogramming the pipeline,
        you can rename the 'back' buffer to 'back2' and the new intermediate
        buffer to 'back' so the pipeline outputs to your buffer instead. You
        will then need to call `copyBuffer` or `drawBuffer` to copy the final
        image to 'back2' before issuing a `flip` call. **Use caution when
        renaming buffers generated by PsychoPy as it may break something.**

        Parameters
        ----------
        buffer : str
            Existing buffer to rename.
        newName : str
            New name for the buffer. Cannot be an existing buffer name.

        Notes
        -----
        * When creating a window with `useFBO=True`, the window's actual back
          buffer is aliased as '_back' and the FBO is 'back'. When `flip` is
          called it expects the name '_back', so don't rename that buffer.

        """
        if buffer not in self.windowBuffers.keys():
            raise ValueError("No `buffer` named '{}' to rename.".format(buffer))
        elif not isinstance(newName, str):
            raise TypeError("Value for `name` must be a string.")
        elif newName in self.windowBuffers.keys():
            raise ValueError("Cannot rename buffer '{}' to '{}', name already "
                             "in use.".format(buffer, newName))

        # get objects referenced by the old name
        windowBufferRef = self._windowBuffers[buffer]
        frameBufferRef = self._frameBuffers[buffer]

        # create new references using the new name
        self._windowBuffers[newName] = windowBufferRef
        self._frameBuffers[newName] = frameBufferRef

        # update the name in the window buffer instance itself
        if isinstance(windowBufferRef, gltools.FramebufferInfo):
            windowBufferRef.name = newName

        # If the buffer is current, update the `buffer` property to use the new
        # name.
        if self._buffer == buffer:
            self._buffer = newName

        # Update the default buffer if using old name
        if self._defaultBuffer == buffer:
            self._defaultBuffer = newName

        # check if the name was used for an eye buffer, if it is, update it
        for i, eyeBuffer in enumerate(self._eyeBuffers):
            if eyeBuffer == buffer:
                self._eyeBuffers[i] = newName

        # Finally, delete the old buffer references. This won't deallocate
        # anything since we created a new reference.
        del self._windowBuffers[buffer]
        del self._frameBuffers[buffer]

    def _beginLeftEyeDraw(self, clear=True):
        """Begin drawing to the left eye buffer.

        This call is used to ensure that all buffers associated with the left
        eye are properly configured. Override this method if you need to make
        additional calls other than just setting the buffer.

        Parameters
        ----------
        clear : bool
            Clear the eye buffer.

        """
        self.setBuffer(self.leftEyeBuffer, clear)

    def _beginRightEyeDraw(self, clear=True):
        """Begin drawing to the right eye buffer.

        This call is used to ensure that all buffers associated with the right
        eye are properly configured. Override this method if you need to make
        additional calls other than just setting the buffer.

        Parameters
        ----------
        clear : bool
            Clear the eye buffer.

        """
        self.setBuffer(self.rightEyeBuffer, clear)

    def setEye(self, eye, clear=True):
        """Set the buffer for a given eye to begin drawing.

        Select which eye's image to target subsequent drawing operations to.
        While in most cases you can use `setBuffer` to achieve the same effect,
        it is recommended that you use `setEye` when working with stereoscopic
        displays (i.e. `stereo` is specified when creating the window). This is
        because it allows other buffers associated with the eye to also be
        configured if required by the stereo mode. Furthermore, it is safe to
        call `setEye` when stereoscopy is disabled. Drawing only to the left
        eye buffer and rejecting draw calls to the right.

        Unlike `setBuffer`, the name of the buffer used for an eye's image
        doesn't matter. You can change the buffer mappings for each eye by
        setting `leftEyeBuffer` and `rightEyeBuffer` to the actual buffer's
        name.

        Parameters
        ----------
        eye : int, str, or `None`
            Eye index of name. Specify `'left'` for the left eye, or `'right'`
            for the right eye. If `None`, drawing will be diverted to the `back`
            buffer. If the window was created with `stereo=False`, drawing
            will only occur when `eye='left'`, drawing operations are rejected
            if `'right'` is specified.
        clear : bool
            Clear the eye buffer.

        """
        if eye == 'left':
            self._beginLeftEyeDraw(clear)
        elif eye == 'right':
            self._beginRightEyeDraw(clear)
        elif eye is None:
            self.setBuffer(self._defaultBuffer, clear)
        else:
            raise ValueError(
                "Invalid value specified to `eye`. Must be `left`, `right` or "
                "None.")

    @property
    def eye(self):
        """Current eye drawing operations are being diverted to. Possible
        values are `'left'`, `'right'`, or `None`. If `None`, the current buffer
        is not an eye buffer. You can use this value within a rendering loop to
        determine which eye is currently being drawn to. If `None`, you cannot
        assume that the current buffer is the back or default buffer, check
        `buffer` or call `getBuffer` for the name of the actual buffer being
        used.

        You can also change the eye being drawn to by setting this value to
        'left' or 'right', this is equivalent to calling
        `win.setEye(value, clear=False)`. If `None` is specified, the default
        buffer will be made active.

        Examples
        --------
        Conditionally draw depending on the current eye. Here we draw something
        only in the left eye::

            for eye in ('left', 'right'):
                win.setEye(eye)

                if win.eye == 'left':
                    # draw something here that only shows up in the left eye
                    stim.draw()

                # draw something that shows up in both eyes
                anotherStim.draw()

        """
        return self._eye

    @eye.setter
    def eye(self, value):
        if value not in ('left', 'right', None):
            raise ValueError(
                "Invalid value specified to `eye`. Must be `left`, `right` or "
                "None.")

        self.setEye(value, clear=False)

    @property
    def leftEyeBuffer(self):
        """Name of the buffer used for left eye images."""
        return self._eyeBuffers[0]

    @leftEyeBuffer.setter
    def leftEyeBuffer(self, value):
        if value not in self._bufferNames:
            raise ValueError("No buffer named `{}`.".format(value))

        self._eyeBuffers[0] = value

    @property
    def rightEyeBuffer(self):
        """Name of the buffer used for right eye images."""
        return self._eyeBuffers[1]

    @rightEyeBuffer.setter
    def rightEyeBuffer(self, value):
        if value not in self._bufferNames:
            raise ValueError("No buffer named `{}`.".format(value))

        self._eyeBuffers[1] = value

    def renderBuffer(self, dstName, pos=(0, 0), ori=0.0, scale=1.0, warp=None,
                     colorAttachment=0, shaderProg='fragFBOtoFrame', blend=False,
                     switchToDst=False):
        """Render a buffer's color data into another buffer using a mesh.
        Similar to `copyBuffer`, but allows for image blending, transformations,
        and warping. Be default, a null warp operation is used.

        """
        if not isinstance(self._frameBuffers[self._buffer], gltools.FramebufferInfo):
            raise TypeError(
                "Current buffer must be `Framebuffer` for `waprBuffer`.")

        warp = warp if warp is not None else NullWarp(self)

        oldBuffer = self._buffer
        self.setBuffer(dstName, clear=False)

        if not blend:
            GL.glDisable(GL.GL_BLEND)

        #GL.glDisable(GL.GL_STENCIL_TEST)
        stencilOn = self.stencilTest
        self.stencilTest = False

        # before flipping need to copy the renderBuffer to the
        # frameBuffer
        tex = self._frameBuffers[oldBuffer].getColorBuffer(colorAttachment)

        self.draw3d = False  # disable 3d drawing
        warp._prepareFBOrender()

        # before flipping need to copy the renderBuffer to the
        # frameBuffer
        gltools.bindTexture(tex, 0, True)
        GL.glColor3f(1.0, 1.0, 1.0)  # glColor multiplies with texture
        GL.glColorMask(True, True, True, True)

        warp._renderFBO()
        warp._finishFBOrender()
        gltools.unbindTexture(tex)

        if not blend:
            GL.glEnable(GL.GL_BLEND)

        self.stencilTest = stencilOn

        # switch to the new buffer
        if not switchToDst:
            self.setBuffer(oldBuffer, clear=False)
        else:
            self.setBuffer(dstName, clear=False)

    def copyBuffer(self, dstName, srcRect=None, dstRect=None, filtering='linear',
                   color=True, depth=False, stencil=False, switchToDst=False):
        """Copy pixel data of the current buffer to another.

        Parameters
        ----------
        dstName : str
            Name of the buffer to copy to.
        srcRect, dstRect : array_like or None
            Source and destination rectangles in pixels (x, y, w, h).
        filtering : str
            Filtering mode to use, value can either be 'linear' or 'nearest'.
            Using 'linear' will apply interpolation if `srcRect` and `dstRect`
            have different sizes.
        color, depth, stencil : bool
            Data to copy. By default only color data is copied.
        switchToDst : bool
            Change the buffer to the destination buffer after completing the
            copy. Same as calling `setBuffer(dstName)` after calling this
            function. Default is `False`.

        """
        # get handles to the framebuffer
        srcFBO = self._frameBuffers[self._buffer]
        dstFBO = self._frameBuffers[dstName]

        # keep track of the old buffer
        oldBuffer = self._buffer

        # if `srcRect` not given, use the device context viewport
        if srcRect is None:
            srcRect = self._windowBuffers[oldBuffer].viewport

        # use `srcRect` if `dstRect` is not specified
        dstRect = dstRect if dstRect is not None else srcRect

        # get the read buffer
        if not isinstance(srcFBO, gltools.FramebufferInfo):
            GL.glBindFramebuffer(GL.GL_READ_FRAMEBUFFER, 0)
            GL.glReadBuffer(srcFBO)
        else:
            GL.glBindFramebuffer(GL.GL_READ_FRAMEBUFFER, srcFBO.name)
            GL.glReadBuffer(GL.GL_COLOR_ATTACHMENT0)

        # get the draw buffer
        if not isinstance(dstFBO, gltools.FramebufferInfo):
            GL.glBindFramebuffer(GL.GL_DRAW_FRAMEBUFFER, 0)
            GL.glDrawBuffer(dstFBO)
        else:
            GL.glBindFramebuffer(GL.GL_DRAW_FRAMEBUFFER, dstFBO.name)
            GL.glDrawBuffer(GL.GL_COLOR_ATTACHMENT0)

        if filtering == 'linear':
            useFilter = GL.GL_LINEAR
        elif filtering == 'nearest':
            useFilter = GL.GL_NEAREST
        else:
            raise ValueError(
                'Value for `filtering` must be either `linear` or `nearest`.')

        bufferBits = GL.GL_NONE
        if color:
            bufferBits |= GL.GL_COLOR_BUFFER_BIT
        if depth:
            bufferBits |= GL.GL_DEPTH_BUFFER_BIT
        if stencil:
            bufferBits |= GL.GL_STENCIL_BUFFER_BIT

        GL.glBlitFramebuffer(
            srcRect[0], srcRect[1],
            srcRect[0] + srcRect[2], srcRect[1] + srcRect[3],
            dstRect[0], dstRect[1],
            dstRect[0] + dstRect[2], dstRect[1] + dstRect[3],
            bufferBits, useFilter)

        # switch the buffer
        if not switchToDst:
            self.setBuffer(oldBuffer, clear=False)
        else:
            self.setBuffer(dstName, clear=False)

    def clearBuffer(self, color=True, depth=True, stencil=True):
        """Clear the present buffer (to which you are currently drawing) without
        flipping the window.

        Useful if you want to generate movie sequences from the back buffer
        without actually taking the time to flip the window.

        Set `color` prior to clearing to set the color to clear the color buffer
        to. By default, the depth buffer is cleared to a value of 1.0.

        Parameters
        ----------
        color, depth, stencil : bool
            Buffers to clear.

        Examples
        --------
        Clear the color buffer to a specified color::

            win.color = (1, 0, 0)
            win.clearBuffer(color=True)

        Clear only the depth buffer, `depthMask` must be `True` or else this
        will have no effect. Depth mask is usually `True` by default, but
        may change::

            win.depthMask = True
            win.clearBuffer(color=False, depth=True, stencil=False)

        """
        self.windowBuffer.clearBuffer(color, depth, stencil)

    @property
    def size(self):
        """Size of the drawable area in pixels (w, h)."""
        # report clientSize until we get framebuffer size from
        # the backend, needs to be done properly in the future
        if self.backend is not None:
            return self.windowBuffer.size
        else:
            return self.clientSize

    @property
    def frameBufferSize(self):
        """Size of the framebuffer in pixels (w, h)."""
        # Dimensions should match window size unless using a retina display
        return self.backend.frameBufferSize

    @property
    def aspect(self):
        """Aspect ratio of the current viewport (width / height)."""
        return self.windowBuffer.aspect

    @property
    def buffer(self):
        return self._buffer

    @buffer.setter
    def buffer(self, value):
        if value is not None:
            self.setBuffer(value)

        self._buffer = value

    def setStereoMode(self, mode):
        """Change the stereo mode for this window. This is usually set by
        specifying the mode name to `stereo` when creating the window, but the
        mode can be changed afterwards if needed.

        Many common configurations for stereoscopic displays are supported. They
        can be set by passing their names to `mode`. Below are the possible
        options.

        * **span**: Arrange left and right eye views horizontally, with the
          width of each buffer being half the size of the window. Aspect ratios
          of stimuli are preserved. This mode is intended to be used with
          multiple displays operating in "extended desktop" mode on Windows and
          Linux, where a single window is spanned across the displays. This mode
          is not supported on MacOS. Montiors are assumed to be matched, having
          the same dimensions and color depth.
        * **wheatstone**: Same as 'span', but the images are automatically
          mirrored horizontally. This is used to support Wheatstone-style
          stereoscopes which have mirrors in the optical path between the screen
          and viewer.
        * **freeFuse**: Same as 'span', but left and right eye images have their
          positions swapped. This allows for viewing stimuli using crossed-eyed
          free fusion. This mode does not require extended desktop mode.
        * **leftOnly** or **rightOnly**: Render only the left or right eye's
          view to the window. This allows you to display a single eye's image
          without needing to modify code intended to work with stereoscopic
          displays. Can be used for debugging purposes. You can still switch to
          the other eye's buffer, but nothing will be drawn.

        The following modes cannot be set or changed using `setStereoMode`,
        however they are available when passed to `stereo` when creating the
        window.

        * **quad**: Quad-buffered stereo for graphics hardware that supports it.
          Usually used with shutter glasses and an emitter connected to the
          3-pin VESA port coming off the graphics card. However, some operating
          systems may allow this mode to work with other configurations.

        Parameters
        ----------
        mode : str
            Stereo mode to set, valid values are `span`, `wheatstone`, `fuse`
            or `quad`.

        Notes
        -----
        * Not all stereo modes can be changed on-the-fly. This method will have
          no effect if changing the current stereo mode is not possible.

        Examples
        --------
        Setting the stereo mode to 'span':

                win.setStereoMode('span')

        """
        self.stereo = mode
        self._setupStereo()

    def _finalizeBuffers(self):
        """Finalize buffers for presentation."""
        pass

    def _setupStereo(self):
        """Setup the window for stereo rendering.

        Applies the appropriate configuration needed for the specified stereo
        mode, including creating appropriate device contexts and additional 
        framebuffers.

        """
        # convert the flag if bool to 'quad'
        if self.stereo is False:
            return  # nop
        elif self.stereo is True:
            self.stereo = 'quad'

        # check if the mode specified was valid
        if self.stereo not in stereoModes.keys():
            raise ValueError('Invalid value for `stereo` specified.')

        self._stereoMode = stereoModes[self.stereo](self, None)

    @property
    def ambientLight(self):
        """Ambient light color for the scene [r, g, b, a]. Values range from 0.0
        to 1.0. Only applicable if `useLights` is `True`.

        Examples
        --------
        Setting the ambient light color::

            win.ambientLight = [0.5, 0.5, 0.5]

            # don't do this!!!
            win.ambientLight[0] = 0.5
            win.ambientLight[1] = 0.5
            win.ambientLight[2] = 0.5

        """
        # TODO - use signed color and colorspace instead
        return self.windowBuffer.ambientLight

    @ambientLight.setter
    def ambientLight(self, value):
        self.windowBuffer.ambientLight = value

    @property
    def lights(self):
        """Scene lights.

        This is specified as an array of `~psychopy.visual.LightSource`
        objects. If a single value is given, it will be converted to a `list`
        before setting. Set `useLights` to `True` before rendering to enable
        lighting/shading on subsequent objects. If `lights` is `None` or an
        empty `list`, no lights will be enabled if `useLights=True`, however,
        the scene ambient light set with `ambientLight` will be still be used.

        Examples
        --------
        Create a directional light source and add it to scene lights::

            dirLight = gltools.LightSource((0., 1., 0.), lightType='directional')
            win.lights = dirLight  # `win.lights` will be a list when accessed!

        Multiple lights can be specified by passing values as a list::

            myLights = [gltools.LightSource((0., 5., 0.)),
                        gltools.LightSource((-2., -2., 0.))
            win.lights = myLights

        """
        return self.windowBuffer.lights

    @lights.setter
    def lights(self, value):
        self.windowBuffer.lights = value

    @property
    def useLights(self):
        """Enable scene lighting.

        Lights will be enabled if using legacy OpenGL lighting. Stimuli using
        shaders for lighting should check if `useLights` is `True` since this
        will have no effect on them, and disable or use a no lighting shader
        instead. Lights will be transformed to the current view matrix upon
        setting to `True`.

        Lights are transformed by the present `GL_MODELVIEW` matrix. Setting
        `useLights` will result in their positions being transformed by it.
        If you want lights to appear at the specified positions in world space,
        make sure the current matrix defines the view/eye transformation when
        setting `useLights=True`.

        This flag is reset to `False` at the beginning of each frame. Should be
        `False` if rendering 2D stimuli or else the colors will be incorrect.
        """
        return self.windowBuffer.useLights

    @useLights.setter
    def useLights(self, value):
        self.windowBuffer.useLights = value

    def updateLights(self, index=None):
        """Explicitly update scene lights if they were modified.

        This is required if modifications to objects referenced in `lights` have
        been changed since assignment. If you removed or added items of `lights`
        you must refresh all of them.

        Parameters
        ----------
        index : int, optional
            Index of light source in `lights` to update. If `None`, all lights
            will be refreshed.

        Examples
        --------
        Call `updateLights` if you modified lights directly like this::

            win.lights[1].diffuseColor = [1., 0., 0.]
            win.updateLights(1)

        """
        self.windowBuffer.updateLights(index)

    def syncLights(self, syncWith=None, bufferNames=()):
        """Synchronize lighting settings across multiple buffers.

        Usually, lights need to be assigned to each buffer separately. This can
        be inconvenient when buffers are displaying multiple views of the same
        scene which will share the same lighting configuration. Calling the
        function will synchronize lighting settings across multiple view
        buffers so you don't need to set them directly.

        Since each buffer's light settings will reference the same light
        objects. Making changes to lights when any of the synchronized buffers
        are active will be applied to other buffers.

        Parameters
        ----------
        syncWith : str or None
            Name of buffer whose lighting settings other buffers will be
            synchronized to use. If `None`, the current buffer's lighting
            settings will be used.
        bufferNames : str, tuple or list
            Name of or list of names of buffers to apply the lighting settings
            of `syncWith` to.

        Examples
        --------
        Synchronizing light settings between buffers named 'left' and 'right'::

            win.setBuffer('left')
            win.lights = [LightSource(win)]
            win.syncLights('left', 'right')

        If you have multiple buffers, you can specify a list to sync (eg. for a
        VR cave)::

            win.syncLights('left', ('right', 'top', 'bottom', 'front', 'back'))

        """
        if syncWith is None:
            syncWith = self._buffer

        bufferToSync = self._windowBuffers[syncWith]

        if isinstance(bufferNames, str):
            bufferNames = (bufferNames,)

        for name in bufferNames:
            self._windowBuffers[name].lights = bufferToSync.lights
            self._windowBuffers[name].ambientLight = bufferToSync.ambientLight

    def resetViewport(self):
        """Reset the viewport to cover the whole framebuffer.

        Set the viewport to match the dimensions of the back buffer or
        framebuffer (if `useFBO=True`). The scissor rectangle is also set to
        match the dimensions of the viewport.

        """
        self.scissor = self.viewport = self.frameBufferSize

    @property
    def viewport(self):
        """Viewport rectangle (x, y, w, h) for the current draw buffer.

        Values `x` and `y` define the origin, and `w` and `h` the size of the
        rectangle in pixels.

        This is typically set to cover the whole buffer, however it can be
        changed for applications like multi-view rendering. Stimuli will draw
        according to the new shape of the viewport, for instance and stimulus
        with position (0, 0) will be drawn at the center of the viewport, not
        the window.

        Examples
        --------
        Constrain drawing to the left and right halves of the screen, where
        stimuli will be drawn centered on the new rectangle. Note that you need
        to set both the `viewport` and the `scissor` rectangle::

            x, y, w, h = win.frameBufferSize  # size of the framebuffer
            win.viewport = win.scissor = [x, y, w / 2.0, h]
            # draw left stimuli ...

            win.viewport = win.scissor = [x + (w / 2.0), y, w / 2.0, h]
            # draw right stimuli ...

            # restore drawing to the whole screen
            win.viewport = win.scissor = [x, y, w, h]

        """
        return self.windowBuffer.viewport

    @viewport.setter
    def viewport(self, value):
        self.windowBuffer.viewport = numpy.array(value, numpy.int)

    @property
    def scissor(self):
        """Scissor rectangle (x, y, w, h) for the current draw buffer.

        Values `x` and `y` define the origin, and `w` and `h` the size
        of the rectangle in pixels. The scissor operation is only active
        if `scissorTest=True`.

        Usually, the scissor and viewport are set to the same rectangle
        to prevent drawing operations from `spilling` into other regions
        of the screen. For instance, calling `clearBuffer` will only
        clear within the scissor rectangle.

        Setting the scissor rectangle but not the viewport will restrict
        drawing within the defined region (like a rectangular aperture),
        not changing the positions of stimuli.

        """
        return self.windowBuffer.scissor

    @scissor.setter
    def scissor(self, value):
        self.windowBuffer.scissor = numpy.array(value, numpy.int)

    @property
    def scissorTest(self):
        """`True` if scissor testing is enabled."""
        return self.windowBuffer.scissorTest

    @scissorTest.setter
    def scissorTest(self, value):
        self.windowBuffer.scissorTest = value

    @property
    def stencilTest(self):
        """`True` if stencil testing is enabled."""
        return self.windowBuffer.stencilTest

    @stencilTest.setter
    def stencilTest(self, value):
        self.windowBuffer.stencilTest = value

    @property
    def nearClip(self):
        """Distance to the near clipping plane in meters."""
        return self.windowBuffer.nearClip

    @nearClip.setter
    def nearClip(self, value):
        self.windowBuffer.nearClip = value

    @property
    def farClip(self):
        """Distance to the far clipping plane in meters."""
        return self.windowBuffer.farClip

    @farClip.setter
    def farClip(self, value):
        self.windowBuffer.farClip = value

    @property
    def projectionMatrix(self):
        """Projection matrix defined as a 4x4 numpy array."""
        return self.windowBuffer.projectionMatrix

    @projectionMatrix.setter
    def projectionMatrix(self, value):
        self.windowBuffer.projectionMatrix = value

    @property
    def viewMatrix(self):
        """View matrix defined as a 4x4 numpy array."""
        return self.windowBuffer.viewMatrix

    @viewMatrix.setter
    def viewMatrix(self, value):
        self.windowBuffer.viewMatrix = value

    @property
    def eyeOffset(self):
        """Eye offset in centimeters.

        This value is used by `setPerspectiveView` to apply a lateral
        offset to the view, therefore it must be set prior to calling it. Use a
        positive offset for the right eye, and a negative one for the left.
        Offsets should be the distance to from the middle of the face to the
        center of the eye, or half the inter-ocular distance.

        """
        return self.windowBuffer.eyeOffset

    @eyeOffset.setter
    def eyeOffset(self, value):
        self.windowBuffer.eyeOffset = value

    @property
    def convergeOffset(self):
        """Convergence offset from monitor in centimeters.

        This is value corresponds to the offset from screen plane to set the
        convergence plane (or point for `toe-in` projections). Positive offsets
        move the plane farther away from the viewer, while negative offsets
        nearer. This value is used by `setPerspectiveView` and should be set
        before calling it to take effect.

        Notes
        -----
        * This value is only applicable for `setToeIn` and `setOffAxisView`.

        """
        return self.windowBuffer.convergeOffset

    @convergeOffset.setter
    def convergeOffset(self, value):
        self.windowBuffer.convergeOffset = value

    def setDefaultView(self, applyTransform=True, clearDepth=True):
        """Set the projection and view matrix to the default for rendering
        2D stimuli.

        Parameters
        ----------
        applyTransform : bool
            Apply transformations after computing them in immediate mode. Same
            as calling :py:attr:`~Window.applyEyeTransform()` afterwards.
        clearDepth : bool, optional
            Clear the depth buffer.

        """
        self.windowBuffer.setDefaultView(applyTransform, clearDepth)

    def setOffAxisView(self, applyTransform=True, clearDepth=True):
        """Set an off-axis projection.

        Create an off-axis projection for subsequent rendering calls. Sets the
        `viewMatrix` and `projectionMatrix` accordingly so the scene origin is
        on the screen plane. If `eyeOffset` is correct and the view distance and
        screen size is defined in the monitor configuration, the resulting view
        will approximate `ortho-stereo` viewing.

        The convergence plane can be adjusted by setting `convergeOffset`. By
        default, the convergence plane is set to the screen plane. Any points
        on the screen plane will have zero disparity.

        Parameters
        ----------
        applyTransform : bool
            Apply transformations after computing them in immediate mode. Same
            as calling :py:attr:`~Window.applyEyeTransform()` afterwards.
        clearDepth : bool, optional
            Clear the depth buffer.

        """
        self.windowBuffer.setOffAxisView(applyTransform, clearDepth)

    def setToeInView(self, applyTransform=True, clearDepth=True):
        """Set toe-in projection.

        Create a toe-in projection for subsequent rendering calls. Sets the
        `viewMatrix` and `projectionMatrix` accordingly so the scene origin is
        on the screen plane. The value of `convergeOffset` will define the
        convergence point of the view, which is offset perpendicular to the
        center of the screen plane. Points falling on a vertical line at the
        convergence point will have zero disparity.

        Parameters
        ----------
        applyTransform : bool
            Apply transformations after computing them in immediate mode. Same
            as calling :py:attr:`~Window.applyEyeTransform()` afterwards.
        clearDepth : bool, optional
            Clear the depth buffer.

        Notes
        -----
        * This projection mode is only 'correct' if the viewer's eyes are
          converged at the convergence point. Due to perspective, this
          projection introduces vertical disparities which increase in magnitude
          with eccentricity. Use `setOffAxisView` if you want to display
          something the viewer can look around the screen comfortably.

        """
        self.windowBuffer.setToeInView(applyTransform, clearDepth)

    def setPerspectiveView(self, applyTransform=True, clearDepth=True):
        """Set the projection and view matrix to render with perspective.

        Matrices are computed using values specified in the monitor
        configuration with the scene origin on the screen plane. Calculations
        assume units are in meters. If `eyeOffset != 0`, the view will be
        transformed laterally, however the frustum shape will remain the
        same.

        Note that the values of :py:attr:`~Window.projectionMatrix` and
        :py:attr:`~Window.viewMatrix` will be replaced when calling this
        function.

        Parameters
        ----------
        applyTransform : bool
            Apply transformations after computing them in immediate mode. Same
            as calling :py:attr:`~Window.applyEyeTransform()` afterwards if
            `False`.
        clearDepth : bool, optional
            Clear the depth buffer.

        """
        self.windowBuffer.setPerspectiveView(applyTransform, clearDepth)

    def applyEyeTransform(self, clearDepth=True, shaderProg=None):
        """Apply the current view and projection matrices.

        Matrices specified by attributes :py:attr:`~Window.viewMatrix` and
        :py:attr:`~Window.projectionMatrix` are applied using 'immediate mode'
        OpenGL functions. Subsequent drawing operations will be affected until
        :py:attr:`~Window.flip()` is called.

        All transformations in ``GL_PROJECTION`` and ``GL_MODELVIEW`` matrix
        stacks will be cleared (set to identity) prior to applying.

        Parameters
        ----------
        clearDepth : bool
            Clear the depth buffer. This may be required prior to rendering 3D
            objects.
        shaderProg : int, object or None
            Optional handle for the active shader.

        Examples
        --------
        Using a custom view and projection matrix::

            # Must be called every frame since these values are reset after
            # `flip()` is called!
            win.viewMatrix = viewtools.lookAt( ... )
            win.projectionMatrix = viewtools.perspectiveProjectionMatrix( ... )
            win.applyEyeTransform()
            # draw 3D objects here ...

        """
        self.windowBuffer.applyEyeTransform(clearDepth, shaderProg)

    def resetEyeTransform(self, clearDepth=True):
        """Restore the default projection and view settings to PsychoPy
        defaults. Call this prior to drawing 2D stimuli objects (i.e.
        GratingStim, ImageStim, Rect, etc.) if any eye transformations were
        applied for the stimuli to be drawn correctly.

        Parameters
        ----------
        clearDepth : bool
            Clear the depth buffer upon reset. This ensures successive draw
            commands are not affected by previous data written to the depth
            buffer. Default is `True`.

        Notes
        -----
        * Calling :py:attr:`~Window.flip()` automatically resets the view and
          projection to defaults. So you don't need to call this unless you are
          mixing 3D and 2D stimuli.

        Examples
        --------
        Going between 3D and 2D stimuli::

            # 2D stimuli can be drawn before setting a perspective projection
            win.setPerspectiveView()
            # draw 3D stimuli here ...
            win.resetEyeTransform()
            # 2D stimuli can be drawn here again ...
            win.flip()

        """
        # should eventually have the same effect as calling _onResize(), so we
        # need to add the retina mode stuff eventually
        self.windowBuffer.resetEyeTransform(clearDepth)

    def coordToRay(self, screenXY):
        """Convert a screen coordinate to a direction vector.

        Takes a screen/window coordinate and computes a vector which projects
        a ray from the viewpoint through it (line-of-sight). Any 3D point
        touching the ray will appear at the screen coordinate.

        Uses the current `viewport` and `projectionMatrix` to calculate the
        vector. The vector is in eye-space, where the origin of the scene is
        centered at the viewpoint and the forward direction aligned with the -Z
        axis. A ray of (0, 0, -1) results from a point at the very center of the
        screen assuming symmetric frustums.

        Note that if you are using a flipped/mirrored view, you must invert your
        supplied screen coordinates (`screenXY`) prior to passing them to this
        function.

        Parameters
        ----------
        screenXY : array_like
            X, Y screen coordinate. Must be in units of the window.

        Returns
        -------
        ndarray
            Normalized direction vector [x, y, z].

        Examples
        --------
        Getting the direction vector between the mouse cursor and the eye::

            mx, my = mouse.getPos()
            dir = win.coordToRay((mx, my))

        Set the position of a 3D stimulus object using the mouse, constrained to
        a plane. The object origin will always be at the screen coordinate of
        the mouse cursor::

            # the eye position in the scene is defined by a rigid body pose
            win.viewMatrix = camera.getViewMatrix()
            win.applyEyeTransform()

            # get the mouse location and calculate the intercept
            mx, my = mouse.getPos()
            ray = win.coordToRay([mx, my])
            result = intersectRayPlane(   # from mathtools
                orig=camera.pos,
                dir=camera.transformNormal(ray),
                planeOrig=(0, 0, -10),
                planeNormal=(0, 1, 0))

            # if result is `None`, there is no intercept
            if result is not None:
                pos, dist = result
                objModel.thePose.pos = pos
            else:
                objModel.thePose.pos = (0, 0, -10)  # plane origin

        If you don't define the position of the viewer with a `RigidBodyPose`,
        you can obtain the appropriate eye position and rotate the ray by doing
        the following::

            pos = numpy.linalg.inv(win.viewMatrix)[:3, 3]
            ray = win.coordToRay([mx, my]).dot(win.viewMatrix[:3, :3])
            # then ...
            result = intersectRayPlane(
                orig=pos,
                dir=ray,
                planeOrig=(0, 0, -10),
                planeNormal=(0, 1, 0))

        """
        # put in units of pixels
        if self.units == 'pix':
            scrX, scrY = numpy.asarray(screenXY, numpy.float32)
        else:
            scrX, scrY = convertToPix(numpy.asarray([0, 0]),
                                      numpy.asarray(screenXY),
                                      units=self.units,
                                      win=self)[:2]

        # transform psychopy mouse coordinates to viewport coordinates
        scrX = scrX + (self.size[0] / 2.)
        scrY = scrY + (self.size[1] / 2.)

        # get the NDC coordinates of the
        projX = 2. * (scrX - self.viewport[0]) / self.viewport[2] - 1.
        projY = 2. * (scrY - self.viewport[1]) / self.viewport[3] - 1.

        vecNear = numpy.array((projX, projY, 0., 1.), dtype=numpy.float32)
        vecFar = numpy.array((projX, projY, 1., 1.), dtype=numpy.float32)

        # compute the inverse projection matrix
        invPM = numpy.linalg.inv(self.projectionMatrix)

        vecNear[:] = vecNear.dot(invPM.T)
        vecFar[:] = vecFar.dot(invPM.T)

        vecNear /= vecNear[3]
        vecFar /= vecFar[3]

        # direction vector, get rid of `w`
        dirVec = vecFar[:3] - vecNear[:3]

        return dirVec / numpy.linalg.norm(dirVec)

    def getMovieFrame(self, buffer='front'):
        """Capture the current Window as an image.

        Saves to stack for :py:attr:`~Window.saveMovieFrames()`. As of v1.81.00
        this also returns the frame as a PIL image

        This can be done at any time (usually after a :py:attr:`~Window.flip()`
        command).

        Frames are stored in memory until a :py:attr:`~Window.saveMovieFrames()`
        command is issued. You can issue :py:attr:`~Window.getMovieFrame()` as
        often as you like and then save them all in one go when finished.

        The back buffer will return the frame that hasn't yet been 'flipped'
        to be visible on screen but has the advantage that the mouse and any
        other overlapping windows won't get in the way.

        The default front buffer is to be called immediately after a
        :py:attr:`~Window.flip()` and gives a complete copy of the screen at the
        window's coordinates.

        Parameters
        ----------
        buffer : str, optional
            Buffer to capture.

        Returns
        -------
        Image
            Buffer pixel contents as a PIL/Pillow image object.

        """
        im = self._getFrame(buffer=buffer)
        self.movieFrames.append(im)
        return im

    def _getFrame(self, rect=None, buffer='front'):
        """Return the current Window as an image.
        """
        # GL.glLoadIdentity()
        # do the reading of the pixels
        if buffer == 'back' and self.useFBO:
            GL.glReadBuffer(GL.GL_COLOR_ATTACHMENT0_EXT)
        elif buffer == 'back':
            GL.glReadBuffer(GL.GL_BACK)
        elif buffer == 'front':
            if self.useFBO:
                GL.glBindFramebufferEXT(GL.GL_FRAMEBUFFER_EXT, 0)
            GL.glReadBuffer(GL.GL_FRONT)
        else:
            raise ValueError("Requested read from buffer '{}' but should be "
                             "'front' or 'back'".format(buffer))

        if rect:
            x, y = self.size  # of window, not image
            imType = 'RGBA'  # not tested with anything else

            # box corners in pix
            left = int((rect[0] / 2. + 0.5) * x)
            top = int((rect[1] / -2. + 0.5) * y)
            w = int((rect[2] / 2. + 0.5) * x) - left
            h = int((rect[3] / -2. + 0.5) * y) - top
        else:
            left = top = 0
            w, h = self.size

        # http://www.opengl.org/sdk/docs/man/xhtml/glGetTexImage.xml
        bufferDat = (GL.GLubyte * (4 * w * h))()
        GL.glReadPixels(left, top, w, h,
                        GL.GL_RGBA, GL.GL_UNSIGNED_BYTE, bufferDat)
        try:
            im = Image.fromstring(mode='RGBA', size=(w, h),
                                  data=bufferDat)
        except Exception:
            im = Image.frombytes(mode='RGBA', size=(w, h),
                                 data=bufferDat)

        im = im.transpose(Image.FLIP_TOP_BOTTOM)
        im = im.convert('RGB')

        if self.useFBO and buffer == 'front':
            GL.glBindFramebufferEXT(GL.GL_FRAMEBUFFER_EXT, self.frameBuffer)
        return im

    def saveMovieFrames(self, fileName, codec='libx264',
                        fps=30, clearFrames=True):
        """Writes any captured frames to disk.

        Will write any format that is understood by PIL (tif, jpg, png, ...)

        Parameters
        ----------
        filename : str
            Name of file, including path. The extension at the end of the file
            determines the type of file(s) created. If an image type (e.g. .png)
            is given, then multiple static frames are created. If it is .gif
            then an animated GIF image is created (although you will get higher
            quality GIF by saving PNG files and then combining them in dedicated
            image manipulation software, such as GIMP). On Windows and Linux
            `.mpeg` files can be created if `pymedia` is installed. On macOS
            `.mov` files can be created if the pyobjc-frameworks-QTKit is
            installed. Unfortunately the libs used for movie generation can be
            flaky and poor quality. As for animated GIFs, better results can be
            achieved by saving as individual .png frames and then combining them
            into a movie using software like ffmpeg.
        codec : str, optional
            The codec to be used **by moviepy** for mp4/mpg/mov files. If
            `None` then the default will depend on file extension. Can be
            one of ``libx264``, ``mpeg4`` for mp4/mov files. Can be
            ``rawvideo``, ``png`` for avi files (not recommended). Can be
            ``libvorbis`` for ogv files. Default is ``libx264``.
        fps : int, optional
            The frame rate to be used throughout the movie. **Only for
            quicktime (.mov) movies.**. Default is `30`.
        clearFrames : bool, optional
            Set this to `False` if you want the frames to be kept for
            additional calls to ``saveMovieFrames``. Default is `True`.

        Examples
        --------
        Writes a series of static frames as frame001.tif, frame002.tif etc.::

            myWin.saveMovieFrames('frame.tif')

        As of PsychoPy 1.84.1 the following are written with moviepy::

            myWin.saveMovieFrames('stimuli.mp4') # codec = 'libx264' or 'mpeg4'
            myWin.saveMovieFrames('stimuli.mov')
            myWin.saveMovieFrames('stimuli.gif')

        """
        fileRoot, fileExt = os.path.splitext(fileName)
        fileExt = fileExt.lower()  # easier than testing both later
        if len(self.movieFrames) == 0:
            logging.error('no frames to write - did you forget to update '
                          'your window or call win.getMovieFrame()?')
            return
        else:
            logging.info('Writing %i frames to %s' % (len(self.movieFrames),
                                                      fileName))

        if fileExt in ['.gif', '.mpg', '.mpeg', '.mp4', '.mov']:
            # lazy loading of moviepy.editor (rarely needed)
            from moviepy.editor import ImageSequenceClip
            # save variety of movies with moviepy
            numpyFrames = []
            for frame in self.movieFrames:
                numpyFrames.append(numpy.array(frame))
            clip = ImageSequenceClip(numpyFrames, fps=fps)
            if fileExt == '.gif':
                clip.write_gif(fileName, fps=fps, fuzz=0, opt='nq')
            else:
                clip.write_videofile(fileName, codec=codec)
        elif len(self.movieFrames) == 1:
            # save an image using pillow
            self.movieFrames[0].save(fileName)
        else:
            frmc = numpy.ceil(numpy.log10(len(self.movieFrames) + 1))
            frame_name_format = "%s%%0%dd%s" % (fileRoot, frmc, fileExt)
            for frameN, thisFrame in enumerate(self.movieFrames):
                thisFileName = frame_name_format % (frameN + 1,)
                thisFrame.save(thisFileName)
        if clearFrames:
            self.movieFrames = []

    def _getRegionOfFrame(self, rect=(-1, 1, 1, -1), buffer='front',
                          power2=False, squarePower2=False):
        """Deprecated function, here for historical reasons. You may now use
        `:py:attr:`~Window._getFrame()` and specify a rect to get a sub-region,
        just as used here.

        power2 can be useful with older OpenGL versions to avoid interpolation
        in :py:attr:`PatchStim`. If power2 or squarePower2, it will expand rect
        dimensions up to next power of two. squarePower2 uses the max
        dimensions. You need to check what your hardware & OpenGL supports,
        and call :py:attr:`~Window._getRegionOfFrame()` as appropriate.
        """
        # Ideally: rewrite using GL frame buffer object; glReadPixels == slow
        region = self._getFrame(rect=rect, buffer=buffer)
        if power2 or squarePower2:  # use to avoid interpolation in PatchStim
            if squarePower2:
                maxsize = max(region.size)
                xPowerOf2 = int(2**numpy.ceil(numpy.log2(maxsize)))
                yPowerOf2 = xPowerOf2
            else:
                xPowerOf2 = int(2**numpy.ceil(numpy.log2(region.size[0])))
                yPowerOf2 = int(2**numpy.ceil(numpy.log2(region.size[1])))
            imP2 = Image.new('RGBA', (xPowerOf2, yPowerOf2))
            # paste centered
            imP2.paste(region, (int(xPowerOf2 / 2. - region.size[0] / 2.),
                                int(yPowerOf2 / 2.) - region.size[1] / 2))
            region = imP2
        return region

    def close(self):
        """Close the window (and reset the Bits++ if necess).
        """
        self._closed = True

        self.backend.close()  # moved here, dereferencing the window prevents
                              # backend specific actions to take place

        try:
            openWindows.remove(self)
        except Exception:
            pass

        try:
            self.mouseVisible = True
        except Exception:
            # can cause unimportant "'NoneType' object is not callable"
            pass

        try:
            if self.bits is not None:
                self.bits.reset()
        except Exception:
            pass
        try:
            logging.flush()
        except Exception:
            pass

    def fps(self):
        """Report the frames per second since the last call to this function
        (or since the window was created if this is first call)"""
        fps = self.frames / self.frameClock.getTime()
        self.frameClock.reset()
        self.frames = 0
        return fps

    @property
    def depthTest(self):
        """`True` if depth testing is enabled."""
        return self.windowBuffer.depthTest

    @depthTest.setter
    def depthTest(self, value):
        self.windowBuffer.depthTest = value

    @property
    def depthFunc(self):
        """Depth test comparison function for rendering."""
        return self.windowBuffer.depthFunc

    @depthFunc.setter
    def depthFunc(self, value):
        self.windowBuffer.depthFunc = value

    @property
    def depthMask(self):
        """`True` if depth masking is enabled. Writing to the depth buffer will
        be disabled.
        """
        return self.windowBuffer.depthMask

    @depthMask.setter
    def depthMask(self, value):
        self.windowBuffer.depthMask = value

    @property
    def cullFaceMode(self):
        """Face culling mode, either `back`, `front` or `both`."""
        return self.windowBuffer.cullFaceMode

    @cullFaceMode.setter
    def cullFaceMode(self, value):
        self.windowBuffer.cullFaceMode = value

    @property
    def cullFace(self):
        """`True` if face culling is enabled.`"""
        return self.windowBuffer.cullFace

    @cullFace.setter
    def cullFace(self, value):
        self.windowBuffer.cullFace = value

    @property
    def frontFace(self):
        """Face winding order to define front, either `ccw` or `cw`."""
        return self.windowBuffer.frontFace

    @frontFace.setter
    def frontFace(self, value):
        self.windowBuffer.frontFace = value

    @property
    def draw3d(self):
        """`True` if 3D drawing is enabled on this window."""
        return self.windowBuffer.draw3d

    @draw3d.setter
    def draw3d(self, value):
        self.windowBuffer.draw3d = value

    @attributeSetter
    def blendMode(self, blendMode):
        """Blend mode to use."""
        self.__dict__['blendMode'] = blendMode
        if blendMode == 'avg':
            GL.glBlendFunc(GL.GL_SRC_ALPHA, GL.GL_ONE_MINUS_SRC_ALPHA)
            if hasattr(self, '_shaders'):
                self._progSignedFrag = self._shaders['signedColor']
                self._progSignedTex = self._shaders['signedTex']
                self._progSignedTexMask = self._shaders['signedTexMask']
                self._progSignedTexMask1D = self._shaders['signedTexMask1D']
                self._progImageStim = self._shaders['imageStim']
        elif blendMode == 'add':
            GL.glBlendFunc(GL.GL_SRC_ALPHA, GL.GL_ONE)
            if hasattr(self, '_shaders'):
                self._progSignedFrag = self._shaders['signedColor_adding']
                self._progSignedTex = self._shaders['signedTex_adding']
                self._progSignedTexMask = self._shaders['signedTexMask_adding']
                tmp = self._shaders['signedTexMask1D_adding']
                self._progSignedTexMask1D = tmp
                self._progImageStim = self._shaders['imageStim_adding']
        else:
            raise ValueError("Window blendMode should be set to 'avg' or 'add'"
                             " but we received the value {}"
                             .format(repr(blendMode)))

    def setBlendMode(self, blendMode, log=None):
        """Usually you can use 'stim.attribute = value' syntax instead,
        but use this method if you need to suppress the log message.
        """
        setAttribute(self, 'blendMode', blendMode, log)

    @attributeSetter
    def color(self, color):
        """Set the color of the window.

        This command sets the color that the blank screen will have on the
        next clear operation. As a result it effectively takes TWO
        :py:attr:`~Window.flip()` operations to become visible (the first uses
        the color to create the new screen, the second presents that screen to
        the viewer). For this reason, if you want to changed background color of
        the window "on the fly", it might be a better idea to draw a
        :py:attr:`Rect` that fills the whole window with the desired
        :py:attr:`Rect.fillColor` attribute. That'll show up on first flip.

        See other stimuli (e.g. :py:attr:`GratingStim.color`)
        for more info on the color attribute which essentially works the same on
        all PsychoPy stimuli.

        See :ref:`colorspaces` for further information about the ways to
        specify colors and their various implications.
        """
        self.setColor(color)

    @attributeSetter
    def colorSpace(self, colorSpace):
        """Documentation for colorSpace is in the stimuli.

        e.g. :py:attr:`GratingStim.colorSpace`

        Usually used in conjunction with ``color`` like this::

            win.colorSpace = 'rgb255'  # changes colorSpace but not
                                       # the value of win.color
            win.color = [0, 0, 255]    # clear blue in rgb255

        See :ref:`colorspaces` for further information about the ways to
        specify colors and their various implications.
        """
        self.__dict__['colorSpace'] = colorSpace

    def setColor(self, color, colorSpace=None, operation='', log=None):
        """Usually you can use ``stim.attribute = value`` syntax instead,
        but use this method if you want to set color and colorSpace
        simultaneously.

        See :py:attr:`~Window.color` for documentation on colors.
        """
        # Set color
        setColor(self, color, colorSpace=colorSpace, operation=operation,
                 rgbAttrib='rgb',  # or 'fillRGB' etc
                 colorAttrib='color')

        # These spaces are 0-centred
        if self.colorSpace in ['rgb', 'dkl', 'lms', 'hsv']:
            # RGB in range 0:1 and scaled for contrast
            desiredRGB = (self.rgb + 1) / 2.0
        # rgb255 and named are not...
        elif self.colorSpace in ['rgb255', 'named']:
            desiredRGB = self.rgb / 255.0
        elif self.colorSpace in ['hex']:
            desiredRGB = [rgbs/255.0 for rgbs in colors.hex2rgb255(color)]
        else:  # some array / numeric stuff
            msg = 'invalid value %r for Window.colorSpace'
            raise ValueError(msg % colorSpace)

        # if it is None then this will be done during window setup
        if self.backend is not None:
            self.backend.setCurrent()  # make sure this window is active
            GL.glClearColor(desiredRGB[0], desiredRGB[1], desiredRGB[2], 1.0)

    def setRGB(self, newRGB):
        """Deprecated: As of v1.61.00 please use `setColor()` instead
        """
        global GL
        self.rgb = val2array(newRGB, False, length=3)
        if self.winType == 'pyglet' and globalVars.currWindow != self:
            self.winHandle.switch_to()
            globalVars.currWindow = self
        GL.glClearColor(((self.rgb[0] + 1.0) / 2.0),
                        ((self.rgb[1] + 1.0) / 2.0),
                        ((self.rgb[2] + 1.0) / 2.0),
                        1.0)

    def _setupGamma(self, gammaVal):
        """A private method to work out how to handle gamma for this Window
        given that the user might have specified an explicit value, or maybe
        gave a Monitor.
        """
        # determine which gamma value to use (or native ramp)
        if gammaVal is not None:
            self._checkGamma()
            self.useNativeGamma = False
        elif not self.monitor.gammaIsDefault():
            if self.monitor.getGamma() is not None:
                self.__dict__['gamma'] = self.monitor.getGamma()
                self.useNativeGamma = False
        else:
            self.__dict__['gamma'] = None  # gamma wasn't set anywhere
            self.useNativeGamma = True

        # then try setting it
        if self.useNativeGamma:
            if self.autoLog:
                logging.info('Using gamma table of operating system')
        else:
            if self.autoLog:
                logging.info('Using gamma: self.gamma' + str(self.gamma))
            self.gamma = gammaVal  # using either pygame or bits++


    @attributeSetter
    def gamma(self, gamma):
        """Set the monitor gamma for linearization.

        Warnings
        --------
        Don't use this if using a Bits++ or Bits#, as it overrides monitor
        settings.

        """
        self._checkGamma(gamma)

        if self.bits is not None:
            msg = ("Do not use try to set the gamma of a window with "
                   "Bits++/Bits# enabled. It was ambiguous what should "
                   "happen. Use the setGamma() function of the bits box "
                   "instead")
            raise DeprecationWarning(msg)

        self.backend.gamma = self.__dict__['gamma']

    def setGamma(self, gamma, log=None):
        """Usually you can use 'stim.attribute = value' syntax instead,
        but use this method if you need to suppress the log message.

        """
        setAttribute(self, 'gamma', gamma, log)

    @attributeSetter
    def gammaRamp(self, newRamp):
        """Sets the hardware CLUT using a specified 3xN array of floats ranging
        between 0.0 and 1.0.

        Array must have a number of rows equal to 2 ^ max(bpc).

        """
        self.backend.gammaRamp = newRamp

    def _checkGamma(self, gamma=None):
        if gamma is None:
            gamma = self.gamma
        if isinstance(gamma, (float, int)):
            self.__dict__['gamma'] = [gamma] * 3
        elif hasattr(gamma, '__iter__'):
            self.__dict__['gamma'] = gamma
        else:
            raise ValueError('gamma must be a numeric scalar or iterable')

    def setScale(self, units, font='dummyFont', prevScale=(1.0, 1.0)):
        """DEPRECATED: this method used to be used to switch between units for
        stimulus drawing but this is now handled by the stimuli themselves and
        the window should always be left in units of 'pix'
        """
        if self.useRetina:
            retinaScale = 2.0
        else:
            retinaScale = 1.0
        # then unit-specific changes
        if units == "norm":
            thisScale = numpy.array([1.0, 1.0])
        elif units == "height":
            thisScale = numpy.array([2.0 * self.size[1] / self.size[0], 2.0])
        elif units in ["pix", "pixels"]:
            thisScale = 2.0 / numpy.array(self.size) * retinaScale
        elif units == "cm":
            # windowPerCM = windowPerPIX / CMperPIX
            #             = (window/winPIX) / (scrCm/scrPIX)
            if self.scrWidthCM in [0, None] or self.scrWidthPIX in [0, None]:
                logging.error('you did not give the width of the screen (pixels'
                              ' and cm). Check settings in MonitorCentre.')
                core.wait(1.0)
                core.quit()
            thisScale = ((numpy.array([2.0, 2.0]) / self.size * retinaScale)
                        / (self.scrWidthCM / self.scrWidthPIX))
        elif units in ["deg", "degs"]:
            # windowPerDeg = winPerCM * CMperDEG
            #              = winPerCM * tan(pi/180) * distance
            if ((self.scrWidthCM in [0, None]) or
                    (self.scrWidthPIX in [0, None])):
                logging.error('you did not give the width of the screen (pixels'
                              ' and cm). Check settings in MonitorCentre.')
                core.wait(1.0)
                core.quit()
            cmScale = ((numpy.array([2.0, 2.0]) / self.size) * retinaScale /
                       (self.scrWidthCM / self.scrWidthPIX))
            thisScale = cmScale * 0.017455 * self.scrDistCM
        elif units == "stroke_font":
            lw = 2 * font.letterWidth
            thisScale = numpy.array([lw, lw] / self.size * retinaScale / 38.0)
        else:
            raise ValueError("Invalid units specified.")
        # actually set the scale as appropriate
        # allows undoing of a previous scaling procedure
        thisScale = thisScale / numpy.asarray(prevScale)
        GL.glScalef(thisScale[0], thisScale[1], 1.0)
        return thisScale

    def _checkMatchingSizes(self, requested, actual):
        """Checks whether the requested and actual screen sizes differ.
        If not then a warning is output and the window size is set to actual
        """
        if list(requested) != list(actual):
            logging.warning("User requested fullscreen with size %s, "
                            "but screen is actually %s. Using actual size" %
                            (requested, actual))
            self.clientSize = numpy.array(actual)

    def _setupGL(self):
        """Setup OpenGL state for this window.
        """
        # setup screen color
        self.color = self.color  # call attributeSetter
        GL.glClearDepth(1.0)

        # viewport or drawable area of the framebuffer
        # self.viewport = self.scissor = \
        #     (0, 0, self.frameBufferSize[0], self.frameBufferSize[1])
        self.scissorTest = True
        self.stencilTest = False

        GL.glMatrixMode(GL.GL_PROJECTION)  # Reset the projection matrix
        GL.glLoadIdentity()
        GL.gluOrtho2D(-1, 1, -1, 1)

        GL.glMatrixMode(GL.GL_MODELVIEW)  # Reset the modelview matrix
        GL.glLoadIdentity()

        self.depthTest = False
        # GL.glEnable(GL.GL_DEPTH_TEST)  # Enables Depth Testing
        # GL.glDepthFunc(GL.GL_LESS)  # The Type Of Depth Test To Do
        GL.glEnable(GL.GL_BLEND)

        GL.glShadeModel(GL.GL_SMOOTH)  # Color Shading (FLAT or SMOOTH)
        GL.glEnable(GL.GL_POINT_SMOOTH)

        # check for GL_ARB_texture_float
        # (which is needed for shaders to be useful)
        # this needs to be done AFTER the context has been created
        if not GL.gl_info.have_extension('GL_ARB_texture_float'):
            self._haveShaders = False

        GL.glClear(GL.GL_COLOR_BUFFER_BIT)

        # identify gfx card vendor
        self.glVendor = GL.gl_info.get_vendor().lower()

        requestedFBO = self.useFBO
        if self._haveShaders:  # do this after setting up FrameBufferObject
            self._setupShaders()
        else:
            self.useFBO = False
        if self.useFBO:
            success = self._setupFrameBuffer()
            if not success:
                self.useFBO = False
        if requestedFBO and not self.useFBO:
            logging.warning("Framebuffer object (FBO) not supported on "
                            "this graphics card")
        if self.blendMode == 'add' and not self.useFBO:
            logging.warning("Framebuffer object (FBO) is required for "
                            "blendMode='add'. Reverting to blendMode='avg'")
            self.blendMode = 'avg'

        # setup stereo
        self._setupStereo()

    def _setupShaders(self):
        self._progSignedTexFont = _shaders.compileProgram(
            _shaders.vertSimple, _shaders.fragSignedColorTexFont)
        self._progFBOtoFrame = _shaders.compileProgram(
            _shaders.vertSimple, _shaders.fragFBOtoFrame)
        self._shaders = {}
        self._shaders['signedColor'] = _shaders.compileProgram(
            _shaders.vertSimple, _shaders.fragSignedColor)
        self._shaders['signedColor_adding'] = _shaders.compileProgram(
            _shaders.vertSimple, _shaders.fragSignedColor_adding)
        self._shaders['signedTex'] = _shaders.compileProgram(
            _shaders.vertSimple, _shaders.fragSignedColorTex)
        self._shaders['signedTexMask'] = _shaders.compileProgram(
            _shaders.vertSimple, _shaders.fragSignedColorTexMask)
        self._shaders['signedTexMask1D'] = _shaders.compileProgram(
            _shaders.vertSimple, _shaders.fragSignedColorTexMask1D)
        self._shaders['signedTex_adding'] = _shaders.compileProgram(
            _shaders.vertSimple, _shaders.fragSignedColorTex_adding)
        self._shaders['signedTexMask_adding'] = _shaders.compileProgram(
            _shaders.vertSimple, _shaders.fragSignedColorTexMask_adding)
        self._shaders['signedTexMask1D_adding'] = _shaders.compileProgram(
            _shaders.vertSimple, _shaders.fragSignedColorTexMask1D_adding)
        self._shaders['imageStim'] = _shaders.compileProgram(
            _shaders.vertSimple, _shaders.fragImageStim)
        self._shaders['imageStim_adding'] = _shaders.compileProgram(
            _shaders.vertSimple, _shaders.fragImageStim_adding)
        self._shaders['stim3d_phong'] = {}

        # Create shader flags, these are used as keys to pick the appropriate
        # shader for the given material and lighting configuration.
        shaderFlags = []
        for i in range(0, 8 + 1):
            for j in product((True, False), repeat=1):
                shaderFlags.append((i, j[0]))

        # Compile shaders based on generated flags.
        for flag in shaderFlags:
            # Define GLSL preprocessor values to enable code paths for specific
            # material properties.
            srcDefs = {'MAX_LIGHTS': flag[0]}

            if flag[1]:  # has diffuse texture map
                srcDefs['DIFFUSE_TEXTURE'] = 1

            # embed #DEFINE statements in GLSL source code
            vertSrc = gltools.embedShaderSourceDefs(
                _shaders.vertPhongLighting, srcDefs)
            fragSrc = gltools.embedShaderSourceDefs(
                _shaders.fragPhongLighting, srcDefs)

            # build a shader program
            prog = gltools.createProgramObjectARB()
            vertexShader = gltools.compileShaderObjectARB(
                vertSrc, GL.GL_VERTEX_SHADER_ARB)
            fragmentShader = gltools.compileShaderObjectARB(
                fragSrc, GL.GL_FRAGMENT_SHADER_ARB)

            gltools.attachObjectARB(prog, vertexShader)
            gltools.attachObjectARB(prog, fragmentShader)
            gltools.linkProgramObjectARB(prog)
            gltools.detachObjectARB(prog, vertexShader)
            gltools.detachObjectARB(prog, fragmentShader)
            gltools.deleteObjectARB(vertexShader)
            gltools.deleteObjectARB(fragmentShader)

            # set the flag
            self._shaders['stim3d_phong'][flag] = prog

    def _setupFrameBuffer(self):
        """Setup the main framebuffer if `useFBO=True`. This creates a new
        window buffer named 'main' that will serve as the primary render target.

        For backwards compatibility, attributes `frameBuffer`, `frameTexture`,
        and `_stencilTexture` will be given references to OpenGL names
        associated with the `Framebuffer` object. This allows classes like
        `Warper` to still work.

        """
        # create descriptors for attachments
        size = self.frameBufferSize  # always the size of the back buffer
        colorRb = gltools.createTexImage2D(
            size[0], size[1], internalFormat=GL.GL_RGBA32F_ARB,
            texParams={GL.GL_TEXTURE_MAG_FILTER: GL.GL_LINEAR,
                       GL.GL_TEXTURE_MIN_FILTER: GL.GL_LINEAR})
        depthStencilRb = gltools.createRenderbuffer(
            size[0], size[1], internalFormat=GL.GL_DEPTH24_STENCIL8)

        # rename the back buffer so the FBO is now seen as the back buffer
        self.renameBuffer('back', '_back')

        # create the buffer
        self.createBufferWithDescriptors(
            'back', attachments={
                GL.GL_COLOR_ATTACHMENT0: colorRb,
                GL.GL_DEPTH_ATTACHMENT: depthStencilRb,
                GL.GL_STENCIL_ATTACHMENT: depthStencilRb})

        # If `useFBO` is `True`, make another framebuffer
        self.frameBuffer = self._frameBuffers['back'].name
        self.frameTexture = self._frameBuffers['back'].getColorBuffer().name
        # depth and stencil are combined, this call gets both
        self._stencilTexture = \
            self._frameBuffers['back'].getStencilBuffer().name
        GL.glDisable(GL.GL_TEXTURE_2D)

        self.defaultBuffer = self.leftEyeBuffer = 'back'
        self.setBuffer('back', clear=False)

        # clear all the cruft in each buffer's memory
        self.clearBuffer(color=True, depth=True, stencil=True)

        return True

    @attributeSetter
    def mouseVisible(self, visibility):
        """Sets the visibility of the mouse cursor.

        If Window was initialized with ``allowGUI=False`` then the mouse is
        initially set to invisible, otherwise it will initially be visible.

        Usage::

            win.mouseVisible = False
            win.mouseVisible = True

        """
        self.backend.setMouseVisibility(visibility)
        self.__dict__['mouseVisible'] = visibility

    def setMouseVisible(self, visibility, log=None):
        """Usually you can use 'stim.attribute = value' syntax instead,
        but use this method if you need to suppress the log message."""
        setAttribute(self, 'mouseVisible', visibility, log)

    def setMouseType(self, name='arrow'):
        """Change the appearance of the cursor for this window. Cursor types
        provide contextual hints about how to interact with on-screen objects.

        The graphics used 'standard cursors' provided by the operating system.
        They may vary in appearance and hot spot location across platforms. The
        following names are valid on most platforms:

        * ``arrow`` : Default pointer.
        * ``ibeam`` : Indicates text can be edited.
        * ``crosshair`` : Crosshair with hot-spot at center.
        * ``hand`` : A pointing hand.
        * ``hresize`` : Double arrows pointing horizontally.
        * ``vresize`` : Double arrows pointing vertically.

        Parameters
        ----------
        name : str
            Type of standard cursor to use (see above). Default is ``arrow``.

        Notes
        -----
        * On Windows the ``crosshair`` option is negated with the background
          color. It will not be visible when placed over 50% grey fields.

        """
        if hasattr(self.backend, "setMouseType"):
            self.backend.setMouseType(name)

    def getActualFrameRate(self, nIdentical=10, nMaxFrames=100,
                           nWarmUpFrames=10, threshold=1):
        """Measures the actual frames-per-second (FPS) for the screen.

        This is done by waiting (for a max of `nMaxFrames`) until
        `nIdentical` frames in a row have identical frame times (std dev below
        `threshold` ms).

        Parameters
        ----------
        nIdentical : int, optional
            The number of consecutive frames that will be evaluated.
            Higher --> greater precision. Lower --> faster.
        nMaxFrames : int, optional
            The maximum number of frames to wait for a matching set of
            nIdentical.
        nWarmUpFrames : int, optional
            The number of frames to display before starting the test
            (this is in place to allow the system to settle after opening
            the `Window` for the first time.
        threshold : int, optional
            The threshold for the std deviation (in ms) before the set
            are considered a match.

        Returns
        -------
        float or None
            Frame rate (FPS) in seconds. If there is no such sequence of
            identical frames a warning is logged and `None` will be returned.

        """
        if nIdentical > nMaxFrames:
            raise ValueError('nIdentical must be equal to or '
                             'less than nMaxFrames')
        recordFrmIntsOrig = self.recordFrameIntervals
        # run warm-ups
        self.recordFrameIntervals = False
        for frameN in range(nWarmUpFrames):
            self.flip()
        # run test frames
        self.recordFrameIntervals = True
        for frameN in range(nMaxFrames):
            self.flip()
            if (len(self.frameIntervals) >= nIdentical and
                    (numpy.std(self.frameIntervals[-nIdentical:]) <
                     (threshold / 1000.0))):
                rate = 1.0 / numpy.mean(self.frameIntervals[-nIdentical:])
                if self.screen is None:
                    scrStr = ""
                else:
                    scrStr = " (%i)" % self.screen
                if self.autoLog:
                    msg = 'Screen%s actual frame rate measured at %.2f'
                    logging.debug(msg % (scrStr, rate))
                self.recordFrameIntervals = recordFrmIntsOrig
                self.frameIntervals = []
                return rate
        # if we got here we reached end of maxFrames with no consistent value
        msg = ("Couldn't measure a consistent frame rate.\n"
               "  - Is your graphics card set to sync to vertical blank?\n"
               "  - Are you running other processes on your computer?\n")
        logging.warning(msg)
        return None

    def getMsPerFrame(self, nFrames=60, showVisual=False, msg='', msDelay=0.):
        """Assesses the monitor refresh rate (average, median, SD) under
        current conditions, over at least 60 frames.

        Records time for each refresh (frame) for n frames (at least 60),
        while displaying an optional visual. The visual is just eye-candy to
        show that something is happening when assessing many frames. You can
        also give it text to display instead of a visual,
        e.g., ``msg='(testing refresh rate...)'``; setting msg implies
        ``showVisual == False``.

        To simulate refresh rate under cpu load, you can specify a time to
        wait within the loop prior to doing the :py:attr:`~Window.flip()`.
        If 0 < msDelay < 100, wait for that long in ms.

        Returns timing stats (in ms) of:

        - average time per frame, for all frames
        - standard deviation of all frames
        - median, as the average of 12 frame times around the median
          (~monitor refresh rate)

        :Author:
            - 2010 written by Jeremy Gray

        """

        # lower bound of 60 samples--need enough to estimate the SD
        nFrames = max(60, nFrames)
        num2avg = 12  # how many to average from around the median
        if len(msg):
            showVisual = False
            showText = True
            myMsg = TextStim(self, text=msg, italic=True,
                             color=(.7, .6, .5), colorSpace='rgb',
                             height=0.1, autoLog=False)
        else:
            showText = False
        if showVisual:
            x, y = self.size
            myStim = GratingStim(self, tex='sin', mask='gauss',
                                 size=[.6 * y / float(x), .6], sf=3.0,
                                 opacity=.2,
                                 autoLog=False)
        clockt = []  # clock times
        # end of drawing time, in clock time units,
        # for testing how long myStim.draw() takes
        drawt = []

        if msDelay > 0 and msDelay < 100:
            doWait = True
            delayTime = msDelay / 1000.  # sec
        else:
            doWait = False

        winUnitsSaved = self.units
        # norm is required for the visual (or text) display, as coded below
        self.units = 'norm'

        # accumulate secs per frame (and time-to-draw) for a bunch of frames:
        rush(True)
        for i in range(5):  # wake everybody up
            self.flip()
        for i in range(nFrames):  # ... and go for real this time
            clockt.append(core.getTime())
            if showVisual:
                myStim.setPhase(1.0 / nFrames, '+', log=False)
                myStim.setSF(3. / nFrames, '+', log=False)
                myStim.setOri(12. / nFrames, '+', log=False)
                myStim.setOpacity(.9 / nFrames, '+', log=False)
                myStim.draw()
            elif showText:
                myMsg.draw()
            if doWait:
                core.wait(delayTime)
            drawt.append(core.getTime())
            self.flip()
        rush(False)

        self.units = winUnitsSaved  # restore

        frameTimes = [(clockt[i] - clockt[i - 1])
                      for i in range(1, len(clockt))]
        drawTimes = [(drawt[i] - clockt[i]) for
                     i in range(len(clockt))]  # == drawing only
        freeTimes = [frameTimes[i] - drawTimes[i] for
                     i in range(len(frameTimes))]  # == unused time

        # cast to float so that the resulting type == type(0.123)
        # for median
        frameTimes.sort()
        # median-most slice
        msPFmed = 1000. * float(numpy.average(
            frameTimes[((nFrames - num2avg) // 2):((nFrames + num2avg) // 2)]))
        msPFavg = 1000. * float(numpy.average(frameTimes))
        msPFstd = 1000. * float(numpy.std(frameTimes))
        msdrawAvg = 1000. * float(numpy.average(drawTimes))
        msdrawSD = 1000. * float(numpy.std(drawTimes))
        msfree = 1000. * float(numpy.average(freeTimes))

        return msPFavg, msPFstd, msPFmed  # msdrawAvg, msdrawSD, msfree

    def _startOfFlip(self):
        """Custom hardware classes may want to prevent flipping from
        occurring and can override this method as needed.

        Return `True` to indicate hardware flip.
        """
        return True

    def _renderFBO(self):
        """Perform a warp operation.

        (in this case a copy operation without any warping)
        """
        GL.glBegin(GL.GL_QUADS)
        GL.glTexCoord2f(0.0, 0.0)
        GL.glVertex2f(-1.0, -1.0)
        GL.glTexCoord2f(0.0, 1.0)
        GL.glVertex2f(-1.0, 1.0)
        GL.glTexCoord2f(1.0, 1.0)
        GL.glVertex2f(1.0, 1.0)
        GL.glTexCoord2f(1.0, 0.0)
        GL.glVertex2f(1.0, -1.0)
        GL.glEnd()

    def _prepareFBOrender(self):
        GL.glUseProgram(self._progFBOtoFrame)

    def _finishFBOrender(self):
        GL.glUseProgram(0)

    def _afterFBOrender(self):
        pass

    def _endOfFlip(self, clearBuffer):
        """Override end of flip with custom color channel masking if required.
        """
        if clearBuffer:
            GL.glClear(GL.GL_COLOR_BUFFER_BIT)


def getMsPerFrame(myWin, nFrames=60, showVisual=False, msg='', msDelay=0.):
    """
    Deprecated: please use the getMsPerFrame method in the
    `psychopy.visual.Window` class.

    Assesses the monitor refresh rate (average, median, SD) under current
    conditions, over at least 60 frames.

    Records time for each refresh (frame) for n frames (at least 60), while
    displaying an optional visual. The visual is just eye-candy to show that
    something is happening when assessing many frames. You can also give it
    text to display instead of a visual, e.g.,
    msg='(testing refresh rate...)'; setting msg implies showVisual == False.
    To simulate refresh rate under
    cpu load, you can specify a time to wait within the loop prior to
    doing the win.flip(). If 0 < msDelay < 100, wait for that long in ms.

    Returns timing stats (in ms) of:

    - average time per frame, for all frames
    - standard deviation of all frames
    - median, as the average of 12 frame times around the median
      (~monitor refresh rate)

    :Author:
        - 2010 written by Jeremy Gray
    """
    return myWin.getMsPerFrame(nFrames=60, showVisual=showVisual, msg=msg,
                               msDelay=0.)
<|MERGE_RESOLUTION|>--- conflicted
+++ resolved
@@ -928,8 +928,6 @@
                             "In this case it was called with obj={}"
                             .format(repr(obj)))
 
-<<<<<<< HEAD
-=======
     @property
     def currentEditable(self):
         """The editable (Text?) object that currently has key focus"""
@@ -984,7 +982,6 @@
         self.currentEditable = self._editableChildren[ii]
         self._currentEditableIndex = ii
 
->>>>>>> 2cb023c1
     @classmethod
     def dispatchAllWindowEvents(cls):
         """
@@ -2313,7 +2310,7 @@
         """Setup the window for stereo rendering.
 
         Applies the appropriate configuration needed for the specified stereo
-        mode, including creating appropriate device contexts and additional 
+        mode, including creating appropriate device contexts and additional
         framebuffers.
 
         """
