#!/usr/bin/env python
# -*- coding: utf-8 -*-

"""To handle input from keyboard (supersedes event.getKeys)


The Keyboard class was new in PsychoPy 3.1 and replaces the older
`event.getKeys()` calls.

Psychtoolbox versus event.getKeys
------------------------------------

On 64 bits Python3 installations it provides access to the
`Psychtoolbox kbQueue <http://psychtoolbox.org/docs/KbQueueCreate>`_ series of
functions using the same compiled C code (available in python-psychtoolbox lib).

On 32 bit installations and Python2 it reverts to the older
:func:`psychopy.event.getKeys` calls.

The new calls have several advantages:

- the polling is performed and timestamped asynchronously with the main thread
  so that times relate to when the key was pressed, not when the call was made
- the polling is direct to the USB HID library in C, which is faster than
  waiting for the operating system to poll and interpret those same packets
- we also detect the KeyUp events and therefore provide the option of returning
  keypress duration
- on Linux and Mac you can also distinguish between different keyboard devices
  (see :func:`getKeyboards`)

This library makes use, where possible of the same low-level asynchronous
hardware polling as in `Psychtoolbox <http://psychtoolbox.org/>`_

.. currentmodule:: psychopy.hardware.keyboard

Example usage

------------------------------------

.. code-block:: python

    from psychopy.hardware import keyboard
    from psychopy import core

    kb = keyboard.Keyboard()

    # during your trial
    kb.clock.reset()  # when you want to start the timer from
    keys = kb.getKeys(['right', 'left', 'quit'], waitRelease=True)
    if 'quit' in keys:
        core.quit()
    for key in keys:
        print(key.name, key.rt, key.duration)

"""

# Part of the PsychoPy library
# Copyright (C) 2002-2018 Jonathan Peirce (C) 2019-2024 Open Science Tools Ltd.
# Distributed under the terms of the GNU General Public License (GPL).

from __future__ import absolute_import, division, print_function

import json
from collections import deque
import sys
import psychopy.clock
from psychopy import logging
from psychopy.constants import NOT_STARTED
import time

from psychopy.hardware.base import BaseResponseDevice, BaseResponse
from psychopy.hardware import DeviceManager
from psychopy.tools.attributetools import AttributeGetSetMixin
from psychopy.tools import systemtools as st

try:
    import psychtoolbox as ptb
    from psychtoolbox import hid
    havePTB = True

except ImportError as err:
    logging.warning(("Import Error: "
                     + err.args[0]
                     + ". Using event module for keyboard component."))
    from psychopy import event
    havePTB = False

defaultBufferSize = 10000
# default ptb flush_type, used by macOS & linux
_ptb_flush_type = 1

# monkey-patch bug in PTB keyboard where winHandle=0 is documented but crashes.
# Also set ptb _ptb_flush_type to 0 for win32.
if havePTB and sys.platform == 'win32':
    from psychtoolbox import PsychHID
    # make a new function where we set default win_handle to be None instead of 0
    def _replacement_create_queue(self, num_slots=10000, flags=0, win_handle=None):
        PsychHID('KbQueueCreate', self.device_number,
                 None, 0, num_slots, flags, win_handle)
    # replace the broken function with ours
    hid.Keyboard._create_queue = _replacement_create_queue

    # On win32, flush_type must be 0 or events can get flushed before being processed
    _ptb_flush_type = 0


class KeyPress(BaseResponse):
    """Class to store key presses, as returned by `Keyboard.getKeys()`

    Unlike keypresses from the old event.getKeys() which returned a list of
    strings (the names of the keys) we now return several attributes for each
    key:

        .name: the name as a string (matching the previous pyglet name)
        .rt: the reaction time (relative to last clock reset)
        .tDown: the time the key went down in absolute time
        .duration: the duration of the keypress (or None if not released)

    Although the keypresses are a class they will test `==`, `!=` and `in`
    based on their name. So you can still do::

        kb = KeyBoard()
        # wait for keypresses here
        keys = kb.getKeys()
        for thisKey in keys:
            if thisKey=='q':  # it is equivalent to the string 'q'
                core.quit()
            else:
                print(thisKey.name, thisKey.tDown, thisKey.rt)
    """

    fields = ["t", "value", "duration"]

    def __init__(self, code, tDown, name=None):
        self.code = code
        self.tDown = tDown
        self.duration = None
        self.rt = None
        if KeyboardDevice._backend == 'event':  # we have event.getKeys()
            self.name = name
            self.rt = tDown
        elif KeyboardDevice._backend == 'ptb':
            self.rt = tDown
            if code not in keyNames and code in keyNames.values():
                i = list(keyNames.values()).index(code)
                code = list(keyNames.keys())[i]
            if code not in keyNames:
                logging.warning('Keypress was given unknown key code ({})'.format(code))
                self.name = 'unknown'
            else:
                self.name = keyNames[code]
        elif KeyboardDevice._backend == 'iohub':
            self.name = name
        # get value
        value = self.name
        if value is None:
            value = self.code
        BaseResponse.__init__(self, t=tDown, value=value)

    def __eq__(self, other):
        return self.name == other

    def __ne__(self, other):
        return self.name != other


def getKeyboards():
    """Get info about the available keyboards.

    Only really useful on Mac/Linux because on these the info can be used to
    select a particular physical device when calling :class:`Keyboard`. On Win
    this function does return information correctly but the :class:Keyboard
    can't make use of it.

    Returns
    ----------
    A list of dicts
        USB Info including with name, manufacturer, id, etc for each device

    """
    if havePTB:
        indices, names, keyboards = hid.get_keyboard_indices()
        return keyboards
    return []


class Keyboard(AttributeGetSetMixin):
    def __init__(self, deviceName=None, device=-1, bufferSize=10000, waitForStart=False, clock=None, backend=None):
        if deviceName not in DeviceManager.devices:
            # if no matching device is in DeviceManager, make a new one
            self.device = DeviceManager.addDevice(
                deviceClass="psychopy.hardware.keyboard.KeyboardDevice", deviceName=deviceName,
                backend=backend, device=device, bufferSize=bufferSize, waitForStart=waitForStart,
                clock=clock
            )
        else:
            # otherwise, use the existing device
            self.device = DeviceManager.getDevice(deviceName)

        # starting value for status (Builder)
        self.status = NOT_STARTED

        # initiate containers for storing responses
        self.keys = []  # the key(s) pressed
        self.corr = 0  # was the resp correct this trial? (0=no, 1=yes)
        self.rt = []  # response time(s)
        self.time = []  # Epoch

    @property
    def clock(self):
        return self.device.clock

    @clock.setter
    def clock(self, value):
        self.device.clock = value

    def getBackend(self):
        return self.device.getBackend()

    def setBackend(self, backend):
        return self.device.setBackend(backend=backend)

    def start(self):
        return self.device.start()

    def stop(self):
        return self.device.stop()

    def getKeys(self, keyList=None, ignoreKeys=None, waitRelease=True, clear=True):
        return self.device.getKeys(
            keyList=keyList, ignoreKeys=ignoreKeys, waitRelease=waitRelease, clear=clear
        )

    def waitKeys(self, maxWait=float('inf'), keyList=None, waitRelease=True,
                 clear=True):
        return self.device.waitKeys(
            maxWait=maxWait, keyList=keyList, waitRelease=waitRelease,
            clear=clear
        )

    def clearEvents(self, eventType=None):
        return self.device.clearEvents(eventType=eventType)


class KeyboardDevice(BaseResponseDevice, aliases=["keyboard"]):
    """
    Object representing
    """
    responseClass = KeyPress

    _backend = None
    _iohubKeyboard = None
    _ptbOffset = 0.0

    _instance = None

    def __new__(cls, *args, **kwargs):
        # KeyboardDevice needs to function as a "singleton" as there is only one HID input and
        # multiple devices would compete for presses
        if cls._instance is None:
            cls._instance = super(KeyboardDevice, cls).__new__(cls)
        return cls._instance

    def __del__(self):
        # if one instance is deleted, reset the singleton instance so that the next
        # initialisation recreates it
        KeyboardDevice._instance = None

    def __init__(self, device=-1, bufferSize=10000, waitForStart=False, clock=None, backend=None,
                 muteOutsidePsychopy=sys.platform != "linux"):
        """Create the device (default keyboard or select one)

        Parameters
        ----------
        device: int or dict

            On Linux/Mac this can be a device index
            or a dict containing the device info (as from :func:`getKeyboards`)
            or -1 for all devices acting as a unified Keyboard

        bufferSize: int

            How many keys to store in the buffer (before dropping older ones)

        waitForStart: bool (default False)

            Normally we'll start polling the Keyboard at all times but you
            could choose not to do that and start/stop manually instead by
            setting this to True

        muteOutsidePsychopy : bool
            If True, then this KeyboardDevice won't listen for keypresses unless the currently
            active window is a PsychoPy window. Default is True, unless on Linux (as detecting
            window focus is significantly slower on Linux, potentially affecting timing).

        """
        BaseResponseDevice.__init__(self)
        global havePTB

        # substitute None device for default device
        if device is None:
            device = -1

        if self._backend is None and backend in ['iohub', 'ptb', 'event', '']:
            KeyboardDevice._backend = backend

        if self._backend is None:
            KeyboardDevice._backend = ''

        if backend and self._backend != backend:
            logging.warning("keyboard.Keyboard already using '%s' backend. Can not switch to '%s'" % (self._backend,
                                                                                                      backend))

        if clock:
            self.clock = clock
        else:
            self.clock = psychopy.clock.Clock()

        if KeyboardDevice._backend in ['', 'iohub']:
            from psychopy.iohub.client import ioHubConnection
            from psychopy.iohub.devices import Computer
            if not ioHubConnection.getActiveConnection() and KeyboardDevice._backend == 'iohub':
                # iohub backend was explicitly requested, but iohub is not running, so start it up
                # setting keyboard to use standard psychopy key mappings
                from psychopy.iohub import launchHubServer
                launchHubServer(Keyboard=dict(use_keymap='psychopy'))

            if ioHubConnection.getActiveConnection() and KeyboardDevice._iohubKeyboard is None:
                KeyboardDevice._iohubKeyboard = ioHubConnection.getActiveConnection().getDevice('keyboard')
                KeyboardDevice._backend = 'iohub'

        if KeyboardDevice._backend in ['', 'ptb'] and havePTB:
            KeyboardDevice._backend = 'ptb'
            KeyboardDevice._ptbOffset = self.clock.getLastResetTime()
            # get the necessary keyboard buffer(s)
            if sys.platform == 'win32':
                self._ids = [-1]  # no indexing possible so get the combo keyboard
            else:
                allInds, allNames, allKBs = hid.get_keyboard_indices()
                if device == -1:
                    self._ids = allInds
                elif type(device) in [list, tuple]:
                    self._ids = device
                else:
                    self._ids = [device]

            self._buffers = {}
            self._devs = {}
            for devId in self._ids:
                # now we have a list of device IDs to monitor
                if devId == -1 or devId in allInds:
                    buffer = _keyBuffers.getBuffer(devId, bufferSize)
                    self._buffers[devId] = buffer
                    self._devs[devId] = buffer.dev

            # Is this right, waiting if waitForStart=False??
            if not waitForStart:
                self.start()

        if KeyboardDevice._backend in ['', 'event']:
            global event
            from psychopy import event
            KeyboardDevice._backend = 'event'

        logging.info('keyboard.Keyboard is using %s backend.' % KeyboardDevice._backend)

        # array in which to store ongoing presses
        self._keysStillDown = deque()
        # set whether or not to mute any keypresses which happen outside of PsychoPy
        self.muteOutsidePsychopy = muteOutsidePsychopy

    def isSameDevice(self, other):
        """
        Determine whether this object represents the same physical keyboard as a given other
        object.

        Parameters
        ----------
        other : KeyboardDevice, dict
            Other KeyboardDevice to compare against, or a dict of params

        Returns
        -------
        bool
            True if the two objects represent the same physical device
        """
        # all Keyboards are the same device
        return True

    @classmethod
    def getBackend(self):
        """Return backend being used."""
        return self._backend

    @classmethod
    def setBackend(self, backend):
        """
        Set backend event handler. Returns currently active handler.

        :param backend: 'iohub', 'ptb', 'event', or ''
        :return: str
        """
        if self._backend is None:
            if backend in ['iohub', 'ptb', 'event', '']:
                KeyboardDevice._backend = backend
            else:
                logging.warning("keyboard.KeyboardDevice.setBackend failed. backend must be one of %s"
                                % str(['iohub', 'ptb', 'event', '']))
            if backend == 'event':
                global event
                from psychopy import event
        else:
            logging.warning("keyboard.KeyboardDevice.setBackend already using '%s' backend. "
                            "Can not switch to '%s'" % (self._backend, backend))

        return self._backend

    def start(self):
        """Start recording from this keyboard """
        if KeyboardDevice._backend == 'ptb':
            for buffer in self._buffers.values():
                buffer.start()

    def stop(self):
        """Start recording from this keyboard"""
        if KeyboardDevice._backend == 'ptb':
            logging.warning("Stopping key buffers but this could be dangerous if"
                            "other keyboards rely on the same.")
            for buffer in self._buffers.values():
                buffer.stop()

    def close(self):
        self.stop()

    @staticmethod
    def getAvailableDevices():
        devices = []
        for profile in st.getKeyboards():
            devices.append({
                'deviceName': profile.get('device_name', "Unknown Keyboard"),
                'device': profile.get('index', -1),
                'bufferSize': profile.get('bufferSize', 10000),
            })
        return devices

    def getKeys(self, keyList=None, ignoreKeys=None, waitRelease=True, clear=True):
        """

        Parameters
        ----------
        keyList: list (or other iterable)

            The keys that you want to listen out for. e.g. ['left', 'right', 'q']

        waitRelease: bool (default True)

            If True then we won't report any "incomplete" keypress but all
            presses will then be given a `duration`. If False then all
            keys will be presses will be returned, but only those with a
            corresponding release will contain a `duration` value (others will
            have `duration=None`

        clear: bool (default True)

            If False then keep the keypresses for further calls (leave the
            buffer untouched)

        Returns
        -------
        A list of :class:`Keypress` objects

        """
        # dispatch messages
        self.dispatchMessages()
        # filter
        keys = []
        toClear = []
        for i, resp in enumerate(self.responses):
            # start off assuming we want the key
            wanted = True
            # if we're waiting on release, only store if it has a duration
            wasRelease = hasattr(resp, "duration") and resp.duration is not None
            if waitRelease:
                wanted = wanted and wasRelease
            else:
                wanted = wanted and not wasRelease
            # if we're looking for a key list, only store if it's in the list
            if keyList:
                if resp.value not in keyList:
                    wanted = False
            # if we're ignoring some keys, never store if ignored
            if ignoreKeys:
                if resp.value in ignoreKeys:
                    wanted = False
            # if we got this far and the key is still wanted and not present, add it to output
            if wanted and not any(k is resp for k in keys):
                keys.append(resp)
            # if clear=True, mark wanted responses as toClear
            if wanted and clear:
                toClear.append(i)
        # pop any responses marked as to clear
        for i in sorted(toClear, reverse=True):
            self.responses.pop(i)

        return keys

    def dispatchMessages(self):
        if KeyboardDevice._backend == 'ptb':
            for buffer in self._buffers.values():
                # flush events for the buffer
                buffer._flushEvts()
                evts = deque(buffer._evts)
                buffer._clearEvents()
                # process each event
                for evt in evts:
                    response = self.parseMessage(evt)
                    # if not a key up event, receive it
                    if response is not None:
                        self.receiveMessage(response)

        elif KeyboardDevice._backend == 'iohub':
            # get events from backend (need to reverse order)
            key_events = KeyboardDevice._iohubKeyboard.getKeys(clear=True)
            # parse and receive each event
            for k in key_events:
                kpress = self.parseMessage(k)
                if kpress is not None:
                    self.receiveMessage(kpress)
        else:
            global event
            name = event.getKeys(modifiers=False, timeStamped=True)
            if len(name):
                thisKey = self.parseMessage(name[0])
                if thisKey is not None:
                    self.receiveMessage(thisKey)

    def parseMessage(self, message):
        """
        Parse a message received from a Keyboard backend to return a KeyPress object.

        Parameters
        ----------
        message
            Original raw message from the keyboard backend

        Returns
        -------
        KeyPress
            Parsed message into a KeyPress object
        """
        response = None

        if KeyboardDevice._backend == 'ptb':
            message['time'] -= self.clock.getLastResetTime()
            if message['down']:
                # if message is from a key down event, make a new response
                response = KeyPress(code=message['keycode'], tDown=message['time'])
                self._keysStillDown.append(response)
            else:
                # if message is from a key up event, alter existing response
                for key in self._keysStillDown:
                    if key.code == message['keycode']:
                        response = key
                        # calculate duration
                        key.duration = message['time'] - key.tDown
                        # remove key from stillDown
                        self._keysStillDown.remove(key)
                        # stop processing keys as we're done
                        break

        elif KeyboardDevice._backend == 'iohub':
            if message.type == "KEYBOARD_PRESS":
                # if message is from a key down event, make a new response
                response = KeyPress(code=message.char, tDown=message.time, name=message.key)
<<<<<<< HEAD
                response.rt = response.tDown - self.clock.getLastResetTime()
=======
                response.rt = response.tDown - (
                    self.clock.getLastResetTime() - self._iohubKeyboard.clock.getLastResetTime())
>>>>>>> aef2d75e
                self._keysStillDown.append(response)
            else:
                # if message is from a key up event, alter existing response
                for key in self._keysStillDown:
                    if key.code == message.char:
                        response = key
                        # calculate duration
                        key.duration = message.time - key.tDown
                        # remove key from stillDown
                        self._keysStillDown.remove(key)
                        # stop processing keys as we're done
                        break
                # if no matching press, make a new KeyPress object
                if response is None:
                    response = KeyPress(code=message.char, tDown=message.time, name=message.key)

        else:
            # if backend is event, just add as str with current time
            rt = self.clock.getTime()
            response = KeyPress(code=None, tDown=rt, name=message)
            response.rt = rt

        return response

    def waitKeys(self, maxWait=float('inf'), keyList=None, waitRelease=True,
                 clear=True):
        """Same as `~psychopy.hardware.keyboard.Keyboard.getKeys`,
        but halts everything (including drawing) while awaiting keyboard input.

        :Parameters:
            maxWait : any numeric value.
                Maximum number of seconds period and which keys to wait for.
                Default is float('inf') which simply waits forever.
            keyList : **None** or []
                Allows the user to specify a set of keys to check for.
                Only keypresses from this set of keys will be removed from
                the keyboard buffer. If the keyList is `None`, all keys will be
                checked and the key buffer will be cleared completely.
                NB, pygame doesn't return timestamps (they are always 0)
            waitRelease: **True** or False
                If True then we won't report any "incomplete" keypress but all
                presses will then be given a `duration`. If False then all
                keys will be presses will be returned, but only those with a
                corresponding release will contain a `duration` value (others will
                have `duration=None`
            clear : **True** or False
                Whether to clear the keyboard event buffer (and discard preceding
                keypresses) before starting to monitor for new keypresses.

        Returns None if times out.

        """
        timer = psychopy.clock.Clock()

        if clear:
            self.clearEvents()

        while timer.getTime() < maxWait:
            keys = self.getKeys(keyList=keyList, waitRelease=waitRelease, clear=clear)
            if keys:
                return keys
            psychopy.clock._dispatchWindowEvents()  # prevent "app is not responding"
            time.sleep(0.00001)

        logging.data('No keypress (maxWait exceeded)')
        return None

    def clearEvents(self, eventType=None):
        """Clear the events from the Keyboard such as previous key presses"""
        # clear backend buffers
        if KeyboardDevice._backend == 'ptb':
            for buffer in self._buffers.values():
                buffer.flush()  # flush the device events to the soft buffer
                buffer._evts.clear()
                buffer._keys.clear()
                buffer._keysStillDown.clear()
        elif KeyboardDevice._backend == 'iohub':
            KeyboardDevice._iohubKeyboard.clearEvents()
        else:
            global event
            event.clearEvents(eventType)
        # clear dispatched responses
        self.responses = []

        logging.info("Keyboard events cleared", obj=self)


class _KeyBuffers(dict):
    """This ensures there is only one virtual buffer per physical keyboard.

    There is an option to get_event() from PTB without clearing but right
    now we are clearing when we poll so we need to make sure we have a single
    virtual buffer."""

    def getBuffer(self, kb_id, bufferSize=defaultBufferSize):
        if kb_id not in self:
            try:
                self[kb_id] = _KeyBuffer(bufferSize=bufferSize,
                                         kb_id=kb_id)
            except FileNotFoundError as e:
                if sys.platform == 'darwin':
                    # this is caused by a problem with SysPrefs
                    raise OSError("Failed to connect to Keyboard globally. "
                                  "You need to add PsychoPy App bundle (or the "
                                  "terminal if you run from terminal) to the "
                                  "System Preferences/Privacy/Accessibility "
                                  "(macOS <= 10.14) or "
                                  "System Preferences/Privacy/InputMonitoring "
                                  "(macOS >= 10.15).")
                else:
                    raise (e)

        return self[kb_id]


class _KeyBuffer(object):
    """This is our own local buffer of events with more control over clearing.

    The user shouldn't use this directly. It is fetched from the _keybuffers

    It stores events from a single physical device

    It's built on a collections.deque which is like a more efficient list
    that also supports a max length
    """

    def __init__(self, bufferSize, kb_id):
        self.bufferSize = bufferSize
        self._evts = deque()

        # create the PTB keyboard object and corresponding queue
        allInds, names, keyboards = hid.get_keyboard_indices()

        self._keys = deque()
        self._keysStillDown = deque()

        if kb_id == -1:
            self.dev = hid.Keyboard()  # a PTB keyboard object
        else:
            self.dev = hid.Keyboard(kb_id)  # a PTB keyboard object
        self.dev._create_queue(bufferSize, win_handle=None)

    def flush(self):
        """Flushes and processes events from the device to this software buffer
        """
        self._processEvts()

    def _flushEvts(self):
        while self.dev.flush(flush_type=_ptb_flush_type):
            evt, remaining = self.dev.queue_get_event()
            key = {}
            key['keycode'] = int(evt['Keycode'])
            key['down'] = bool(evt['Pressed'])
            key['time'] = evt['Time']
            self._evts.append(key)

    def getKeys(self, keyList=[], ignoreKeys=[], waitRelease=True, clear=True):
        """Return the KeyPress objects from the software buffer

        Parameters
        ----------
        keyList : list of key(name)s of interest
        ignoreKeys : list of keys(name)s to ignore if keylist is blank
        waitRelease : if True then only process keys that are also released
        clear : clear any keys (that have been returned in this call)

        Returns
        -------
        A deque (like a list) of keys
        """
        self._processEvts()
        # if no conditions then no need to loop through
        if not keyList and not waitRelease:
            keyPresses = list(self._keysStillDown)
            for k in list(self._keys):
                if not any(x.name == k.name and x.tDown == k.tDown for x in keyPresses):
                    keyPresses.append(k)
            if clear:
                self._keys = deque()
                self._keysStillDown = deque()
            keyPresses.sort(key=lambda x: x.tDown, reverse=False)
            return keyPresses

        # otherwise loop through and check each key
        keyPresses = deque()
        for keyPress in self._keys:
            if waitRelease and not keyPress.duration:
                continue
            if keyList and keyPress.name not in keyList:
                continue
            if ignoreKeys and keyPress.name in ignoreKeys:
                continue
            keyPresses.append(keyPress)

        # clear keys in a second step (not during iteration)
        if clear:
            for key in keyPresses:
                self._keys.remove(key)

        return keyPresses

    def _clearEvents(self):
        self._evts.clear()

    def start(self):
        self.dev.queue_start()

    def stop(self):
        self.dev.queue_stop()

    def _processEvts(self):
        """Take a list of events and convert to a list of keyPresses with
        tDown and duration"""
        self._flushEvts()
        evts = deque(self._evts)
        self._clearEvents()
        for evt in evts:
            if evt['down']:
                newKey = KeyPress(code=evt['keycode'], tDown=evt['time'])
                self._keys.append(newKey)
                self._keysStillDown.append(newKey)
            else:
                for key in self._keysStillDown:
                    if key.code == evt['keycode']:
                        key.duration = evt['time'] - key.tDown
                        self._keysStillDown.remove(key)
                        break  # this key is done
                    else:
                        # we found a key that was first pressed before reading
                        pass


_keyBuffers = _KeyBuffers()

keyNamesWin = {
    49: '1', 50: '2', 51: '3', 52: '4', 53: '5',
    54: '6', 55: '7', 56: '8', 57: '9', 48: '0',
    65: 'a', 66: 'b', 67: 'c', 68: 'd', 69: 'e', 70: 'f',
    71: 'g', 72: 'h', 73: 'i', 74: 'j', 75: 'k', 76: 'l',
    77: 'm', 78: 'n', 79: 'o', 80: 'p', 81: 'q', 82: 'r',
    83: 's', 84: 't', 85: 'u', 86: 'v', 87: 'w', 88: 'x',
    89: 'y', 90: 'z',
    97: 'num_1', 98: 'num_2', 99: 'num_3',
    100: 'num_4', 101: 'num_5', 102: 'num_6', 103: 'num_7',
    104: 'num_8', 105: 'num_9', 96: 'num_0',
    112: 'f1', 113: 'f2', 114: 'f3', 115: 'f4', 116: 'f5',
    117: 'f6', 118: 'f7', 119: 'f8', 120: 'f9', 121: 'f10',
    122: 'f11', 123: 'f12',
    145: 'scrolllock', 19: 'pause', 36: 'home', 35: 'end',
    45: 'insert', 33: 'pageup', 46: 'delete', 34: 'pagedown',
    37: 'left', 40: 'down', 38: 'up', 39: 'right', 27: 'escape',
    144: 'numlock', 111: 'num_divide', 106: 'num_multiply',
    8: 'backspace', 109: 'num_subtract', 107: 'num_add',
    13: 'return', 222: 'pound', 161: 'lshift', 163: 'rctrl',
    92: 'rwindows', 32: 'space', 164: 'lalt', 165: 'ralt',
    91: 'lwindows', 93: 'menu', 162: 'lctrl', 160: 'lshift',
    20: 'capslock', 9: 'tab', 223: 'quoteleft', 220: 'backslash',
    188: 'comma', 190: 'period', 191: 'slash', 186: 'semicolon',
    192: 'apostrophe', 219: 'bracketleft', 221: 'bracketright',
    189: 'minus', 187: 'equal'
}

keyNamesMac = {
    4: 'a', 5: 'b', 6: 'c', 7: 'd', 8: 'e', 9: 'f', 10: 'g', 11: 'h', 12: 'i',
    13: 'j', 14: 'k', 15: 'l', 16: 'm', 17: 'n', 18: 'o', 19: 'p', 20: 'q',
    21: 'r', 22: 's', 23: 't', 24: 'u', 25: 'v', 26: 'w', 27: 'x', 28: 'y',
    29: 'z',
    30: '1', 31: '2', 32: '3', 33: '4', 34: '5', 35: '6', 36: '7',
    37: '8', 38: '9', 39: '0',
    40: 'return', 41: 'escape', 42: 'backspace', 43: 'tab', 44: 'space',
    45: 'minus', 46: 'equal',
    47: 'bracketleft', 48: 'bracketright', 49: 'backslash', 51: 'semicolon',
    52: 'apostrophe', 53: 'grave', 54: 'comma', 55: 'period', 56: 'slash',
    57: 'lshift',
    58: 'f1', 59: 'f2', 60: 'f3', 61: 'f4', 62: 'f5', 63: 'f6', 64: 'f7',
    65: 'f8', 66: 'f9', 67: 'f10', 68: 'f11', 69: 'f12',
    104: 'f13', 105: 'f14', 106: 'f15',
    107: 'f16', 108: 'f17', 109: 'f18', 110: 'f19',
    79: 'right', 80: 'left', 81: 'down', 82: 'up',
    224: 'lctrl', 225: 'lshift', 226: 'loption', 227: 'lcommand',
    100: 'function', 229: 'rshift', 230: 'roption', 231: 'rcommand',
    83: 'numlock', 103: 'num_equal', 84: 'num_divide', 85: 'num_multiply',
    86: 'num_subtract', 87: 'num_add', 88: 'num_enter', 99: 'num_decimal',
    98: 'num_0', 89: 'num_1', 90: 'num_2', 91: 'num_3', 92: 'num_4',
    93: 'num_5', 94: 'num_6', 95: 'num_7', 96: 'num_8', 97: 'num_9',
    74: 'home', 75: 'pageup', 76: 'delete', 77: 'end', 78: 'pagedown',
}

keyNamesLinux = {
    66: 'space', 68: 'f1', 69: 'f2', 70: 'f3', 71: 'f4', 72: 'f5',
    73: 'f6', 74: 'f7', 75: 'f8', 76: 'f9', 77: 'f10', 96: 'f11', 97: 'f12',
    79: 'scrolllock', 153: 'scrolllock', 128: 'pause', 119: 'insert', 111: 'home',
    120: 'delete', 116: 'end', 113: 'pageup', 118: 'pagedown', 136: 'menu', 112: 'up',
    114: 'left', 117: 'down', 115: 'right', 50: 'quoteleft',
    11: '1', 12: '2', 13: '3', 14: '4', 15: '5', 16: '6', 17: '7', 18: '8', 19: '9', 20: '0',
    21: 'minus', 22: 'equal', 23: 'backspace', 24: 'tab', 25: 'q', 26: 'w', 27: 'e', 28: 'r',
    29: 't', 30: 'y', 31: 'u', 32: 'i', 33: 'o', 34: 'p', 35: 'bracketleft', 36: 'bracketright',
    37: 'return', 67: 'capslock', 39: 'a', 40: 's', 41: 'd', 42: 'f', 43: 'g', 44: 'h', 45: 'j',
    46: 'k', 47: 'l', 48: 'semicolon', 49: 'apostrophe', 52: 'backslash', 51: 'lshift',
    95: 'less', 53: 'z', 54: 'x', 55: 'c', 56: 'v', 57: 'b', 58: 'n', 59: 'm',
    60: 'comma', 61: 'period', 62: 'slash', 63: 'rshift', 38: 'lctrl', 65: 'lalt',
    109: 'ralt', 106: 'rctrl', 78: 'numlock', 107: 'num_divide', 64: 'num_multiply',
    83: 'num_subtract', 80: 'num_7', 81: 'num_8', 82: 'num_9', 87: 'num_add', 84: 'num_4',
    85: 'num_5', 86: 'num_6', 88: 'num_1', 89: 'num_2', 90: 'num_3',
    105: 'num_enter', 91: 'num_0', 92: 'num_decimal', 10: 'escape'
}

if sys.platform == 'darwin':
    keyNames = keyNamesMac
elif sys.platform == 'win32':
    keyNames = keyNamesWin
else:
    keyNames = keyNamesLinux<|MERGE_RESOLUTION|>--- conflicted
+++ resolved
@@ -572,12 +572,8 @@
             if message.type == "KEYBOARD_PRESS":
                 # if message is from a key down event, make a new response
                 response = KeyPress(code=message.char, tDown=message.time, name=message.key)
-<<<<<<< HEAD
-                response.rt = response.tDown - self.clock.getLastResetTime()
-=======
                 response.rt = response.tDown - (
                     self.clock.getLastResetTime() - self._iohubKeyboard.clock.getLastResetTime())
->>>>>>> aef2d75e
                 self._keysStillDown.append(response)
             else:
                 # if message is from a key up event, alter existing response
