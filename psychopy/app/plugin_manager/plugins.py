--- conflicted
+++ resolved
@@ -85,13 +85,8 @@
     def __init__(self,
                  pipname, name="",
                  author=None, homepage="", docs="", repo="",
-<<<<<<< HEAD
                  keywords=None, version=(None, None),
-                 icon=None, description=""):
-=======
-                 keywords=None,
-                 icon=None, description="", **kwargs):
->>>>>>> d6aec91e
+                 icon=None, description=""**kwargs):
         self.pipname = pipname
         self.name = name
         self.author = author
