--- conflicted
+++ resolved
@@ -18,16 +18,11 @@
     import wx.lib.agw.aui as aui  # some versions of phoenix
 
 import os
-<<<<<<< HEAD
-import time
-import collections
-from ..themes import ThemeMixin
-=======
 import sys
 import subprocess
 import imghdr
 from ..style import cs, cLib
->>>>>>> 6e6e62f6
+from ..themes import ThemeMixin
 
 # enums for file types
 FOLDER_TYPE_NORMAL = 0
@@ -90,11 +85,7 @@
         self.SetForegroundColour(wx.Colour(cs['brws_txt']))
 
 
-<<<<<<< HEAD
 class FileBrowserPanel(wx.Panel, ThemeMixin):
-=======
-class FileBrowserPanel(wx.Panel):
->>>>>>> 6e6e62f6
     """Panel for a file browser.
     """
     def __init__(self, parent, frame):
