#!/usr/bin/env python
# -*- coding: utf-8 -*-

# Part of the PsychoPy library
# Copyright (C) 2009 Jonathan Peirce
# Distributed under the terms of the GNU General Public License (GPL).

from __future__ import absolute_import, print_function

# from future import standard_library
# standard_library.install_aliases()
import json
from builtins import chr
from builtins import range
import wx
import wx.stc
import wx.richtext
from psychopy.app.themes._themes import ThemeSwitcher
from wx.html import HtmlEasyPrinting

import wx.lib.agw.aui as aui  # some versions of phoenix

import os
import sys
import glob
import io
import threading
import bdb
import pickle
import time
import textwrap

from . import psychoParser
from .. import stdOutRich, dialogs
from .. import pavlovia_ui
from psychopy import logging, prefs
from psychopy.localization import _translate
from ..utils import FileDropTarget, PsychopyToolbar
from psychopy.projects import pavlovia
import psychopy.app.pavlovia_ui.menu
from psychopy.app.coder.codeEditorBase import BaseCodeEditor
from psychopy.app.coder.fileBrowser import FileBrowserPanel
from psychopy.app.coder.sourceTree import SourceTreePanel
from psychopy.app.themes import ThemeMixin
from psychopy.app.coder.folding import CodeEditorFoldingMixin

try:
    import jedi
    _hasJedi = True
except ImportError:
    logging.error(
        "Package `jedi` not installed, code auto-completion and calltips will "
        "not be available.")
    _hasJedi = False

# advanced prefs (not set in prefs files)
prefTestSubset = ""
analysisLevel = 1
analyseAuto = True
runScripts = 'process'

try:  # needed for wx.py shell
    import code
    haveCode = True
except Exception:
    haveCode = False

_localized = {'basic': _translate('basic'),
              'input': _translate('input'),
              'stimuli': _translate('stimuli'),
              'experiment control': _translate('exp control'),
              'iohub': 'ioHub',  # no translation
              'hardware': _translate('hardware'),
              'timing': _translate('timing'),
              'misc': _translate('misc')}

def toPickle(filename, data):
    """save data (of any sort) as a pickle file

    simple wrapper of the cPickle module in core python
    """
    with io.open(filename, 'wb') as f:
        pickle.dump(data, f)


def fromPickle(filename):
    """load data (of any sort) from a pickle file

    simple wrapper of the cPickle module in core python
    """
    with io.open(filename, 'rb') as f:
        contents = pickle.load(f)

    return contents


class PsychopyPyShell(wx.py.shell.Shell, ThemeMixin):
    '''Simple class wrapper for Pyshell which uses the Psychopy ThemeMixin'''
    def __init__(self, coder):
        msg = _translate('PyShell in PsychoPy - type some commands!')
        wx.py.shell.Shell.__init__(self, coder.shelf, -1, introText=msg + '\n\n', style=wx.BORDER_NONE)
        self.prefs = coder.prefs
        self.paths = coder.paths
        self.app = coder.app

        # Set theme to match code editor
        self._applyAppTheme()


class Printer(HtmlEasyPrinting):
    """bare-bones printing, no control over anything

    from http://wiki.wxpython.org/Printing
    """

    def __init__(self):
        HtmlEasyPrinting.__init__(self)

    def GetHtmlText(self, text):
        """Simple conversion of text."""

        text = text.replace('&', '&amp;')
        text = text.replace('<P>', '&#60;P&#62;')
        text = text.replace('<BR>', '&#60;BR&#62;')
        text = text.replace('<HR>', '&#60;HR&#62;')
        text = text.replace('<p>', '&#60;p&#62;')
        text = text.replace('<br>', '&#60;br&#62;')
        text = text.replace('<hr>', '&#60;hr&#62;')
        text = text.replace('\n\n', '<P>')
        text = text.replace('\t', '    ')  # tabs -> 4 spaces
        text = text.replace(' ', '&nbsp;')  # preserve indentation
        html_text = text.replace('\n', '<BR>')
        return html_text

    def Print(self, text, doc_name):
        self.SetStandardFonts(size=prefs.coder['codeFontSize'], normal_face="",
                              fixed_face=prefs.coder['codeFont'])

        _, fname = os.path.split(doc_name)
        self.SetHeader("Page @PAGENUM@ of @PAGESCNT@ - " + fname +
                       " (@DATE@ @TIME@)<HR>")
        # use <tt> tag since we're dealing with old school HTML here
        self.PrintText("<tt>" + self.GetHtmlText(text) + '</tt>', doc_name)


class ScriptThread(threading.Thread):
    """A subclass of threading.Thread, with a kill() method.
    """

    def __init__(self, target, gui):
        threading.Thread.__init__(self, target=target)
        self.killed = False
        self.gui = gui

    def start(self):
        """Start the thread.
        """
        self.__run_backup = self.run
        self.run = self.__run  # force the Thread to install our trace.
        threading.Thread.start(self)

    def __run(self):
        """Hacked run function, which installs the trace.
        """
        sys.settrace(self.globaltrace)
        self.__run_backup()
        self.run = self.__run_backup
        # we're done - send the App a message
        self.gui.onProcessEnded(event=None)

    def globaltrace(self, frame, why, arg):
        if why == 'call':
            return self.localtrace
        else:
            return None

    def localtrace(self, frame, why, arg):
        if self.killed:
            if why == 'line':
                raise SystemExit()
        return self.localtrace

    def kill(self):
        self.killed = True


class PsychoDebugger(bdb.Bdb):
    # this is based on effbot: http://effbot.org/librarybook/bdb.htm

    def __init__(self):
        bdb.Bdb.__init__(self)
        self.starting = True

    def user_call(self, frame, args):
        name = frame.f_code.co_name or "<unknown>"
        self.set_continue()  # continue

    def user_line(self, frame):
        if self.starting:
            self.starting = False
            self.set_trace()  # start tracing
        else:
            # arrived at breakpoint
            name = frame.f_code.co_name or "<unknown>"
            filename = self.canonic(frame.f_code.co_filename)
            print("break at %s %i in %s" % (filename, frame.f_lineno, name))
        self.set_continue()  # continue to next breakpoint

    def user_return(self, frame, value):
        name = frame.f_code.co_name or "<unknown>"
        self.set_continue()  # continue

    def user_exception(self, frame, exception):
        name = frame.f_code.co_name or "<unknown>"
        self.set_continue()  # continue

    def quit(self):
        self._user_requested_quit = 1
        self.set_quit()
        return 1


class UnitTestFrame(wx.Frame):
    class _unitTestOutRich(stdOutRich.StdOutRich):
        """richTextCtrl window for unit test output"""

        def __init__(self, parent, style, size=None, **kwargs):
            stdOutRich.StdOutRich.__init__(self, parent=parent, style=style,
                                           size=size)
            self.bad = [150, 0, 0]
            self.good = [0, 150, 0]
            self.skip = [170, 170, 170]
            self.png = []

        def write(self, inStr):
            self.MoveEnd()  # always 'append' text rather than 'writing' it
            for thisLine in inStr.splitlines(True):
                if thisLine.startswith('OK'):
                    self.BeginBold()
                    self.BeginTextColour(self.good)
                    self.WriteText("OK")
                    self.EndTextColour()
                    self.EndBold()
                    self.WriteText(thisLine[2:])  # for OK (SKIP=xx)
                    self.parent.status = 1
                elif thisLine.startswith('#####'):
                    self.BeginBold()
                    self.WriteText(thisLine)
                    self.EndBold()
                elif 'FAIL' in thisLine or 'ERROR' in thisLine:
                    self.BeginTextColour(self.bad)
                    self.WriteText(thisLine)
                    self.EndTextColour()
                    self.parent.status = -1
                elif thisLine.find('SKIP') > -1:
                    self.BeginTextColour(self.skip)
                    self.WriteText(thisLine.strip())
                    # show the new image, double size for easier viewing:
                    if thisLine.strip().endswith('.png'):
                        newImg = thisLine.split()[-1]
                        img = os.path.join(self.parent.paths['tests'],
                                           'data', newImg)
                        self.png.append(wx.Image(img, wx.BITMAP_TYPE_ANY))
                        self.MoveEnd()
                        self.WriteImage(self.png[-1])
                    self.MoveEnd()
                    self.WriteText('\n')
                    self.EndTextColour()
                else:  # line to write as simple text
                    self.WriteText(thisLine)
                if thisLine.find('Saved copy of actual frame') > -1:
                    # show the new images, double size for easier viewing:
                    newImg = [f for f in thisLine.split()
                              if f.find('_local.png') > -1]
                    newFile = newImg[0]
                    origFile = newFile.replace('_local.png', '.png')
                    img = os.path.join(self.parent.paths['tests'], origFile)
                    self.png.append(wx.Image(img, wx.BITMAP_TYPE_ANY))
                    self.MoveEnd()
                    self.WriteImage(self.png[-1])
                    self.MoveEnd()
                    self.WriteText('= ' + origFile + ';   ')
                    img = os.path.join(self.parent.paths['tests'], newFile)
                    self.png.append(wx.Image(img, wx.BITMAP_TYPE_ANY))
                    self.MoveEnd()
                    self.WriteImage(self.png[-1])
                    self.MoveEnd()
                    self.WriteText('= ' + newFile + '; ')

            self.MoveEnd()  # go to end of stdout so user can see updated text
            self.ShowPosition(self.GetLastPosition())

    def __init__(self, parent=None, ID=-1,
                 title=_translate('PsychoPy unit testing'),
                 files=(), app=None):
        self.app = app
        self.frameType = 'unittest'
        self.prefs = self.app.prefs
        self.paths = self.app.prefs.paths
        # deduce the script for running the tests
        try:
            import pytest
            havePytest = True
        except Exception:
            havePytest = False
        if havePytest:
            self.runpyPath = os.path.join(self.prefs.paths['tests'], 'run.py')
        else:
            # run the standalone version
            self.runpyPath = os.path.join(
                self.prefs.paths['tests'], 'runPytest.py')
        if sys.platform != 'win32':
            self.runpyPath = self.runpyPath.replace(' ', '\ ')
        # setup the frame
        self.IDs = self.app.IDs
        # to right, so Cancel button is clickable during a long test
        wx.Frame.__init__(self, parent, ID, title, pos=(450, 45))
        self.scriptProcess = None
        self.runAllText = 'all tests'
        border = 10
        # status = outcome of the last test run: -1 fail, 0 not run, +1 ok:
        self.status = 0

        # create menu items
        menuBar = wx.MenuBar()
        self.menuTests = wx.Menu()
        menuBar.Append(self.menuTests, _translate('&Tests'))
        _run = self.app.keys['runScript']
        self.menuTests.Append(wx.ID_APPLY,
                              _translate("&Run tests\t%s") % _run)
        self.Bind(wx.EVT_MENU, self.onRunTests, id=wx.ID_APPLY)
        self.menuTests.AppendSeparator()
        self.menuTests.Append(wx.ID_CLOSE, _translate(
            "&Close tests panel\t%s") % self.app.keys['close'])
        self.Bind(wx.EVT_MENU, self.onCloseTests, id=wx.ID_CLOSE)
        _switch = self.app.keys['switchToCoder']
        self.menuTests.Append(self.IDs.openCoderView,
                              _translate("Go to &Coder view\t%s") % _switch,
                              _translate("Go to the Coder view"))
        self.Bind(wx.EVT_MENU, self.app.showCoder, id=self.IDs.openCoderView)
        # -------------quit
        self.menuTests.AppendSeparator()
        _quit = self.app.keys['quit']
        self.menuTests.Append(wx.ID_EXIT,
                              _translate("&Quit\t%s") % _quit,
                              _translate("Terminate PsychoPy"))
        self.Bind(wx.EVT_MENU, self.app.quit, id=wx.ID_EXIT)
        item = self.menuTests.Append(
            wx.ID_PREFERENCES, text=_translate("&Preferences"))
        self.Bind(wx.EVT_MENU, self.app.showPrefs, item)
        self.SetMenuBar(menuBar)

        # create controls
        buttonsSizer = wx.BoxSizer(wx.HORIZONTAL)
        _style = wx.TE_MULTILINE | wx.TE_READONLY | wx.EXPAND | wx.GROW
        _font = self.prefs.coder['outputFont']
        _fsize = self.prefs.coder['outputFontSize']
        self.outputWindow = self._unitTestOutRich(self, style=_style,
                                                  size=wx.Size(750, 500),
                                                  font=_font, fontSize=_fsize)

        knownTests = glob.glob(os.path.join(self.paths['tests'], 'test*'))
        knownTestList = [t.split(os.sep)[-1] for t in knownTests
                         if t.endswith('.py') or os.path.isdir(t)]
        self.knownTestList = [self.runAllText] + knownTestList
        self.testSelect = wx.Choice(parent=self, id=-1, pos=(border, border),
                                    choices=self.knownTestList)
        tip = _translate(
            "Select the test(s) to run, from:\npsychopy/tests/test*")
        self.testSelect.SetToolTip(wx.ToolTip(tip))
        prefTestSubset = self.prefs.appData['testSubset']
        # preselect the testGroup in the drop-down menu for display:
        if prefTestSubset in self.knownTestList:
            self.testSelect.SetStringSelection(prefTestSubset)

        self.btnRun = wx.Button(parent=self, label=_translate("Run tests"))
        self.btnRun.Bind(wx.EVT_BUTTON, self.onRunTests)
        self.btnCancel = wx.Button(parent=self, label=_translate("Cancel"))
        self.btnCancel.Bind(wx.EVT_BUTTON, self.onCancelTests)
        self.btnCancel.Disable()
        self.Bind(wx.EVT_END_PROCESS, self.onTestsEnded)

        self.chkCoverage = wx.CheckBox(
            parent=self, label=_translate("Coverage Report"))
        _tip = _translate("Include coverage report (requires coverage module)")
        self.chkCoverage.SetToolTip(wx.ToolTip(_tip))
        self.chkCoverage.Disable()
        self.chkAllStdOut = wx.CheckBox(
            parent=self, label=_translate("ALL stdout"))
        _tip = _translate(
            "Report all printed output & show any new rms-test images")
        self.chkAllStdOut.SetToolTip(wx.ToolTip(_tip))
        self.chkAllStdOut.Disable()
        self.Bind(wx.EVT_IDLE, self.onIdle)
        self.SetDefaultItem(self.btnRun)

        # arrange controls
        buttonsSizer.Add(self.chkCoverage, 0, wx.LEFT |
                         wx.RIGHT | wx.TOP, border=border)
        buttonsSizer.Add(self.chkAllStdOut, 0, wx.LEFT |
                         wx.RIGHT | wx.TOP, border=border)
        buttonsSizer.Add(self.btnRun, 0, wx.LEFT |
                         wx.RIGHT | wx.TOP, border=border)
        buttonsSizer.Add(self.btnCancel, 0, wx.LEFT |
                         wx.RIGHT | wx.TOP, border=border)
        self.sizer = wx.BoxSizer(orient=wx.VERTICAL)
        self.sizer.Add(buttonsSizer, 0, wx.ALIGN_RIGHT)
        self.sizer.Add(self.outputWindow, 0, wx.ALL |
                       wx.EXPAND | wx.GROW, border=border)
        self.SetSizerAndFit(self.sizer)
        self.Show()

    def onRunTests(self, event=None):
        """Run the unit tests
        """
        self.status = 0

        # create process
        # self is the parent (which will receive an event when the process
        # ends)
        self.scriptProcess = wx.Process(self)
        self.scriptProcess.Redirect()  # catch the stdout/stdin
        # include coverage report?
        if self.chkCoverage.GetValue():
            coverage = ' cover'
        else:
            coverage = ''
        # printing ALL output?
        if self.chkAllStdOut.GetValue():
            allStdout = ' -s'
        else:
            allStdout = ''
        # what subset of tests? (all tests == '')
        tselect = self.knownTestList[self.testSelect.GetCurrentSelection()]
        if tselect == self.runAllText:
            tselect = ''
        testSubset = tselect
        # self.prefs.appData['testSubset'] = tselect # in onIdle

        # launch the tests using wx.Execute():
        self.btnRun.Disable()
        self.btnCancel.Enable()
        if sys.platform == 'win32':
            testSubset = ' ' + testSubset
            args = (sys.executable, self.runpyPath, coverage,
                    allStdout, testSubset)
            command = '"%s" -u "%s" %s%s%s' % args  # quotes handle spaces
            print(command)
            self.scriptProcessID = wx.Execute(
                command, wx.EXEC_ASYNC, self.scriptProcess)
            # self.scriptProcessID = wx.Execute(command,
            #    # wx.EXEC_ASYNC| wx.EXEC_NOHIDE, self.scriptProcess)
        else:
            testSubset = ' ' + testSubset.replace(' ', '\ ')  # protect spaces
            args = (sys.executable, self.runpyPath, coverage,
                    allStdout, testSubset)
            command = '%s -u %s%s%s%s' % args
            _opt = wx.EXEC_ASYNC | wx.EXEC_MAKE_GROUP_LEADER
            self.scriptProcessID = wx.Execute(command,
                                              _opt, self.scriptProcess)
        msg = "\n##### Testing: %s%s%s%s   #####\n\n" % (
            self.runpyPath, coverage, allStdout, testSubset)
        self.outputWindow.write(msg)
        _notNormUnits = self.app.prefs.general['units'] != 'norm'
        if _notNormUnits and 'testVisual' in testSubset:
            msg = "Note: default window units = '%s' (in prefs); for visual tests 'norm' is recommended.\n\n"
            self.outputWindow.write(msg % self.app.prefs.general['units'])

    def onCancelTests(self, event=None):
        if self.scriptProcess != None:
            self.scriptProcess.Kill(
                self.scriptProcessID, wx.SIGTERM, wx.SIGKILL)
        self.scriptProcess = None
        self.scriptProcessID = None
        self.outputWindow.write("\n --->> cancelled <<---\n\n")
        self.status = 0
        self.onTestsEnded()

    def onIdle(self, event=None):
        # auto-save last selected subset:
        self.prefs.appData['testSubset'] = self.knownTestList[
            self.testSelect.GetCurrentSelection()]
        if self.scriptProcess != None:
            if self.scriptProcess.IsInputAvailable():
                stream = self.scriptProcess.GetInputStream()
                text = stream.read()
                self.outputWindow.write(text)
            if self.scriptProcess.IsErrorAvailable():
                stream = self.scriptProcess.GetErrorStream()
                text = stream.read()
                self.outputWindow.write(text)

    def onTestsEnded(self, event=None):
        self.onIdle()  # so that any final stdout/err gets written
        self.outputWindow.flush()
        self.btnRun.Enable()
        self.btnCancel.Disable()

    def onURL(self, evt):
        """decompose the URL of a file and line number"""
        # "C:\Program Files\wxPython2.8 Docs and Demos\samples\hangman\hangman.py"
        tmpFilename, tmpLineNumber = evt.GetString().rsplit('", line ', 1)
        filename = tmpFilename.split('File "', 1)[1]
        try:
            lineNumber = int(tmpLineNumber.split(',')[0])
        except ValueError:
            lineNumber = int(tmpLineNumber.split()[0])
        self.app.coder.gotoLine(filename, lineNumber)

    def onCloseTests(self, evt):
        self.Destroy()


class CodeEditor(BaseCodeEditor, CodeEditorFoldingMixin, ThemeMixin):
    """Code editor class for the Coder GUI.
    """
    def __init__(self, parent, ID, frame,
                 # set the viewer to be small, then it will increase with aui
                 # control
                 pos=wx.DefaultPosition, size=wx.Size(100, 100),
                 style=wx.BORDER_NONE, readonly=False):
        BaseCodeEditor.__init__(self, parent, ID, pos, size, style)

        self.coder = frame
        self.prefs = self.coder.prefs
        self.paths = self.coder.paths
        self.app = self.coder.app
        self.SetViewWhiteSpace(self.coder.appData['showWhitespace'])
        self.SetViewEOL(self.coder.appData['showEOLs'])
        self.Bind(wx.EVT_DROP_FILES, self.coder.filesDropped)
        self.Bind(wx.stc.EVT_STC_MODIFIED, self.onModified)
        self.Bind(wx.stc.EVT_STC_UPDATEUI, self.OnUpdateUI)
        self.Bind(wx.EVT_KEY_DOWN, self.OnKeyPressed)
        self.Bind(wx.EVT_KEY_UP, self.OnKeyReleased)

        if hasattr(self, 'OnMarginClick'):
            self.Bind(wx.stc.EVT_STC_MARGINCLICK, self.OnMarginClick)

        # black-and-white text signals read-only file open in Coder window
        # if not readonly:
        #     self.setFonts()
        self.SetDropTarget(FileDropTarget(targetFrame=self.coder))

        # set to python syntax code coloring
        self.setLexerFromFileName()

        # Keep track of visual aspects of the source tree viewer when working
        # with this document. This makes sure the tree maintains it's state when
        # moving between documents.
        self.expandedItems = {}

        # show the long line edge guide, enabled if >0
        self.edgeGuideColumn = self.coder.prefs['edgeGuideColumn']
        self.edgeGuideVisible = self.edgeGuideColumn > 0

        # give a little space between the margin and text
        self.SetMarginLeft(4)

        # caret info, these are updated by calling updateCaretInfo()
        self.indentSize = self.GetIndent()
        self.caretCurrentPos = self.GetCurrentPos()
        self.caretVisible, self.caretColumn, self.caretLine = \
            self.PositionToXY(self.caretCurrentPos)

        # where does the line text start?
        self.caretLineIndentCol = \
            self.GetColumn(self.GetLineIndentPosition(self.caretLine))

        # what is the indent level of the line the caret is located
        self.caretLineIndentLevel = self.caretLineIndentCol / self.indentSize

        # is the caret at an indentation level?
        self.caretAtIndentLevel = \
            (self.caretLineIndentCol % self.indentSize) == 0

        # # should hitting backspace result in an untab?
        # self.shouldBackspaceUntab = \
        #     self.caretAtIndentLevel and \
        #     0 < self.caretColumn <= self.caretLineIndentCol
        self.SetBackSpaceUnIndents(True)

        # set the current line and column in the status bar
        self.coder.SetStatusText(
            'Line: {} Col: {}'.format(
                self.caretLine + 1, self.caretColumn + 1), 1)

        # calltips
        self.CallTipSetBackground('#fffdcc')
        self.AutoCompSetIgnoreCase(True)
        self.AutoCompSetAutoHide(True)
        self.AutoCompStops('. ')
        self.openBrackets = 0

        # better font rendering and less flicker on Windows by using Direct2D
        # for rendering instead of GDI
        if wx.Platform == '__WXMSW__':
            self.SetTechnology(3)

        # double buffered better rendering except if retina
        self.SetDoubleBuffered(self.coder.IsDoubleBuffered())

        self.theme = self.app.prefs.app['theme']

    def setFonts(self):
        """Make some styles,  The lexer defines what each style is used for,
        we just have to define what each style looks like.  This set is
        adapted from Scintilla sample property files."""

        if wx.Platform == '__WXMSW__':
            faces = {'size': 10}
        elif wx.Platform == '__WXMAC__':
            faces = {'size': 14}
        else:
            faces = {'size': 12}
        if self.coder.prefs['codeFontSize']:
            faces['size'] = int(self.coder.prefs['codeFontSize'])
        faces['small'] = faces['size'] - 2
        # Global default styles for all languages
        # ,'Arial']  # use arial as backup
        faces['code'] = self.coder.prefs['codeFont']
        # ,'Arial']  # use arial as backup
        faces['comment'] = self.coder.prefs['codeFont']

        # apply the theme to the lexer
        self.theme = self.coder.app.prefs.app['theme']

    def setLexerFromFileName(self):
        """Set the lexer to one that best matches the file name."""
        # best matching lexers for a given file type
        lexers = {'Python': 'python',
                  'HTML': 'html',
                  'C/C++': 'cpp',
                  'GLSL': 'cpp',
                  'Arduino': 'cpp',
                  'MATLAB': 'matlab',
                  'YAML': 'yaml',
                  'R': 'R',
                  'JavaScript': 'cpp',
                  'Plain Text': 'null'}

        self.setLexer(lexers[self.getFileType()])

    def getFileType(self):
        """Get the file type from the extension."""
        if os.path.isabs(self.filename):
            _, filen = os.path.split(self.filename)
        else:
            filen = self.filename

        # get the extension, if any
        fsplit = filen.split('.')
        if len(fsplit) > 1:   # has enough splits to have an extension
            ext = fsplit[-1]
        else:
            ext = 'txt'  # assume a text file if we're able to open it

        if ext in ('py', 'pyx', 'pxd', 'pxi',):  # python/cython files
            return 'Python'
        elif ext in ('html',):  # html file
            return 'HTML'
        elif ext in ('cpp', 'c', 'h', 'mex', 'hpp'):  # c-like file
            return 'C/C++'
        elif ext in ('glsl', 'vert', 'frag'):  # OpenGL shader program
            return 'GLSL'
        elif ext in ('m',):  # MATLAB
            return 'MATLAB'
        elif ext in ('ino',):  # Arduino
            return 'Arduino'
        elif ext in ('R',):  # R
            return 'R'
        elif ext in ('yaml',):  # R
            return 'YAML'
        elif ext in ('js',):  # R
            return 'JavaScript'
        else:
            return 'Plain Text'  # default

    def getTextUptoCaret(self):
        """Get the text upto the caret."""
        return self.GetTextRange(0, self.caretCurrentPos)

    def OnKeyReleased(self, event):
        """Called after a key is released."""

        if hasattr(self.coder, "useAutoComp"):
            keyCode = event.GetKeyCode()
            _mods = event.GetModifiers()
            if keyCode == ord('.'):
                if self.coder.useAutoComp:
                    # A dot was entered, get suggestions if part of a qualified name
                    wx.CallAfter(self.ShowAutoCompleteList)  # defer
                else:
                    self.coder.SetStatusText(
                        'Press Ctrl+Space to show code completions', 0)
            elif keyCode == ord('9') and wx.MOD_SHIFT == _mods:
                # A left bracket was entered, check if there is a calltip available
                if self.coder.useAutoComp:
                    if not self.CallTipActive():
                        wx.CallAfter(self.ShowCalltip)

                    self.openBrackets += 1
                else:
                    self.coder.SetStatusText(
                        'Press Ctrl+Space to show calltip', 0)
            elif keyCode == ord('0') and wx.MOD_SHIFT == _mods:  # close if brace matches
                if self.CallTipActive():
                    self.openBrackets -= 1
                    if self.openBrackets <= 0:
                        self.CallTipCancel()
                        self.openBrackets = 0
            else:
                self.coder.SetStatusText('', 0)

        event.Skip()

    def OnKeyPressed(self, event):
        """Called when a key is pressed."""
        # various stuff to handle code completion and tooltips
        # enable in the _-init__
        keyCode = event.GetKeyCode()
        _mods = event.GetModifiers()
        # handle some special keys
        if keyCode == ord('[') and wx.MOD_CONTROL == _mods:
            self.indentSelection(-4)
            # if there are no characters on the line then also move caret to
            # end of indentation
            txt, charPos = self.GetCurLine()
            if charPos == 0:
                # if caret is at start of line, move to start of text instead
                self.VCHome()
        elif keyCode == ord(']') and wx.MOD_CONTROL == _mods:
            self.indentSelection(4)
            # if there are no characters on the line then also move caret to
            # end of indentation
            txt, charPos = self.GetCurLine()
            if charPos == 0:
                # if caret is at start of line, move to start of text instead
                self.VCHome()

        elif keyCode == ord('/') and wx.MOD_CONTROL == _mods:
            self.commentLines()
        elif keyCode == ord('/') and wx.MOD_CONTROL | wx.MOD_SHIFT == _mods:
            self.uncommentLines()

        # show completions, very simple at this point
        elif keyCode == wx.WXK_SPACE and wx.MOD_CONTROL == _mods:
            self.ShowAutoCompleteList()

        # show a calltip with signiture
        elif keyCode == wx.WXK_SPACE and wx.MOD_CONTROL | wx.MOD_SHIFT == _mods:
            self.ShowCalltip()

        elif keyCode == wx.WXK_ESCAPE:  # close overlays
            if self.AutoCompActive():
                self.AutoCompCancel()  # close the auto completion list
            if self.CallTipActive():
                self.CallTipCancel()
                self.openBrackets = 0

        elif keyCode == wx.WXK_RETURN: # and not self.AutoCompActive():
            if not self.AutoCompActive():
                # process end of line and then do smart indentation
                event.Skip(False)
                self.CmdKeyExecute(wx.stc.STC_CMD_NEWLINE)
                self.smartIdentThisLine()
                self.analyseScript()
                return  # so that we don't reach the skip line at end

            if self.CallTipActive():
                self.CallTipCancel()
                self.openBrackets = 0

        # quote line
        elif keyCode == ord("'"):
            #raise RuntimeError
            start, end = self.GetSelection()
            if end - start > 0:
                txt = self.GetSelectedText()
                txt = "'" + txt.replace('\n', "'\n'") + "'"
                self.ReplaceSelection(txt)
                event.Skip(False)
                return

        event.Skip()

    def ShowAutoCompleteList(self):
        """Show autocomplete list at the current caret position."""
        if _hasJedi and self.getFileType() == 'Python':
            self.coder.SetStatusText(
                'Retrieving code completions, please wait ...', 0)
            # todo - create Script() periodically
            compList = [i.name for i in jedi.Script(
                self.getTextUptoCaret(),
                path=self.filename if os.path.isabs(self.filename) else
                None).completions(fuzzy=False)]
            # todo - check if have a perfect match and veto AC
            self.coder.SetStatusText('', 0)
            if compList:
                self.AutoCompShow(0, " ".join(compList))

    def ShowCalltip(self):
        """Show a calltip at the current caret position."""
        if _hasJedi and self.getFileType() == 'Python':
            self.coder.SetStatusText('Retrieving calltip, please wait ...', 0)
            foundRefs = jedi.Script(self.getTextUptoCaret()).get_signatures()
            self.coder.SetStatusText('', 0)

            if foundRefs:
                # enable text wrapping
                calltipText = foundRefs[0].to_string()
                if calltipText:
                    calltipText = '\n    '.join(
                        textwrap.wrap(calltipText, 76))  # 80 cols after indent
                    y, x = foundRefs[0].bracket_start
                    self.CallTipShow(
                        self.XYToPosition(x + 1, y - 1), calltipText)

    def MacOpenFile(self, evt):
        logging.debug('PsychoPyCoder: got MacOpenFile event')

    def OnUpdateUI(self, evt):
        """Runs when the editor is changed in any way."""
        # check for matching braces
        braceAtCaret = -1
        braceOpposite = -1
        charBefore = None
        caretPos = self.GetCurrentPos()

        if caretPos > 0:
            charBefore = self.GetCharAt(caretPos - 1)
            styleBefore = self.GetStyleAt(caretPos - 1)

        # check before
        if charBefore and chr(charBefore) in "[]{}()":
            if styleBefore == wx.stc.STC_P_OPERATOR:
                braceAtCaret = caretPos - 1

        # check after
        if braceAtCaret < 0:
            charAfter = self.GetCharAt(caretPos)
            styleAfter = self.GetStyleAt(caretPos)
            if charAfter and chr(charAfter) in "[]{}()":
                if styleAfter == wx.stc.STC_P_OPERATOR:
                    braceAtCaret = caretPos

        if braceAtCaret >= 0:
            braceOpposite = self.BraceMatch(braceAtCaret)

        if braceAtCaret != -1 and braceOpposite == -1:
            self.BraceBadLight(braceAtCaret)
        else:
            self.BraceHighlight(braceAtCaret, braceOpposite)

        # Update data about caret position, this can be done once per UI update
        # to eliminate the need to recalculate these values when needed
        # elsewhere.
        self.updateCaretInfo()

        # set the current line and column in the status bar
        self.coder.SetStatusText('Line: {} Col: {}'.format(
            self.caretLine + 1, self.caretColumn + 1), 1)

    def updateCaretInfo(self):
        """Update information related to the current caret position in the text.

        This is done once per UI update which reduces redundant calculations of
        these values.

        """
        self.indentSize = self.GetIndent()
        self.caretCurrentPos = self.GetCurrentPos()
        self.caretVisible, self.caretColumn, self.caretLine = \
            self.PositionToXY(self.caretCurrentPos)
        self.caretLineIndentCol = \
            self.GetColumn(self.GetLineIndentPosition(self.caretLine))
        self.caretLineIndentLevel = self.caretLineIndentCol / self.indentSize
        self.caretAtIndentLevel = \
            (self.caretLineIndentCol % self.indentSize) == 0
        # self.shouldBackspaceUntab = \
        #     self.caretAtIndentLevel and \
        #     0 < self.caretColumn <= self.caretLineIndentCol

    def commentLines(self):
        # used for the comment/uncomment machinery from ActiveGrid
        newText = ""
        for lineNo in self._GetSelectedLineNumbers():
            lineText = self.GetLine(lineNo)
            oneSharp = bool(len(lineText) > 1 and lineText[0] == '#')
            # todo: is twoSharp ever True when oneSharp is not?
            twoSharp = bool(len(lineText) > 2 and lineText[:2] == '##')
            lastLine = bool(lineNo == self.GetLineCount() - 1
                            and self.GetLineLength(lineNo) == 0)
            if oneSharp or twoSharp or lastLine:
                newText = newText + lineText
            else:
                newText = newText + "#" + lineText

        self._ReplaceSelectedLines(newText)

    def uncommentLines(self):
        # used for the comment/uncomment machinery from ActiveGrid
        newText = ""
        for lineNo in self._GetSelectedLineNumbers():
            lineText = self.GetLine(lineNo)
            # todo: is the next line ever True? seems like should be == '##'
            if len(lineText) >= 2 and lineText[:2] == "#":
                lineText = lineText[2:]
            elif len(lineText) >= 1 and lineText[:1] == "#":
                lineText = lineText[1:]
            newText = newText + lineText
        self._ReplaceSelectedLines(newText)

    def increaseFontSize(self):
        self.SetZoom(self.GetZoom() + 1)

    def decreaseFontSize(self):
        # Minimum zoom set to - 6
        if self.GetZoom() == -6:
            self.SetZoom(self.GetZoom())
        else:
            self.SetZoom(self.GetZoom() - 1)

    def resetFontSize(self):
        """Reset the zoom level."""
        self.SetZoom(0)

    # the Source Assistant and introspection functinos were broekn and removed frmo PsychoPy 1.90.0
    def analyseScript(self):
        """Parse the abstract syntax tree for the current document.

        This function gets a list of functions, classes and methods in the
        source code.

        """
        # scan the AST for objects we care about
        if hasattr(self.coder, 'structureWindow'):
            self.coder.structureWindow.refresh()

    def setLexer(self, lexer=None):
        """Lexer is a simple string (e.g. 'python', 'html')
        that will be converted to use the right STC_LEXER_XXXX value
        """
        lexer = 'null' if lexer is None else lexer
        try:
            lex = getattr(wx.stc, "STC_LEX_%s" % (lexer.upper()))
        except AttributeError:
            logging.warn("Unknown lexer %r. Using plain text." % lexer)
            lex = wx.stc.STC_LEX_NULL
            lexer = 'null'
        # then actually set it
        self.SetLexer(lex)
        self.setFonts()

        if lexer == 'python':
            self.SetIndentationGuides(self.coder.appData['showIndentGuides'])
            self.SetProperty("fold", "1")  # allow folding
            self.SetProperty("tab.timmy.whinge.level", "1")
        elif lexer.lower() == 'html':
            self.SetProperty("fold", "1")  # allow folding
            # 4 means 'tabs are bad'; 1 means 'flag inconsistency'
            self.SetProperty("tab.timmy.whinge.level", "1")
        elif lexer == 'cpp':  # JS, C/C++, GLSL, mex, arduino
            self.SetIndentationGuides(self.coder.appData['showIndentGuides'])
            self.SetProperty("fold", "1")
            self.SetProperty("tab.timmy.whinge.level", "1")
        elif lexer == 'R':
            # self.SetKeyWords(0, " ".join(['function']))
            self.SetIndentationGuides(self.coder.appData['showIndentGuides'])
            self.SetProperty("fold", "1")
            self.SetProperty("tab.timmy.whinge.level", "1")
        else:
            self.SetIndentationGuides(0)
            self.SetProperty("tab.timmy.whinge.level", "0")

        # keep text from being squashed and hard to read
        self.SetStyleBits(self.GetStyleBitsNeeded())
        spacing = self.coder.prefs['lineSpacing'] / 2.
        self.SetExtraAscent(int(spacing))
        self.SetExtraDescent(int(spacing))
        self.Colourise(0, -1)

    def onModified(self, event):
        # update the UNSAVED flag and the save icons
        #notebook = self.GetParent()
        #mainFrame = notebook.GetParent()
        self.coder.setFileModified(True)

    def DoFindNext(self, findData, findDlg=None):
        # this comes straight from wx.py.editwindow  (which is a subclass of
        # STC control)
        backward = not (findData.GetFlags() & wx.FR_DOWN)
        matchcase = (findData.GetFlags() & wx.FR_MATCHCASE) != 0
        end = self.GetLength()
        textstring = self.GetTextRange(0, end)
        findstring = findData.GetFindString()
        if not matchcase:
            textstring = textstring.lower()
            findstring = findstring.lower()
        if backward:
            start = self.GetSelection()[0]
            loc = textstring.rfind(findstring, 0, start)
        else:
            start = self.GetSelection()[1]
            loc = textstring.find(findstring, start)

        # if it wasn't found then restart at begining
        if loc == -1 and start != 0:
            if backward:
                start = end
                loc = textstring.rfind(findstring, 0, start)
            else:
                start = 0
                loc = textstring.find(findstring, start)

        # Adjust for offset
        loc += 2

        # was it still not found?
        if loc == -1:
            dlg = dialogs.MessageDialog(self, message=_translate(
                'Unable to find "%s"') % findstring, type='Info')
            dlg.ShowModal()
            dlg.Destroy()
        else:
            # show and select the found text
            line = self.LineFromPosition(loc)
            # self.EnsureVisible(line)
            self.GotoLine(line)
            self.SetSelection(loc, loc + len(findstring))
        if findDlg:
            if loc == -1:
                wx.CallAfter(findDlg.SetFocus)
                return
            # else:
            #     findDlg.Close()


class CoderFrame(wx.Frame, ThemeMixin):

    def __init__(self, parent, ID, title, files=(), app=None):
        self.app = app  # type: PsychoPyApp
        self.frameType = 'coder'
        # things the user doesn't set like winsize etc
        self.appData = self.app.prefs.appData['coder']
        self.prefs = self.app.prefs.coder  # things about coder that get set
        self.appPrefs = self.app.prefs.app
        self.paths = self.app.prefs.paths
        self.IDs = self.app.IDs
        self.currentDoc = None
        self.ignoreErrors = False
        self.fileStatusLastChecked = time.time()
        self.fileStatusCheckInterval = 5 * 60  # sec
        self.showingReloadDialog = False
        self.btnHandles = {}  # stores toolbar buttons so they can be altered

        # we didn't have the key or the win was minimized/invalid
        if self.appData['winH'] == 0 or self.appData['winW'] == 0:
            self.appData['winH'], self.appData['winW'] = wx.DefaultSize
            self.appData['winX'], self.appData['winY'] = wx.DefaultPosition
        if self.appData['winY'] < 20:
            self.appData['winY'] = 20
        # fix issue in Windows when frame was closed while iconized
        if self.appData['winX'] == -32000:
            self.appData['winX'], self.appData['winY'] = wx.DefaultPosition
            self.appData['winH'], self.appData['winW'] = wx.DefaultSize
        wx.Frame.__init__(self, parent, ID, title,
                          (self.appData['winX'], self.appData['winY']),
                          size=(self.appData['winW'], self.appData['winH']))

        # detect retina displays (then don't use double-buffering)
        self.isRetina = self.GetContentScaleFactor() != 1
        self.SetDoubleBuffered(not self.isRetina)

        # create a panel which the aui manager can hook onto
        szr = wx.BoxSizer(wx.VERTICAL)
        self.pnlMain = wx.Panel(self)
        szr.Add(self.pnlMain, flag=wx.EXPAND | wx.ALL, proportion=1)
        self.SetSizer(szr)

        # self.panel = wx.Panel(self)
        self.Hide()  # ugly to see it all initialise
        # create icon
        if sys.platform == 'darwin':
            pass  # doesn't work and not necessary - handled by app bundle
        else:
            iconFile = os.path.join(self.paths['resources'], 'psychopy.ico')
            if os.path.isfile(iconFile):
                self.SetIcon(wx.Icon(iconFile, wx.BITMAP_TYPE_ICO))
        # NB not the same as quit - just close the window
        self.Bind(wx.EVT_CLOSE, self.closeFrame)
        self.Bind(wx.EVT_IDLE, self.onIdle)

        if 'state' in self.appData and self.appData['state'] == 'maxim':
            self.Maximize()
        # initialise some attributes
        self.modulesLoaded = False  # goes true when loading thread completes
        self.findDlg = None
        self.findData = wx.FindReplaceData()
        self.findData.SetFlags(wx.FR_DOWN)
        self.importedScripts = {}
        self.scriptProcess = None
        self.scriptProcessID = None
        self.db = None  # debugger
        self._lastCaretPos = None

        # setup universal shortcuts
        accelTable = self.app.makeAccelTable()
        self.SetAcceleratorTable(accelTable)

        # Setup pane and art managers
        self.paneManager = aui.AuiManager(self.pnlMain, aui.AUI_MGR_DEFAULT | aui.AUI_MGR_RECTANGLE_HINT)
        # Create toolbar
        self.toolbar = PsychopyToolbar(self)
        self.SetToolBar(self.toolbar)
        # Create menus and status bar
        self.makeMenus()
        self.makeStatusBar()
        #self.statusBar.SetStatusText("PsychoPy v{}".format(psychopy.__version__), 3)
        self.fileMenu = self.editMenu = self.viewMenu = None
        self.helpMenu = self.toolsMenu = None

        # Create source assistant notebook
        self.sourceAsst = aui.AuiNotebook(self.pnlMain, wx.ID_ANY, agwStyle=aui.AUI_NB_CLOSE_ON_ALL_TABS)
        #self.sourceAsst.SetArtProvider(PsychopyTabArt())
        self.structureWindow = SourceTreePanel(self.sourceAsst, self)
        self.fileBrowserWindow = FileBrowserPanel(self.sourceAsst, self)
        # Add source assistant panel
        self.paneManager.AddPane(self.sourceAsst,
                                 aui.AuiPaneInfo().
                                 BestSize((600, 600)).
                                 Floatable(True).
                                 BottomDockable(True).TopDockable(True).
                                 CloseButton(False).PaneBorder(False).
                                 Name("SourceAsst").
                                 Caption(_translate("Source Assistant")).
                                 Left().Show(self.prefs['showSourceAsst']))
        # Add structure page to source assistant
        self.structureWindow.SetName("Structure")
        self.sourceAsst.AddPage(self.structureWindow, "Structure")
        # Add file browser page to source assistant
        self.fileBrowserWindow.SetName("FileBrowser")
        self.sourceAsst.AddPage(self.fileBrowserWindow, "File Browser")

        # remove close buttons
        self.sourceAsst.SetCloseButton(0, False)
        self.sourceAsst.SetCloseButton(1, False)

        # Create editor notebook
        #todo: Why is editor default background not same as usual frame backgrounds?
        self.notebook = aui.AuiNotebook(self.pnlMain, -1, size=wx.Size(480, 600))
        #self.notebook.SetArtProvider(PsychopyTabArt())
        # Add editor panel
        self.paneManager.AddPane(self.notebook, aui.AuiPaneInfo().
                                 Name("Editor").
                                 Caption(_translate("Editor")).
                                 BestSize((600,600)).
                                 Center().PaneBorder(False).  # 'center panes' expand
                                 CloseButton(False).
                                 MaximizeButton(True))
        self.notebook.SetFocus()
        # Link functions
        self.notebook.SetDropTarget(FileDropTarget(targetFrame=self.pnlMain))
        self.notebook.Bind(aui.EVT_AUINOTEBOOK_PAGE_CLOSE, self.fileClose)
        self.notebook.Bind(aui.EVT_AUINOTEBOOK_PAGE_CHANGED, self.pageChanged)
        self.SetDropTarget(FileDropTarget(targetFrame=self.pnlMain))
        self.Bind(wx.EVT_DROP_FILES, self.filesDropped)
        self.Bind(wx.EVT_FIND, self.OnFindNext)
        self.Bind(wx.EVT_FIND_NEXT, self.OnFindNext)
        #self.Bind(wx.EVT_FIND_CLOSE, self.OnFindClose)
        self.Bind(wx.EVT_END_PROCESS, self.onProcessEnded)

        self._applyAppTheme()
        # take files from arguments and append the previously opened files
        filename = ""
        if files not in [None, [], ()]:
            for filename in files:
                if not os.path.isfile(filename):
                    continue
                self.setCurrentDoc(filename, keepHidden=True)

        # Create shelf notebook
        self.shelf = aui.AuiNotebook(self.pnlMain, wx.ID_ANY, size=wx.Size(600, 600), agwStyle=aui.AUI_NB_CLOSE_ON_ALL_TABS)
        #self.shelf.SetArtProvider(PsychopyTabArt())
        # Create shell
        self._useShell = None
        if haveCode:
            useDefaultShell = True
            if self.prefs['preferredShell'].lower() == 'ipython':
                try:
                    # Try to use iPython
                    from IPython.gui.wx.ipython_view import IPShellWidget
                    self.shell = IPShellWidget(self)
                    useDefaultShell = False
                    self._useShell = 'ipython'
                except Exception:
                    msg = _translate('IPython failed as shell, using pyshell'
                                     ' (IPython v0.12 can fail on wx)')
                    logging.warn(msg)
            if useDefaultShell:
                # Default to Pyshell if iPython fails
                self.shell = PsychopyPyShell(self)
                self._useShell = 'pyshell'
            # Add shell to output pane
            self.shell.SetName("PythonShell")
            self.shelf.AddPage(self.shell, _translate('Shell'))
            # Hide close button
            for i in range(self.shelf.GetPageCount()):
                self.shelf.SetCloseButton(i, False)
        # Add shelf panel
        self.paneManager.AddPane(self.shelf,
                                 aui.AuiPaneInfo().
                                 Name("Shelf").
                                 Caption(_translate("Shelf")).
                                 BestSize((600, 250)).PaneBorder(False).
                                 Floatable(True).
                                 BottomDockable(True).TopDockable(True).
                                 CloseButton(False).
                                 Bottom().Show(self.prefs['showOutput']))

        self.unitTestFrame = None

        # Link to Runner output
        if self.app.runner is None:
            self.app.newRunnerFrame()
        self.outputWindow = self.app.runner.stdOut
        self.outputWindow.write(_translate('Welcome to PsychoPy3!') + '\n')
        self.outputWindow.write("v%s\n" % self.app.version)

        # Manage perspective
        if (self.appData['auiPerspective'] and
                'Shelf' in self.appData['auiPerspective']):
            self.paneManager.LoadPerspective(self.appData['auiPerspective'])
            self.paneManager.GetPane('SourceAsst').Caption("Source Assistant")
            self.paneManager.GetPane('Editor').Caption(_translate("Editor"))
        else:
            self.SetMinSize(wx.Size(400, 600))  # min size for whole window
            self.Fit()
        # Update panes PsychopyToolbar
        isExp = filename.endswith(".py") or filename.endswith(".psyexp")
        self.toolbar.EnableTool(self.cdrBtnRunner.Id, isExp)
        self.toolbar.EnableTool(self.cdrBtnRun.Id, isExp)
        self.paneManager.Update()

        self.sourceAsstChk.Check(
            self.paneManager.GetPane('SourceAsst').IsShown()
        )
        #self.chkShowAutoComp.Check(self.prefs['autocomplete'])
        self.SendSizeEvent()
        self.app.trackFrame(self)

    @property
    def useAutoComp(self):
        """Show autocomplete while typing."""
        return self.prefs['autocomplete']

    def GetAuiManager(self):
        return self.paneManager

    def outputContextMenu(self, event):
        """Custom context menu for output window.

        Provides menu items to clear all, select all and copy selected text."""
        if not hasattr(self, "outputMenuID1"):
            self.outputMenuID1 = wx.NewId()
            self.outputMenuID2 = wx.NewId()
            self.outputMenuID3 = wx.NewId()

            self.Bind(wx.EVT_MENU, self.outputClear, id=self.outputMenuID1)
            self.Bind(wx.EVT_MENU, self.outputSelectAll, id=self.outputMenuID2)
            self.Bind(wx.EVT_MENU, self.outputCopy, id=self.outputMenuID3)

        menu = wx.Menu()
        itemClear = wx.MenuItem(menu, self.outputMenuID1, "Clear All")
        itemSelect = wx.MenuItem(menu, self.outputMenuID2, "Select All")
        itemCopy = wx.MenuItem(menu, self.outputMenuID3, "Copy")

        menu.Append(itemClear)
        menu.AppendSeparator()
        menu.Append(itemSelect)
        menu.Append(itemCopy)
        # Popup the menu.  If an item is selected then its handler
        # will be called before PopupMenu returns.
        self.PopupMenu(menu)
        menu.Destroy()

    def outputClear(self, event):
        """Clears the output window in Coder"""
        self.outputWindow.Clear()

    def outputSelectAll(self, event):
        """Selects all text from the output window in Coder"""
        self.outputWindow.SelectAll()

    def outputCopy(self, event):
        """Copies all text from the output window in Coder"""
        self.outputWindow.Copy()

    def makeMenus(self):
        # ---Menus---#000000#FFFFFF-------------------------------------------
        menuBar = wx.MenuBar()
        # ---_file---#000000#FFFFFF-------------------------------------------
        self.fileMenu = wx.Menu()
        menuBar.Append(self.fileMenu, _translate('&File'))

        # create a file history submenu
        self.fileHistory = wx.FileHistory(maxFiles=10)
        self.recentFilesMenu = wx.Menu()
        self.fileHistory.UseMenu(self.recentFilesMenu)
        for filename in self.appData['fileHistory']:
            self.fileHistory.AddFileToHistory(filename)
        self.Bind(wx.EVT_MENU_RANGE, self.OnFileHistory,
                  id=wx.ID_FILE1, id2=wx.ID_FILE9)

        # add items to file menu
        keyCodes = self.app.keys
        menu = self.fileMenu
        menu.Append(wx.ID_NEW, _translate("&New\t%s") % keyCodes['new'])
        menu.Append(wx.ID_OPEN, _translate("&Open...\t%s") % keyCodes['open'])
        menu.AppendSubMenu(self.recentFilesMenu, _translate("Open &Recent"))
        menu.Append(wx.ID_SAVE,
                    _translate("&Save\t%s") % keyCodes['save'],
                    _translate("Save current file"))
        menu.Append(wx.ID_SAVEAS,
                    _translate("Save &as...\t%s") % keyCodes['saveAs'],
                    _translate("Save current python file as..."))
        menu.Append(wx.ID_CLOSE,
                    _translate("&Close file\t%s") % keyCodes['close'],
                    _translate("Close current file"))
        menu.Append(wx.ID_CLOSE_ALL,
                    "Close all files", "Close all files in the editor.")
        menu.AppendSeparator()
        self.Bind(wx.EVT_MENU, self.fileNew, id=wx.ID_NEW)
        self.Bind(wx.EVT_MENU, self.fileOpen, id=wx.ID_OPEN)
        self.Bind(wx.EVT_MENU, self.fileSave, id=wx.ID_SAVE)
        self.Bind(wx.EVT_MENU, self.fileSaveAs, id=wx.ID_SAVEAS)
        self.Bind(wx.EVT_MENU, self.fileClose, id=wx.ID_CLOSE)
        self.Bind(wx.EVT_MENU, self.fileCloseAll, id=wx.ID_CLOSE_ALL)
        item = menu.Append(wx.ID_ANY,
                           _translate("Print\t%s") % keyCodes['print'])
        self.Bind(wx.EVT_MENU, self.filePrint, id=item.GetId())
        menu.AppendSeparator()
        msg = _translate("&Preferences\t%s")
        item = menu.Append(wx.ID_PREFERENCES,
                           msg % keyCodes['preferences'])
        self.Bind(wx.EVT_MENU, self.app.showPrefs, id=item.GetId())
        # -------------quit
        menu.AppendSeparator()
        menu.Append(wx.ID_EXIT,
                    _translate("&Quit\t%s") % keyCodes['quit'],
                    _translate("Terminate the program"))
        self.Bind(wx.EVT_MENU, self.quit, id=wx.ID_EXIT)

        # ---_edit---#000000#FFFFFF-------------------------------------------
        self.editMenu = wx.Menu()
        menu = self.editMenu
        menuBar.Append(self.editMenu, _translate('&Edit'))
        menu.Append(wx.ID_CUT, _translate("Cu&t\t%s") % keyCodes['cut'])
        self.Bind(wx.EVT_MENU, self.cut, id=wx.ID_CUT)
        menu.Append(wx.ID_COPY, _translate("&Copy\t%s") % keyCodes['copy'])
        self.Bind(wx.EVT_MENU, self.copy, id=wx.ID_COPY)
        menu.Append(wx.ID_PASTE, _translate("&Paste\t%s") % keyCodes['paste'])
        self.Bind(wx.EVT_MENU, self.paste, id=wx.ID_PASTE)
        hnt = _translate("Duplicate the current line (or current selection)")
        menu.Append(wx.ID_DUPLICATE,
                    _translate("&Duplicate\t%s") % keyCodes['duplicate'],
                    hnt)
        self.Bind(wx.EVT_MENU, self.duplicateLine, id=wx.ID_DUPLICATE)

        menu.AppendSeparator()
        item = menu.Append(wx.ID_ANY,
                           _translate("&Find\t%s") % keyCodes['find'])
        self.Bind(wx.EVT_MENU, self.OnFindOpen, id=item.GetId())
        item = menu.Append(wx.ID_ANY,
                           _translate("Find &Next\t%s") % keyCodes['findAgain'])
        self.Bind(wx.EVT_MENU, self.OnFindNext, id=item.GetId())

        menu.AppendSeparator()
        item = menu.Append(wx.ID_ANY,
                           _translate("Comment\t%s") % keyCodes['comment'],
                           _translate("Comment selected lines"),
                           wx.ITEM_NORMAL)
        self.Bind(wx.EVT_MENU, self.commentSelected, id=item.GetId())
        item = menu.Append(wx.ID_ANY,
                           _translate("Uncomment\t%s") % keyCodes['uncomment'],
                           _translate("Un-comment selected lines"),
                           wx.ITEM_NORMAL)
        self.Bind(wx.EVT_MENU, self.uncommentSelected, id=item.GetId())

        item = menu.Append(wx.ID_ANY,
                           _translate("Toggle comment\t%s") % keyCodes['toggle comment'],
                           _translate("Toggle commenting of selected lines"),
                           wx.ITEM_NORMAL)
        self.Bind(wx.EVT_MENU, self.toggleComments, id=item.GetId())

        item = menu.Append(wx.ID_ANY,
                           _translate("Toggle fold\t%s") % keyCodes['fold'],
                           _translate("Toggle folding of top level"),
                           wx.ITEM_NORMAL)
        self.Bind(wx.EVT_MENU, self.foldAll, id=item.GetId())

        menu.AppendSeparator()
        item = menu.Append(wx.ID_ANY,
                           _translate("Indent selection\t%s") % keyCodes['indent'],
                           _translate("Increase indentation of current line"),
                           wx.ITEM_NORMAL)
        self.Bind(wx.EVT_MENU, self.indent, id=item.GetId())
        item = menu.Append(wx.ID_ANY,
                           _translate("Dedent selection\t%s") % keyCodes['dedent'],
                           _translate("Decrease indentation of current line"),
                           wx.ITEM_NORMAL)
        self.Bind(wx.EVT_MENU, self.dedent, id=item.GetId())
        hnt = _translate("Try to indent to the correct position w.r.t. "
                         "last line")
        item = menu.Append(wx.ID_ANY,
                           _translate("SmartIndent\t%s") % keyCodes['smartIndent'],
                           hnt,
                           wx.ITEM_NORMAL)
        self.Bind(wx.EVT_MENU, self.smartIndent, id=item.GetId())

        menu.AppendSeparator()
        menu.Append(wx.ID_UNDO,
                    _translate("Undo\t%s") % self.app.keys['undo'],
                    _translate("Undo last action"),
                    wx.ITEM_NORMAL)
        self.Bind(wx.EVT_MENU, self.undo, id=wx.ID_UNDO)
        menu.Append(wx.ID_REDO,
                    _translate("Redo\t%s") % self.app.keys['redo'],
                    _translate("Redo last action"),
                    wx.ITEM_NORMAL)
        self.Bind(wx.EVT_MENU, self.redo, id=wx.ID_REDO)

        menu.AppendSeparator()
        item = menu.Append(wx.ID_ANY,
                           _translate("Enlarge font\t%s") % self.app.keys['enlargeFont'],
                           _translate("Increase font size"),
                           wx.ITEM_NORMAL)
        self.Bind(wx.EVT_MENU, self.bigFont, id=item.GetId())
        item = menu.Append(wx.ID_ANY,
                           _translate("Shrink font\t%s") % self.app.keys['shrinkFont'],
                           _translate("Decrease font size"),
                           wx.ITEM_NORMAL)
        self.Bind(wx.EVT_MENU, self.smallFont, id=item.GetId())
        item = menu.Append(wx.ID_ANY,
                           "Reset font",
                           _translate("Return fonts to their original size."),
                           wx.ITEM_NORMAL)
        self.Bind(wx.EVT_MENU, self.resetFont, id=item.GetId())
        menu.AppendSeparator()

        # submenu for changing working directory
        sm = wx.Menu()
        item = sm.Append(
            wx.ID_ANY,
            "Editor file location",
            "",
            wx.ITEM_NORMAL)
        self.Bind(wx.EVT_MENU, self.onSetCWDFromEditor, id=item.GetId())
        item = sm.Append(
            wx.ID_ANY,
            "File browser pane location",
            "",
            wx.ITEM_NORMAL)
        self.Bind(wx.EVT_MENU, self.onSetCWDFromBrowserPane, id=item.GetId())
        sm.AppendSeparator()
        item = sm.Append(
            wx.ID_ANY,
            "Choose directory ...",
            "",
            wx.ITEM_NORMAL)
        self.Bind(wx.EVT_MENU, self.onSetCWDFromBrowse, id=item.GetId())
        menu.Append(wx.ID_ANY, "Change working directory to ...", sm)

        # menu.Append(ID_UNFOLDALL, "Unfold All\tF3",
        #   "Unfold all lines", wx.ITEM_NORMAL)
        # self.Bind(wx.EVT_MENU,  self.unfoldAll, id=ID_UNFOLDALL)
        # ---_tools---#000000#FFFFFF------------------------------------------
        self.toolsMenu = wx.Menu()
        menu = self.toolsMenu
        menuBar.Append(self.toolsMenu, _translate('&Tools'))
        item = menu.Append(wx.ID_ANY,
                           _translate("Monitor Center"),
                           _translate("To set information about your monitor"))
        self.Bind(wx.EVT_MENU, self.app.openMonitorCenter, id=item.GetId())
        # self.analyseAutoChk = self.toolsMenu.AppendCheckItem(self.IDs.analyzeAuto,
        #   "Analyse on file save/open",
        #   "Automatically analyse source (for autocomplete etc...).
        #   Can slow down the editor on a slow machine or with large files")
        # self.Bind(wx.EVT_MENU,  self.setAnalyseAuto, id=self.IDs.analyzeAuto)
        # self.analyseAutoChk.Check(self.prefs['analyseAuto'])
        # self.toolsMenu.Append(self.IDs.analyzeNow,
        #   "Analyse now\t%s" %self.app.keys['analyseCode'],
        #   "Force a reananalysis of the code now")
        # self.Bind(wx.EVT_MENU,  self.analyseCodeNow, id=self.IDs.analyzeNow)

        self.IDs.cdrRun = menu.Append(wx.ID_ANY,
                                      _translate("Run\t%s") % keyCodes['runScript'],
                                      _translate("Run the current script")).GetId()
        self.Bind(wx.EVT_MENU, self.runFile, id=self.IDs.cdrRun)

        menu.AppendSeparator()
        item = menu.Append(wx.ID_ANY,
                           _translate("PsychoPy updates..."),
                           _translate("Update PsychoPy to the latest, or a specific, version"))
        self.Bind(wx.EVT_MENU, self.app.openUpdater, id=item.GetId())
        item = menu.Append(wx.ID_ANY,
                           _translate("Benchmark wizard"),
                           _translate("Check software & hardware, generate report"))
        self.Bind(wx.EVT_MENU, self.app.benchmarkWizard, id=item.GetId())
        item = menu.Append(wx.ID_ANY,
                           _translate("csv from psydat"),
                           _translate("Create a .csv file from an existing .psydat file"))
        self.Bind(wx.EVT_MENU, self.app.csvFromPsydat, id=item.GetId())

        if self.appPrefs['debugMode']:
            item = menu.Append(wx.ID_ANY,
                               _translate("Unit &testing...\tCtrl-T"),
                               _translate("Show dialog to run unit tests"))
        self.Bind(wx.EVT_MENU, self.onUnitTests, id=item.GetId())

        # ---_view---#000000#FFFFFF-------------------------------------------
        self.viewMenu = wx.Menu()
        menu = self.viewMenu
        menuBar.Append(self.viewMenu, _translate('&View'))

        # Get list of themes
        themePath = self.GetTopLevelParent().app.prefs.paths['themes']
        self.themeList = {}
        for themeFile in os.listdir(themePath):
            try:
                # Load theme from json file
                with open(os.path.join(themePath, themeFile), "rb") as fp:
                    theme = json.load(fp)
                # Add themes to list only if min spec is defined
                base = theme['base']
                if all(key in base for key in ['bg', 'fg', 'font']):
                    self.themeList[themeFile.replace('.json', '')] = []
            except:
                pass

        # indent guides
        key = keyCodes['toggleIndentGuides']
        hint = _translate("Shows guides in the editor for your "
                          "indentation level")
        self.indentGuideChk = menu.AppendCheckItem(wx.ID_ANY,
                                                   _translate("&Indentation guides\t%s") % key,
                                                   hint)
        self.indentGuideChk.Check(self.appData['showIndentGuides'])
        self.Bind(wx.EVT_MENU, self.setShowIndentGuides, self.indentGuideChk)
        # whitespace
        key = keyCodes['toggleWhitespace']
        hint = _translate("Show whitespace characters in the code")
        self.showWhitespaceChk = menu.AppendCheckItem(wx.ID_ANY,
                                                      _translate("&Whitespace\t%s") % key,
                                                      hint)
        self.showWhitespaceChk.Check(self.appData['showWhitespace'])
        self.Bind(wx.EVT_MENU, self.setShowWhitespace, self.showWhitespaceChk)
        # EOL markers
        key = keyCodes['toggleEOLs']
        hint = _translate("Show End Of Line markers in the code")
        self.showEOLsChk = menu.AppendCheckItem(
            wx.ID_ANY,
            _translate("Show &EOLs\t%s") % key,
            hint)
        self.showEOLsChk.Check(self.appData['showEOLs'])
        self.Bind(wx.EVT_MENU, self.setShowEOLs, id=self.showEOLsChk.GetId())
        # Theme Switcher
        self.themesMenu = ThemeSwitcher(self)
        menu.AppendSubMenu(self.themesMenu,
                           _translate("Themes"))
        menu.AppendSeparator()
        # output window
        key = keyCodes['toggleOutputPanel']
        hint = _translate("Shows the output and shell panes (and starts "
                          "capturing stdout)")
        self.outputChk = menu.AppendCheckItem(
            wx.ID_ANY, _translate("Show &Output/Shell\t%s") % key, hint)
        self.outputChk.Check(self.prefs['showOutput'])
        self.Bind(wx.EVT_MENU, self.setOutputWindow, id=self.outputChk.GetId())
        # source assistant
        hint = "Hide/show the source assistant pane."
        self.sourceAsstChk = menu.AppendCheckItem(wx.ID_ANY,
                                                  "Source Assistant",
                                                  hint)
        self.Bind(wx.EVT_MENU, self.setSourceAsst,
                  id=self.sourceAsstChk.GetId())

        # menu.AppendSeparator()
        # hint = "Enable code autocomplete and calltips while typing. Disable " \
        #        "to manually bring up suggestions (Ctrl+Space)."
        # self.chkShowAutoComp = menu.AppendCheckItem(
        #     wx.ID_ANY, "Show code suggestion while typing", hint)
        # self.Bind(wx.EVT_MENU, self.setAutoComplete,
        #           id=self.chkShowAutoComp.GetId())
        menu.AppendSeparator()

        key = self.app.keys['switchToBuilder']
        item = menu.Append(wx.ID_ANY,
                           _translate("Go to &Builder view\t%s") % key,
                           _translate("Go to the Builder view"))
        self.Bind(wx.EVT_MENU, self.app.showBuilder, id=item.GetId())

        key = self.app.keys['switchToRunner']
        item = menu.Append(wx.ID_ANY,
                           _translate("&Open Runner view\t%s") % key,
                           _translate("Open the Runner view"))
        self.Bind(wx.EVT_MENU, self.app.showRunner, item)

        # self.viewMenu.Append(self.IDs.openShell,
        #   "Go to &IPython Shell\t%s" %self.app.keys['switchToShell'],
        #   "Go to a shell window for interactive commands")
        # self.Bind(wx.EVT_MENU,  self.app.showShell, id=self.IDs.openShell)
        # self.viewMenu.Append(self.IDs.openIPythonNotebook,
        #   "Go to &IPython notebook",
        #   "Open an IPython notebook (unconnected in a browser)")
        # self.Bind(wx.EVT_MENU, self.app.openIPythonNotebook,
        #    id=self.IDs.openIPythonNotebook)

        self.demosMenu = wx.Menu()
        self.demos = {}
        menuBar.Append(self.demosMenu, _translate('&Demos'))
        # for demos we need a dict of {event ID: filename, ...}
        # add folders
        folders = glob.glob(os.path.join(self.paths['demos'], 'coder', '*'))
        for folder in folders:
            # if it isn't a folder then skip it
            if (not os.path.isdir(folder)):
                continue
            # otherwise create a submenu
            folderDisplayName = os.path.split(folder)[-1]
            if folderDisplayName.startswith('_'):
                continue  # don't include private folders
            if folderDisplayName in _localized:
                folderDisplayName = _localized[folderDisplayName]
            submenu = wx.Menu()
            self.demosMenu.AppendSubMenu(submenu, folderDisplayName)

            # find the files in the folder (search two levels deep)
            demoList = glob.glob(os.path.join(folder, '*.py'))
            demoList += glob.glob(os.path.join(folder, '*', '*.py'))
            demoList += glob.glob(os.path.join(folder, '*', '*', '*.py'))

            demoList.sort()

            for thisFile in demoList:
                shortname = thisFile.split(os.path.sep)[-1]
                if shortname == "run.py":
                    # file is just "run" so get shortname from directory name
                    # instead
                    shortname = thisFile.split(os.path.sep)[-2]
                elif shortname.startswith('_'):
                    continue  # remove any 'private' files
                item = submenu.Append(wx.ID_ANY, shortname)
                thisID = item.GetId()
                self.demos[thisID] = thisFile
                self.Bind(wx.EVT_MENU, self.loadDemo, id=thisID)
        # also add simple demos to root
        self.demosMenu.AppendSeparator()
        demos = glob.glob(os.path.join(self.paths['demos'], 'coder', '*.py'))
        for thisFile in demos:
            shortname = thisFile.split(os.path.sep)[-1]
            if shortname.startswith('_'):
                continue  # remove any 'private' files
            item = self.demosMenu.Append(wx.ID_ANY, shortname)
            thisID = item.GetId()
            self.demos[thisID] = thisFile
            self.Bind(wx.EVT_MENU, self.loadDemo, id=thisID)

        # ---_shell---#000000#FFFFFF--------------------------------------------
        # self.shellMenu = wx.Menu()
        # menu = self.shellMenu
        # menuBar.Append(menu, '&Shell')
        #
        # item = menu.Append(
        #     wx.ID_ANY,
        #     "Run selected line\tCtrl+Enter",
        #     "Pushes selected lines to the shell and executes them.")
        # self.Bind(wx.EVT_MENU, self.onPushLineToShell, id=item.GetId())

        # ---_projects---#000000#FFFFFF---------------------------------------
        self.pavloviaMenu = psychopy.app.pavlovia_ui.menu.PavloviaMenu(parent=self)
        menuBar.Append(self.pavloviaMenu, _translate("Pavlovia.org"))

        # ---_help---#000000#FFFFFF-------------------------------------------
        self.helpMenu = wx.Menu()
        menuBar.Append(self.helpMenu, _translate('&Help'))
        item = self.helpMenu.Append(wx.ID_ANY,
                                    _translate("&PsychoPy Homepage"),
                                    _translate("Go to the PsychoPy homepage"))
        self.Bind(wx.EVT_MENU, self.app.followLink, id=item.GetId())
        self.app.urls[item.GetId()] = self.app.urls['psychopyHome']
        item = self.helpMenu.Append(wx.ID_ANY,
                                    _translate("&PsychoPy Coder Tutorial"),
                                    _translate("Go to the online PsychoPy tutorial"))
        self.Bind(wx.EVT_MENU, self.app.followLink, id=item.GetId())
        self.app.urls[item.GetId()] = self.app.urls['coderTutorial']
        item = self.helpMenu.Append(wx.ID_ANY,
                                    _translate("&PsychoPy API (reference)"),
                                    _translate("Go to the online PsychoPy reference manual"))
        self.Bind(wx.EVT_MENU, self.app.followLink, id=item.GetId())
        self.app.urls[item.GetId()] = self.app.urls['psychopyReference']
        self.helpMenu.AppendSeparator()
        item = self.helpMenu.Append(wx.ID_ANY,
                                    _translate("&System Info..."),
                                    _translate("Get system information."))
        self.Bind(wx.EVT_MENU, self.app.showSystemInfo, id=item.GetId())
        self.helpMenu.AppendSeparator()
        # on mac this will move to the application menu
        self.helpMenu.Append(wx.ID_ABOUT,
                             _translate("&About..."),
                             _translate("About PsychoPy"))
        self.Bind(wx.EVT_MENU, self.app.showAbout, id=wx.ID_ABOUT)

        item = self.helpMenu.Append(wx.ID_ANY,
                                    _translate("&News..."),
                                    _translate("News"))
        self.Bind(wx.EVT_MENU, self.app.showNews, id=item.GetId())

        self.SetMenuBar(menuBar)

    def makeStatusBar(self):
        """Make the status bar for Coder."""
        self.statusBar = wx.StatusBar(self, wx.ID_ANY)
        self.statusBar.SetFieldsCount(4)
        self.statusBar.SetStatusWidths([-2, 160, 160, 160])

        self.SetStatusBar(self.statusBar)

    def onSetCWDFromEditor(self, event):
        """Set the current working directory to the location of the current file
        in the editor."""
        if self.currentDoc is None:
            dlg = wx.MessageDialog(
                self,
                "Cannot set working directory, no document open in editor.",
                style=wx.ICON_ERROR | wx.OK)
            dlg.ShowModal()
            dlg.Destroy()
            event.Skip()
            return

        if not os.path.isabs(self.currentDoc.filename):
            dlg = wx.MessageDialog(
                self,
                "Cannot change working directory to location of file `{}`. It"
                " needs to be saved first.".format(self.currentDoc.filename),
                style=wx.ICON_ERROR | wx.OK)
            dlg.ShowModal()
            dlg.Destroy()
            event.Skip()
            return

        # split the file off the path
        cwdpath, _ = os.path.split(self.currentDoc.filename)

        # set the working directory
        try:
            os.chdir(cwdpath)
        except OSError:
            dlg = wx.MessageDialog(
                self,
                "Cannot set `{}` as working directory.".format(cwdpath),
                style=wx.ICON_ERROR | wx.OK)
            dlg.ShowModal()
            dlg.Destroy()
            event.Skip()
            return

        if hasattr(self, 'fileBrowserWindow'):
            dlg = wx.MessageDialog(
                self,
                "Working directory changed, would you like to display it in "
                "the file browser pane?",
                'Question', style=wx.YES_NO | wx.YES_DEFAULT | wx.ICON_QUESTION)

            if dlg.ShowModal() == wx.ID_YES:
                self.fileBrowserWindow.gotoDir(cwdpath)

    def onSetCWDFromBrowserPane(self, event):
        """Set the current working directory by browsing for it."""

        if not hasattr(self, 'fileBrowserWindow'):
            dlg = wx.MessageDialog(
                self,
                "Cannot set working directory, file browser pane unavailable.",
                "Error",
                style=wx.ICON_ERROR | wx.OK)
            dlg.ShowModal()
            dlg.Destroy()
            event.Skip()

        cwdpath = self.fileBrowserWindow.currentPath
        try:
            os.chdir(cwdpath)
        except OSError:
            dlg = wx.MessageDialog(
                self,
                "Cannot set `{}` as working directory.".format(cwdpath),
                "Error",
                style=wx.ICON_ERROR | wx.OK)
            dlg.ShowModal()
            dlg.Destroy()
            event.Skip()
            return

    def onSetCWDFromBrowse(self, event):
        """Set the current working directory by browsing for it."""
        dlg = wx.DirDialog(self, "Choose directory ...", "",
                           wx.DD_DEFAULT_STYLE | wx.DD_DIR_MUST_EXIST)

        if dlg.ShowModal() == wx.ID_OK:
            cwdpath = dlg.GetPath()
            dlg.Destroy()
        else:
            dlg.Destroy()
            event.Skip()  # user canceled
            return

        try:
            os.chdir(cwdpath)
        except OSError:
            dlg = wx.MessageDialog(
                self,
                "Cannot set `{}` as working directory.".format(cwdpath),
                "Error",
                style=wx.ICON_ERROR | wx.OK)
            dlg.ShowModal()
            dlg.Destroy()
            event.Skip()
            return

        if hasattr(self, 'fileBrowserWindow'):
            dlg = wx.MessageDialog(
                self,
                "Working directory changed, would you like to display it in "
                "the file browser pane?",
                'Question', style=wx.YES_NO | wx.YES_DEFAULT | wx.ICON_QUESTION)

            if dlg.ShowModal() == wx.ID_YES:
                self.fileBrowserWindow.gotoDir(cwdpath)

    # mdc - potential feature for the future
    # def onPushLineToShell(self, event=None):
    #     """Run a line in the code editor in the shell."""
    #     if self.currentDoc is None:
    #         return
    #
    #     lineno = self.currentDoc.GetCurrentLine()
    #     cmdText = self.currentDoc.GetLineText(lineno)
    #
    #     if self._useShell == 'pyshell':
    #         self.shell.run(cmdText, prompt=False)
    #
    #     self.currentDoc.GotoLine(lineno + 1)

    def onIdle(self, event):
        # check the script outputs to see if anything has been written to
        # stdout
        if self.scriptProcess is not None:
            if self.scriptProcess.IsInputAvailable():
                stream = self.scriptProcess.GetInputStream()
                text = stream.read()
                self.outputWindow.write(text)
            if self.scriptProcess.IsErrorAvailable():
                stream = self.scriptProcess.GetErrorStream()
                text = stream.read()
                self.outputWindow.write(text)
        # check if we're in the same place as before
        if self.currentDoc is not None:
            if hasattr(self.currentDoc, 'GetCurrentPos'):
                pos = self.currentDoc.GetCurrentPos()
                if self._lastCaretPos != pos:
                    self.currentDoc.OnUpdateUI(evt=None)
                    self._lastCaretPos = pos
            last = self.fileStatusLastChecked
            interval = self.fileStatusCheckInterval
            if time.time() - last > interval and not self.showingReloadDialog:
                if not self.expectedModTime(self.currentDoc):
                    self.showingReloadDialog = True
                    filename = os.path.basename(self.currentDoc.filename)
                    msg = _translate("'%s' was modified outside of PsychoPy:\n\n"
                                     "Reload (without saving)?") % filename
                    dlg = dialogs.MessageDialog(self, message=msg, type='Warning')
                    if dlg.ShowModal() == wx.ID_YES:
                        self.statusBar.SetStatusText(_translate('Reloading file'))
                        self.fileReload(event,
                                        filename=self.currentDoc.filename,
                                        checkSave=False)
                    self.showingReloadDialog = False
                    self.statusBar.SetStatusText('')
                    try:
                        dlg.destroy()
                    except Exception:
                        pass
                self.fileStatusLastChecked = time.time()

    def pageChanged(self, event):
        old = event.GetOldSelection()
        new = event.GetSelection()
        self.currentDoc = self.notebook.GetPage(new)
        self.setFileModified(self.currentDoc.UNSAVED)
        self.SetLabel('%s - PsychoPy Coder' % self.currentDoc.filename)

        if hasattr(self, 'structureWindow'):
            self.currentDoc.analyseScript()

        self.statusBar.SetStatusText(self.currentDoc.getFileType(), 2)

        # todo: reduce redundancy w.r.t OnIdle()
        if not self.expectedModTime(self.currentDoc):
            filename = os.path.basename(self.currentDoc.filename)
            msg = _translate("'%s' was modified outside of PsychoPy:\n\n"
                             "Reload (without saving)?") % filename
            dlg = dialogs.MessageDialog(self, message=msg, type='Warning')
            if dlg.ShowModal() == wx.ID_YES:
                self.statusBar.SetStatusText(_translate('Reloading file'))
                self.fileReload(event,
                                filename=self.currentDoc.filename,
                                checkSave=False)
                self.setFileModified(False)
            self.statusBar.SetStatusText('')
            try:
                dlg.destroy()
            except Exception:
                pass

    def filesDropped(self, event):
        fileList = event.GetFiles()
        for filename in fileList:
            if os.path.isfile(filename):
                if filename.lower().endswith('.psyexp'):
                    self.app.newBuilderFrame(filename)
                else:
                    self.setCurrentDoc(filename)

    def OnFindOpen(self, event):
        # open the find dialog if not already open
        if self.findDlg is not None:
            return
        win = wx.Window.FindFocus()
        self.findDlg = wx.FindReplaceDialog(win, self.findData, "Find",
                                            wx.FR_NOWHOLEWORD)
        self.findDlg.Show()

    def OnFindNext(self, event):
        # find the next occurence of text according to last find dialogue data
        if not self.findData.GetFindString():
            self.OnFindOpen(event)
            return
        self.currentDoc.DoFindNext(self.findData, self.findDlg)
        # if self.findDlg is not None:
        #     self.OnFindClose(None)

    # def OnFindClose(self, event):
    #     self.findDlg.Destroy()
    #     self.findDlg = None

    def OnFileHistory(self, evt=None):
        # get the file based on the menu ID
        fileNum = evt.GetId() - wx.ID_FILE1
        path = self.fileHistory.GetHistoryFile(fileNum)
        self.setCurrentDoc(path)  # load the file
        # add it back to the history so it will be moved up the list
        self.fileHistory.AddFileToHistory(path)

    def gotoLine(self, filename=None, line=0):
        # goto a specific line in a specific file and select all text in it
        self.setCurrentDoc(filename)
        self.currentDoc.EnsureVisible(line)
        self.currentDoc.GotoLine(line)
        endPos = self.currentDoc.GetCurrentPos()

        self.currentDoc.GotoLine(line - 1)
        stPos = self.currentDoc.GetCurrentPos()

        self.currentDoc.SetSelection(stPos, endPos)

    def getOpenFilenames(self):
        """Return the full filename of each open tab"""
        names = []
        for ii in range(self.notebook.GetPageCount()):
            names.append(self.notebook.GetPage(ii).filename)
        return names

    def quit(self, event):
        self.app.quit()

    def checkSave(self):
        """Loop through all open files checking whether they need save
        """
        for ii in range(self.notebook.GetPageCount()):
            doc = self.notebook.GetPage(ii)
            filename = doc.filename
            if doc.UNSAVED:
                self.notebook.SetSelection(ii)  # fetch that page and show it
                # make sure frame is at front
                self.Show(True)
                self.Raise()
                self.app.SetTopWindow(self)
                # then bring up dialog
                msg = _translate('Save changes to %s before quitting?')
                dlg = dialogs.MessageDialog(self, message=msg % filename,
                                            type='Warning')
                resp = dlg.ShowModal()
                sys.stdout.flush()
                dlg.Destroy()
                if resp == wx.ID_CANCEL:
                    return 0  # return, don't quit
                elif resp == wx.ID_YES:
                    self.fileSave()  # save then quit
                elif resp == wx.ID_NO:
                    pass  # don't save just quit
        return 1

    def closeFrame(self, event=None, checkSave=True):
        """Close open windows, update prefs.appData (but don't save)
        and either close the frame or hide it
        """
        if (len(self.app.getAllFrames(frameType="builder")) == 0
                and len(self.app.getAllFrames(frameType="runner")) == 0
                and sys.platform != 'darwin'):
            if not self.app.quitting:
                # send the event so it can be vetoed if neded
                self.app.quit(event)
                return  # app.quit() will have closed the frame already

        # check all files before initiating close of any
        if checkSave and self.checkSave() == 0:
            return 0  # this signals user cancelled

        wasShown = self.IsShown()
        self.Hide()  # ugly to see it close all the files independently

        # store current appData
        self.appData['prevFiles'] = []
        currFiles = self.getOpenFilenames()
        for thisFileName in currFiles:
            self.appData['prevFiles'].append(thisFileName)
        # get size and window layout info
        if self.IsIconized():
            self.Iconize(False)  # will return to normal mode to get size info
            self.appData['state'] = 'normal'
        elif self.IsMaximized():
            # will briefly return to normal mode to get size info
            self.Maximize(False)
            self.appData['state'] = 'maxim'
        else:
            self.appData['state'] = 'normal'
        self.appData['auiPerspective'] = self.paneManager.SavePerspective()
        self.appData['winW'], self.appData['winH'] = self.GetSize()
        self.appData['winX'], self.appData['winY'] = self.GetPosition()
        if sys.platform == 'darwin':
            # for some reason mac wxpython <=2.8 gets this wrong (toolbar?)
            self.appData['winH'] -= 39
        self.appData['fileHistory'] = []
        for ii in range(self.fileHistory.GetCount()):
            self.appData['fileHistory'].append(
                self.fileHistory.GetHistoryFile(ii))

        # as of wx3.0 the AUI manager needs to be uninitialised explicitly
        self.paneManager.UnInit()

        self.app.forgetFrame(self)
        self.Destroy()
        self.app.coder = None

    def filePrint(self, event=None):
        pr = Printer()
        docName = self.currentDoc.filename
        text = open(docName, 'r').read()
        pr.Print(text, docName)

    def fileNew(self, event=None, filepath=""):
        self.setCurrentDoc(filepath)

    def fileReload(self, event, filename=None, checkSave=False):
        if filename is None:
            return  # should raise an exception

        docId = self.findDocID(filename)
        if docId == -1:
            return
        doc = self.notebook.GetPage(docId)

        # is the file still there
        if os.path.isfile(filename):
            with io.open(filename, 'r', encoding='utf-8-sig') as f:
                doc.SetText(f.read())
            doc.fileModTime = os.path.getmtime(filename)
            doc.EmptyUndoBuffer()
            doc.Colourise(0, -1)
            doc.UNSAVED = False
        else:
            # file was removed after we found the changes, lets
            # give the user a chance to save his file.
            self.UNSAVED = True

        if doc == self.currentDoc and hasattr(self, 'cdrBtnSave'):
            self.cdrBtnSave.Enable(doc.UNSAVED)

        self.statusBar.SetStatusText(_translate('Analyzing code'))
        if hasattr(self, 'structureWindow'):
            self.currentDoc.analyseScript()
        self.statusBar.SetStatusText('')

    def findDocID(self, filename):
        # find the ID of the current doc
        for ii in range(self.notebook.GetPageCount()):
            if self.notebook.GetPage(ii).filename == filename:
                return ii
        return -1

    def setCurrentDoc(self, filename, keepHidden=False):
        # check if this file is already open
        docID = self.findDocID(filename)
        readOnlyPref = 'readonly' in self.app.prefs.coder
        readonly = readOnlyPref and self.app.prefs.coder['readonly']
        if docID >= 0:
            self.currentDoc = self.notebook.GetPage(docID)
            self.notebook.SetSelection(docID)
        else:  # create new page and load document
            # if there is only a placeholder document then close it
            if len(self.getOpenFilenames()) == 1:
                if (len(self.currentDoc.GetText()) == 0 and
                        self.currentDoc.filename.startswith('untitled')):
                    self.fileClose(self.currentDoc.filename)

            # load text from document
            if os.path.isfile(filename):
                try:
                    with io.open(filename, 'r', encoding='utf-8-sig') as f:
                        fileText = f.read()
                        newlines = f.newlines
                except UnicodeDecodeError:
                    dlg = dialogs.MessageDialog(self, message=_translate(
                        'Failed to open `{}`. Make sure that encoding of '
                        'the file is utf-8.').format(filename), type='Info')
                    dlg.ShowModal()
                    dlg.Destroy()
                    return
            elif filename == '':
                pass  # user requested a new document
            else:
                dlg = dialogs.MessageDialog(
                    self,
                    message='Failed to open {}. Not a file.'.format(filename),
                    type='Info')
                dlg.ShowModal()
                dlg.Destroy()
                return  # do nothing

            # create an editor window to put the text in
            p = self.currentDoc = CodeEditor(self.notebook, -1, frame=self,
                                             readonly=readonly)

            # load text
            if filename != '':
                # put the text in editor
                self.currentDoc.SetText(fileText)
                self.currentDoc.newlines = newlines
                del fileText  # delete the buffer
                self.currentDoc.fileModTime = os.path.getmtime(filename)
                self.fileHistory.AddFileToHistory(filename)
            else:
                # set name for an untitled document
                filename = 'untitled.py'
                allFileNames = self.getOpenFilenames()
                n = 1
                while filename in allFileNames:
                    filename = 'untitled%i.py' % n
                    n += 1

                # create modification time for in memory document
                self.currentDoc.fileModTime = time.ctime()

            self.currentDoc.EmptyUndoBuffer()

            path, shortName = os.path.split(filename)
            self.notebook.AddPage(p, shortName)
            nbIndex = len(self.getOpenFilenames()) - 1
            if isinstance(self.notebook, wx.Notebook):
                self.notebook.ChangeSelection(nbIndex)
            elif isinstance(self.notebook, aui.AuiNotebook):
                self.notebook.SetSelection(nbIndex)
            self.currentDoc.filename = filename

            self.currentDoc.setLexerFromFileName()  # chose the best lexer

            self.setFileModified(False)
            self.currentDoc.SetFocus()
            self.statusBar.SetStatusText(self.currentDoc.getFileType(), 2)

        self.SetLabel('%s - PsychoPy Coder' % self.currentDoc.filename)
        #if len(self.getOpenFilenames()) > 0:
        if hasattr(self, 'structureWindow'):
            self.statusBar.SetStatusText(_translate('Analyzing code'))
            self.currentDoc.analyseScript()
            self.statusBar.SetStatusText('')
        if not keepHidden:
            self.Show()  # if the user had closed the frame it might be hidden
        if readonly:
            self.currentDoc.SetReadOnly(True)
<<<<<<< HEAD
        self. currentDoc._applyAppTheme()
=======
        self.currentDoc._applyAppTheme()
>>>>>>> 11e7fa86
        isExp = filename.endswith(".py") or filename.endswith(".psyexp")

        self.toolbar.EnableTool(self.cdrBtnRunner.Id, isExp)
        self.toolbar.EnableTool(self.cdrBtnRun.Id, isExp)


    def fileOpen(self, event=None, filename=None):
        if not filename:
            # get path of current file (empty if current file is '')
            if hasattr(self.currentDoc, 'filename'):
                initPath = os.path.split(self.currentDoc.filename)[0]
            else:
                initPath = ''
            dlg = wx.FileDialog(
                self, message=_translate("Open file ..."),
                defaultDir=initPath, style=wx.FD_OPEN
            )

            if dlg.ShowModal() == wx.ID_OK:
                filename = dlg.GetPath()
                self.statusBar.SetStatusText(_translate('Loading file'))
            else:
                return -1

        if filename and os.path.isfile(filename):
            if filename.lower().endswith('.psyexp'):
                self.app.newBuilderFrame(fileName=filename)
            else:
                self.setCurrentDoc(filename)
                self.setFileModified(False)
        self.statusBar.SetStatusText('')

        # don't do this, this will add unwanted files to the task list - mdc
        # self.app.runner.addTask(fileName=filename)

    def expectedModTime(self, doc):
        # check for possible external changes to the file, based on
        # mtime-stamps
        if doc is None:
            return True  # we have no file loaded
        # files that don't exist DO have the expected mod-time
        filename = doc.filename
        if not os.path.exists(filename):
            return True
        actualModTime = os.path.getmtime(filename)
        expectedModTime = doc.fileModTime
        if actualModTime != expectedModTime:
            msg = 'File %s modified outside of the Coder (IDE).' % filename
            print(msg)
            return False
        return True

    def fileSave(self, event=None, filename=None, doc=None):
        """Save a ``doc`` with a particular ``filename``.
        If ``doc`` is ``None`` then the current active doc is used.
        If the ``filename`` is ``None`` then the ``doc``'s current filename
        is used or a dlg is presented to get a new filename.
        """
        if hasattr(self.currentDoc, 'AutoCompActive'):
            if self.currentDoc.AutoCompActive():
                self.currentDoc.AutoCompCancel()

        if doc is None:
            doc = self.currentDoc
        if filename is None:
            filename = doc.filename
        if filename.startswith('untitled'):
            self.fileSaveAs(filename)
            # self.setFileModified(False) # done in save-as if saved; don't
            # want here if not saved there
        else:
            # here detect odd conditions, and set failToSave = True to try
            # 'Save-as' rather than 'Save'
            failToSave = False
            if not self.expectedModTime(doc) and os.path.exists(filename):
                msg = _translate("File appears to have been modified outside "
                                 "of PsychoPy:\n   %s\nOK to overwrite?")
                basefile = os.path.basename(doc.filename)
                dlg = dialogs.MessageDialog(self, message=msg % basefile,
                                            type='Warning')
                if dlg.ShowModal() != wx.ID_YES:
                    failToSave = True
                try:
                    dlg.destroy()
                except Exception:
                    pass
            if os.path.exists(filename) and not os.access(filename, os.W_OK):
                msg = _translate("File '%s' lacks write-permission:\n"
                                 "Will try save-as instead.")
                basefile = os.path.basename(doc.filename)
                dlg = dialogs.MessageDialog(self, message=msg % basefile,
                                            type='Info')
                dlg.ShowModal()
                failToSave = True
                try:
                    dlg.destroy()
                except Exception:
                    pass
            try:
                if failToSave:
                    raise IOError
                self.statusBar.SetStatusText(_translate('Saving file'))
                newlines = '\n'  # system default, os.linesep
                with io.open(filename, 'w', encoding='utf-8', newline=newlines) as f:
                    f.write(doc.GetText())
                self.setFileModified(False)
                doc.fileModTime = os.path.getmtime(filename)  # JRG
            except Exception:
                print("Unable to save %s... trying save-as instead." %
                      os.path.basename(doc.filename))
                self.fileSaveAs(filename)

        if analyseAuto and len(self.getOpenFilenames()) > 0:
            self.statusBar.SetStatusText(_translate('Analyzing current source code'))
            self.currentDoc.analyseScript()
        # reset status text
        self.statusBar.SetStatusText('')
        self.fileHistory.AddFileToHistory(filename)

    def fileSaveAs(self, event, filename=None, doc=None):
        """Save a ``doc`` with a new ``filename``, after presenting a dlg
        to get a new filename.

        If ``doc`` is ``None`` then the current active doc is used.

        If the ``filename`` is not ``None`` then this will be the initial
        value for the filename in the dlg.
        """
        # cancel autocomplete if active
        if self.currentDoc.AutoCompActive():
            self.currentDoc.AutoCompCancel()

        if doc is None:
            doc = self.currentDoc
            docId = self.notebook.GetSelection()
        else:
            docId = self.findDocID(doc.filename)
        if filename is None:
            filename = doc.filename
        # if we have an absolute path then split it
        initPath, filename = os.path.split(filename)
        # set wildcards; need strings to appear inside _translate
        if sys.platform != 'darwin':
            wildcard = _translate("Python scripts (*.py)|*.py|Text file "
                                  "(*.txt)|*.txt|Any file (*.*)|*.*")
        else:
            wildcard = _translate("Python scripts (*.py)|*.py|Text file "
                                  "(*.txt)|*.txt|Any file (*.*)|*")

        dlg = wx.FileDialog(
            self, message=_translate("Save file as ..."), defaultDir=initPath,
            defaultFile=filename, style=wx.FD_SAVE | wx.FD_OVERWRITE_PROMPT,
            wildcard=wildcard)

        if dlg.ShowModal() == wx.ID_OK:
            newPath = dlg.GetPath()
            doc.filename = newPath
            self.fileSave(event=None, filename=newPath, doc=doc)
            path, shortName = os.path.split(newPath)
            self.notebook.SetPageText(docId, shortName)
            self.setFileModified(False)
            # JRG: 'doc.filename' should = newPath = dlg.getPath()
            doc.fileModTime = os.path.getmtime(doc.filename)

        try:  # this seems correct on PC, but can raise errors on mac
            dlg.destroy()
        except Exception:
            pass

    def fileClose(self, event, filename=None, checkSave=True):
        if self.currentDoc is None:
            # so a coder window with no files responds like the builder window
            # to self.keys.close
            self.closeFrame()
            return
        if filename is None:
            filename = self.currentDoc.filename
        self.currentDoc = self.notebook.GetPage(self.notebook.GetSelection())
        if self.currentDoc.UNSAVED and checkSave:
            sys.stdout.flush()
            msg = _translate('Save changes to %s before quitting?') % filename
            dlg = dialogs.MessageDialog(self, message=msg, type='Warning')
            resp = dlg.ShowModal()
            sys.stdout.flush()
            dlg.Destroy()
            if resp == wx.ID_CANCEL:
                if isinstance(event, aui.AuiNotebookEvent):
                    event.Veto()
                return -1  # return, don't quit
            elif resp == wx.ID_YES:
                # save then quit
                self.fileSave(None)
            elif resp == wx.ID_NO:
                pass  # don't save just quit
        # remove the document and its record
        currId = self.notebook.GetSelection()
        # if this was called by AuiNotebookEvent, then page has closed already
        if not isinstance(event, aui.AuiNotebookEvent):
            self.notebook.DeletePage(currId)
            newPageID = self.notebook.GetSelection()
        else:
            newPageID = self.notebook.GetSelection() - 1
        # set new current doc
        if newPageID < 0:
            self.currentDoc = None
            self.statusBar.SetStatusText("", 1)  # clear line pos
            self.statusBar.SetStatusText("", 2)  # clear file type in status bar
            self.statusBar.SetStatusText("", 3)  # psyhcopy version
            # clear the source tree
            self.SetLabel("PsychoPy v%s (Coder)" % self.app.version)
            self.structureWindow.srcTree.DeleteAllItems()
        else:
            self.currentDoc = self.notebook.GetPage(newPageID)
            self.structureWindow.refresh()
            # set to current file status
            self.setFileModified(self.currentDoc.UNSAVED)
        # return 1

    def fileCloseAll(self, event, checkSave=True):
        """Close all files open in the editor."""
        if self.currentDoc is None:
            event.Skip()
            return

        for fname in self.getOpenFilenames():
            self.fileClose(event, fname, checkSave)

    def runFile(self, event=None):
        """Open Runner for running the script."""

        fullPath = self.currentDoc.filename
        filename = os.path.split(fullPath)[1]
        # does the file need saving before running?
        if self.currentDoc.UNSAVED:
            sys.stdout.flush()
            msg = _translate('Save changes to %s before running?') % filename
            dlg = dialogs.MessageDialog(self, message=msg, type='Warning')
            resp = dlg.ShowModal()
            sys.stdout.flush()
            dlg.Destroy()
            if resp == wx.ID_CANCEL:
                return -1  # return, don't run
            elif resp == wx.ID_YES:
                self.fileSave(None)  # save then run
            elif resp == wx.ID_NO:
                pass  # just run
        self.app.runner.addTask(fileName=fullPath)
        self.app.showRunner()
        if event:
            if event.Id == self.cdrBtnRun.Id:
                self.app.runner.panel.runFile(fileName=fullPath)

    def copy(self, event):
        foc = self.FindFocus()
        foc.Copy()
        if isinstance(foc, CodeEditor):
            self.currentDoc.Copy()  # let the text ctrl handle this
        # elif isinstance(foc, StdOutRich):

    def duplicateLine(self, event):
        self.currentDoc.LineDuplicate()

    def cut(self, event):
        self.currentDoc.Cut()  # let the text ctrl handle this

    def paste(self, event):
        foc = self.FindFocus()
        if hasattr(foc, 'Paste'):
            foc.Paste()

    def undo(self, event):
        self.currentDoc.Undo()

    def redo(self, event):
        self.currentDoc.Redo()

    def commentSelected(self, event):
        self.currentDoc.commentLines()

    def uncommentSelected(self, event):
        self.currentDoc.uncommentLines()

    def toggleComments(self, event):
        self.currentDoc.toggleCommentLines()

    def bigFont(self, event):
        self.currentDoc.increaseFontSize()

    def smallFont(self, event):
        self.currentDoc.decreaseFontSize()

    def resetFont(self, event):
        self.currentDoc.resetFontSize()

    def foldAll(self, event):
        self.currentDoc.FoldAll()

    # def unfoldAll(self, event):
    #   self.currentDoc.ToggleFoldAll(expand = False)

    def setOutputWindow(self, event=None, value=None):
        # show/hide the output window (from the view menu control)
        if value is None:
            value = self.outputChk.IsChecked()
        if value:
            # show the pane
            self.prefs['showOutput'] = True
            self.paneManager.GetPane('Shelf').Show()
        else:
            # hide the pane
            self.prefs['showOutput'] = False
            self.paneManager.GetPane('Shelf').Hide()
        self.app.prefs.saveUserPrefs()  # includes a validation
        self.paneManager.Update()

    def setShowIndentGuides(self, event):
        # show/hide the source assistant (from the view menu control)
        newVal = self.indentGuideChk.IsChecked()
        self.appData['showIndentGuides'] = newVal
        for ii in range(self.notebook.GetPageCount()):
            self.notebook.GetPage(ii).SetIndentationGuides(newVal)

    def setShowWhitespace(self, event):
        newVal = self.showWhitespaceChk.IsChecked()
        self.appData['showWhitespace'] = newVal
        for ii in range(self.notebook.GetPageCount()):
            self.notebook.GetPage(ii).SetViewWhiteSpace(newVal)

    def setShowEOLs(self, event):
        newVal = self.showEOLsChk.IsChecked()
        self.appData['showEOLs'] = newVal
        for ii in range(self.notebook.GetPageCount()):
            self.notebook.GetPage(ii).SetViewEOL(newVal)

    def onCloseSourceAsst(self, event):
        """Called when the source assisant is closed."""
        pass

    def setSourceAsst(self, event):
        # show/hide the source assistant (from the view menu control)
        if not self.sourceAsstChk.IsChecked():
            self.paneManager.GetPane("SourceAsst").Hide()
            self.prefs['showSourceAsst'] = False
        else:
            self.paneManager.GetPane("SourceAsst").Show()
            self.prefs['showSourceAsst'] = True
        self.paneManager.Update()

    # def setAutoComplete(self, event=None):
    #     # show/hide the source assistant (from the view menu control)
    #     self.prefs['autocomplete'] = self.useAutoComp = \
    #         self.chkShowAutoComp.IsChecked()

    # def setFileBrowser(self, event):
    #     # show/hide the source file browser
    #     if not self.fileBrowserChk.IsChecked():
    #         self.paneManager.GetPane("FileBrowser").Hide()
    #         self.prefs['showFileBrowser'] = False
    #     else:
    #         self.paneManager.GetPane("FileBrowser").Show()
    #         self.prefs['showFileBrowser'] = True
    #     self.paneManager.Update()

    def analyseCodeNow(self, event):
        self.statusBar.SetStatusText(_translate('Analyzing code'))
        if self.currentDoc is not None:
            self.currentDoc.analyseScript()
        else:
            # todo: add _translate()
            txt = 'Open a file from the File menu, or drag one onto this app, or open a demo from the Help menu'

        self.statusBar.SetStatusText(_translate('ready'))

    # def setAnalyseAuto(self, event):
    #     set autoanalysis (from the check control in the tools menu)
    #     if self.analyseAutoChk.IsChecked():
    #        self.prefs['analyseAuto']=True
    #     else:
    #        self.prefs['analyseAuto']=False

    def loadDemo(self, event):
        self.setCurrentDoc(self.demos[event.GetId()])

    def tabKeyPressed(self, event):
        # if several chars are selected then smartIndent
        # if we're at the start of the line then smartIndent
        if self.currentDoc.shouldTrySmartIndent():
            self.smartIndent(event=None)
        else:
            # self.currentDoc.CmdKeyExecute(wx.stc.STC_CMD_TAB)
            pos = self.currentDoc.GetCurrentPos()
            self.currentDoc.InsertText(pos, '\t')
            self.currentDoc.SetCurrentPos(pos + 1)
            self.currentDoc.SetSelection(pos + 1, pos + 1)

    def smartIndent(self, event):
        self.currentDoc.smartIndent()

    def indent(self, event):
        self.currentDoc.indentSelection(4)

    def dedent(self, event):
        self.currentDoc.indentSelection(-4)

    def setFileModified(self, isModified):
        # changes the document flag, updates save buttons
        self.currentDoc.UNSAVED = isModified
        # disabled when not modified
        if hasattr(self, 'cdrBtnSave'):
            self.cdrBtnSave.Enable(isModified)
        # self.fileMenu.Enable(self.fileMenu.FindItem('&Save\tCtrl+S"'),
        #     isModified)

    def onProcessEnded(self, event):
        # this is will check the stdout and stderr for any last messages
        self.onIdle(event=None)
        self.scriptProcess = None
        self.scriptProcessID = None
        self.toolbar.EnableTool(self.cdrBtnRun.Id, True)
        self.toolbar.EnableTool(self.cdrBtnRunner.Id, True)

    def onURL(self, evt):
        """decompose the URL of a file and line number"""
        # "C:\Program Files\wxPython2.8 Docs and Demos\samples\hangman\hangman.py"
        tmpFilename, tmpLineNumber = evt.GetString().rsplit('", line ', 1)
        filename = tmpFilename.split('File "', 1)[1]
        try:
            lineNumber = int(tmpLineNumber.split(',')[0])
        except ValueError:
            lineNumber = int(tmpLineNumber.split()[0])
        self.gotoLine(filename, lineNumber)

    def onUnitTests(self, evt=None):
        """Show the unit tests frame"""
        if self.unitTestFrame:
            self.unitTestFrame.Raise()
        else:
            self.unitTestFrame = UnitTestFrame(app=self.app)
        # UnitTestFrame.Show()

    def onPavloviaSync(self, evt=None):
        """Push changes to project repo, or create new proj if proj is None"""
        self.project = pavlovia.getProject(self.currentDoc.filename)
        self.fileSave(self.currentDoc.filename)  # Must save on sync else changes not pushed
        pavlovia_ui.syncProject(parent=self, project=self.project)

    def onPavloviaRun(self, evt=None):
        # TODO: Allow user to run project from coder
        pass

    def setPavloviaUser(self, user):
        # TODO: update user icon on button to user avatar
        pass

    def _applyAppTheme(self, target=None):
        """Overrides theme change from ThemeMixin.
        Don't call - this is called at the end of theme.setter"""
        ThemeMixin._applyAppTheme(self)  # handles most recursive setting
        ThemeMixin._applyAppTheme(self.toolbar)
        ThemeMixin._applyAppTheme(self.statusBar)
        # updating sourceAsst will incl fileBrowser and sourcetree
        ThemeMixin._applyAppTheme(self.sourceAsst)
        ThemeMixin._applyAppTheme(self.notebook)
        if hasattr(self, 'shelf'):
            ThemeMixin._applyAppTheme(self.shelf)
        self.Update()<|MERGE_RESOLUTION|>--- conflicted
+++ resolved
@@ -2199,11 +2199,7 @@
             self.Show()  # if the user had closed the frame it might be hidden
         if readonly:
             self.currentDoc.SetReadOnly(True)
-<<<<<<< HEAD
-        self. currentDoc._applyAppTheme()
-=======
         self.currentDoc._applyAppTheme()
->>>>>>> 11e7fa86
         isExp = filename.endswith(".py") or filename.endswith(".psyexp")
 
         self.toolbar.EnableTool(self.cdrBtnRunner.Id, isExp)
