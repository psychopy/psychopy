--- conflicted
+++ resolved
@@ -244,8 +244,6 @@
     def writeEndCode(self,buff):
         """write code for end of experiment (e.g. close log file)
         """
-<<<<<<< HEAD
-        buff.writeIndentedLines("\n#Shutting down:\n")
         
         # Save tags
         if self.params['saveTags'].val:
@@ -254,9 +252,5 @@
             buff.writeIndented("    tagWriter.tag_received(tag)\n")
             buff.writeIndented("tagWriter.finish_saving(logging.defaultClock.timeAtLastReset)\n\n")
 
-        if 'microphone' in self.exp.psychopyLibs:
-            buff.writeIndented("microphone.switchOff()\n")
-=======
->>>>>>> a21f9a2f
         buff.writeIndented("win.close()\n")
         buff.writeIndented("core.quit()\n")