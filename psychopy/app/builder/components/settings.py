from os import path
from _base import *
import os
from psychopy import logging

#this is not a standard component - it will appear on toolbar not in components panel

DEFAULT_PARAM_VALUES = {
  'sendTags': False,
  'saveTags': True,
  'doSignal': False,
  'serialTriggerDevice': '/dev/ttyUSB0',
  'saveSignal': False,
  'applianceType':'', 
  'applianceDevicePath':'/dev/ttyUSB0', 
  'applianceIntensity':'250'

}

class SettingsComponent:
    """This component stores general info about how to run the experiment"""
    def __init__(self, parentName, exp, expName='', fullScr=True, winSize=[1024,768], screen=1, monitor='testMonitor', showMouse=False,
                 saveLogFile=True, showExpInfo=True, expInfo="{'participant':'', 'session':'001'}",units='use prefs',
                 logging='exp', color='$[0,0,0]', colorSpace='rgb', enableEscape=True,
                 saveXLSXFile=False, saveCSVFile=False, saveWideCSVFile=True, savePsydatFile=True,
                 savedDataFolder='~', paramValues=DEFAULT_PARAM_VALUES):
        self.type='Settings'
        self.exp=exp#so we can access the experiment if necess
        self.exp.requirePsychopyLibs(['visual', 'gui'])
        self.parentName=parentName
        self.url="http://www.psychopy.org/builder/settings.html"
        #params
        self.params={}
        self.order=['expName','Show info dlg','Experiment info',
            'Save excel file','Save csv file','Save wide csv file','Save psydat file','Save log file','logging level',
            'Monitor','Screen', 'Full-screen window','Window size (pixels)',
            'color','colorSpace','Units',]
        self.params['expName']=Param(expName, valType='str', allowedTypes=[],
            hint="Name of the entire experiment (taken by default from the filename on save)",
            label="Experiment name")
        self.params['Full-screen window']=Param(fullScr, valType='bool', allowedTypes=[],
            hint="Run the experiment full-screen (recommended)")
        self.params['Window size (pixels)']=Param(winSize, valType='code', allowedTypes=[],
            hint="Size of window (if not fullscreen)")
        self.params['Screen']=Param(screen, valType='num', allowedTypes=[],
            hint="Which physical screen to run on (1 or 2)")
        self.params['Monitor']=Param(monitor, valType='str', allowedTypes=[],
            hint="Name of the monitor (from Monitor Center). Right-click to go there, then copy & paste a monitor name here.")
        self.params['color']=Param(color, valType='str', allowedTypes=[],
            hint="Color of the screen (e.g. black, $[1.0,1.0,1.0], $variable. Right-click to bring up a color-picker.)",
            label="Color")
        self.params['colorSpace']=Param(colorSpace, valType='str', allowedVals=['rgb','dkl','lms'],
            hint="Needed if color is defined numerically (see PsychoPy documentation on color spaces)")
        self.params['Units']=Param(units, valType='str', allowedTypes=[],
            allowedVals=['use prefs', 'deg','pix','cm','norm'],
            hint="Units to use for window/stimulus coordinates (e.g. cm, pix, deg")
        self.params['Show mouse']=Param(showMouse, valType='bool', allowedTypes=[],
            hint="Should the mouse be visible on screen?")
        self.params['Save log file']=Param(saveLogFile, valType='bool', allowedTypes=[],
            hint="Save a detailed log (more detailed than the excel/csv files) of the entire experiment")
        self.params['Save wide csv file']=Param(saveWideCSVFile, valType='bool', allowedTypes=[],
            hint="Save data from loops in comma-separated-value (.csv) format for maximum portability",
            label="Save csv file (trial-by-trial)")
        self.params['Save csv file']=Param(saveCSVFile, valType='bool', allowedTypes=[],
            hint="Save data from loops in comma-separated-value (.csv) format for maximum portability",
            label="Save csv file (summaries)")
        self.params['Save excel file']=Param(saveXLSXFile, valType='bool', allowedTypes=[],
            hint="Save data from loops in Excel (.xlsx) format")
        self.params['Save psydat file']=Param(savePsydatFile, valType='bool', allowedVals=[True],
            hint="Save data from loops in psydat format. This is useful for python programmers to generate analysis scripts.")
        self.params['Saved data folder']=Param(savedDataFolder, valType='code', allowedTypes=[],
            hint="Name of the folder in which to save data and log files (blank defaults to the builder pref)",
            label="Psychopy data folder")
        self.params['Show info dlg']=Param(showExpInfo, valType='bool', allowedTypes=[],
            hint="Start the experiment with a dialog to set info (e.g.participant or condition)")
        self.params['Enable Escape']=Param(enableEscape, valType='bool', allowedTypes=[],
            hint="Enable the <esc> key, to allow subjects to quit / break out of the experiment")
        self.params['Experiment info']=Param(expInfo, valType='code', allowedTypes=[],
            hint="The info to present in a dialog box. Right-click to check syntax and preview the dialog box.")
        self.params['logging level']=Param(logging, valType='code',
            allowedVals=['error','warning','data','exp','info','debug'],
            hint="How much output do you want in the log files? ('error' is fewest messages, 'debug' is most)",
            label="Logging level")
        self.params['sendTags'] = Param(
           paramValues['sendTags'], valType='bool', hint="Send tags to OBCI Server?", label="Send tags to OBCI")
        self.params['saveTags'] = Param(
            paramValues['saveTags'], valType='bool', hint="Save tags to file?", label="Save tags in Psychopy")
        self.params["doSignal"] = Param(
            paramValues['doSignal'], valType="bool", hint="Should trigger used?", label="Send trigger to amplifier")
        self.params['serialTriggerDevice'] = Param(
            paramValues['serialTriggerDevice'], valType='str', hint="To which serial port is trigger connected?",
            label="Device name for trigger")
        self.params["saveSignal"] = Param(
            paramValues['saveSignal'], valType="bool", hint="Should amp signal be saved?", label="Save signal and tags in OBCI")
        self.params["obciDataDirectory"] = Param(
            "~", valType="str", hint="Remote directory in which OBCI will save experiment data", label="OBCI data folder")

        self.params['applianceType'] = Param(
            paramValues['applianceType'], valType='str', hint="Appliance type eg. dummy, appliance1, appliance2. Leave empty to try to detect automatically.",
            label="Appliance Type")
        self.params['applianceDevicePath'] = Param(
            paramValues['applianceDevicePath'], valType='str', hint="To which serial port is appliance connected?",
            label="Appliance Device Path")
        self.params['applianceIntensity'] = Param(
            paramValues['applianceIntensity'], valType='int', hint="Appliance flickering intensity.",
            label="Appliance Intensity")



    def getType(self):
        return self.__class__.__name__
    def getShortType(self):
        return self.getType().replace('Component','')

    def getSaveDataDir(self):
        experimentDir = self.params['Saved data folder'].val.strip()
        preferencesDir = self.exp.prefsBuilder['savedDataFolder'].strip()
        usedDir = experimentDir or preferencesDir or 'data'
        return usedDir

    def writeStartCode(self,buff):
        # TODO move it somewhere else
        if self.params['saveTags'].val:
            buff.writeIndented("from obci.analysis.obci_signal_processing.tags.tags_file_writer import TagsFileWriter\n")
        buff.writeIndented("import json, sys\n")
        
        buff.writeIndented("# Store info about the experiment session\n")
        if self.params['expName'].val in [None,'']:
            expName = ''
        else:
            buff.writeIndented("expName = %s  # from the Builder filename that created this script\n" %(self.params['expName']))
        expInfo = self.params['Experiment info'].val.strip()
        if not len(expInfo): expInfo = '{}'
        try: eval('dict('+expInfo+')')
        except SyntaxError, err:
            logging.error('Builder Expt: syntax error in "Experiment info" settings (expected a dict)')
            raise SyntaxError, 'Builder: error in "Experiment info" settings (expected a dict)'
        buff.writeIndented("expInfo = %s\n" % expInfo)
        
        buff.writeIndented("externalExpInfo = json.loads(sys.argv[1])\n")
        buff.writeIndented("expInfo.update(externalExpInfo)\n")
        
        buff.writeIndented("if 'date' not in expInfo:\n")
        buff.writeIndented("    expInfo['date'] = data.getDateStr()\n")
        
        # experiment info dialog moved to psychopy
        #if self.params['Show info dlg'].val:
        #    buff.writeIndented("dlg = gui.DlgFromDict(dictionary=expInfo, title=expName)\n")
        #    buff.writeIndented("if dlg.OK == False: core.quit()  # user pressed cancel\n")
        #buff.writeIndented("expInfo['date'] = data.getDateStr()  # add a simple timestamp\n")
        buff.writeIndented("expInfo['expName'] = expName\n")
        level=self.params['logging level'].val.upper()

        buff.writeIndentedLines("\n# Setup files for saving\n")
        buff.writeIndented("dataDavingDir = os.path.expanduser('%s')\n" % self.getSaveDataDir())
        buff.writeIndented("if not os.path.isdir(dataDavingDir):\n")
        buff.writeIndented("    os.makedirs(dataDavingDir)  # if this fails (e.g. permissions) we will get error\n")
        if 'participant' in self.params['Experiment info'].val:
            buff.writeIndented("filename = dataDavingDir + os.path.sep + '%s_%s' % (expInfo['participant'], expInfo['date'])\n")
        elif 'Participant' in self.params['Experiment info'].val:
            buff.writeIndented("filename = dataDavingDir + os.path.sep + '%s_%s' % (expInfo['Participant'], expInfo['date'])\n")
        elif 'Subject' in self.params['Experiment info'].val:
            buff.writeIndented("filename = dataDavingDir + os.path.sep + '%s_%s' % (expInfo['Subject'], expInfo['date'])\n")
        elif 'Observer' in self.params['Experiment info'].val:
            buff.writeIndented("filename = dataDavingDir + os.path.sep + '%s_%s' % (expInfo['Observer'], expInfo['date'])\n")
        else:
            buff.writeIndented("filename = dataDavingDir + os.path.sep + '%s' % (expInfo['date'])\n")

        if self.params['Save log file'].val:
            buff.writeIndented("logFile = logging.LogFile(filename+'.log', level=logging.%s)\n" %(level))

        buff.writeIndented("logging.console.setLevel(logging.WARNING)  # this outputs to the screen, not a file\n")

        #set up the ExperimentHandler
        buff.writeIndentedLines("\n# An ExperimentHandler isn't essential but helps with data saving\n")
        buff.writeIndented("thisExp = data.ExperimentHandler(name=expName, version='',\n")
        buff.writeIndented("    extraInfo=expInfo, runtimeInfo=None,\n")
        buff.writeIndented("    originPath=%s,\n" %repr(self.exp.expPath))
        buff.writeIndented("    savePickle=%(Save psydat file)s, saveWideText=%(Save wide csv file)s,\n" %self.params)
        buff.writeIndented("    dataFileName=filename)\n")
        
        #set up tag sender variables
        buff.writeIndented("thisExp.sendTags = %s\n" % self.params['sendTags'].val)
        
        #set up tag writer variables
        buff.writeIndented("thisExp.saveTags = %s\n" % self.params['saveTags'].val)
        if self.params['saveTags'].val:
            buff.writeIndented("thisExp.tagList = []\n\n")
        

        buff.writeIndentedLines("\n# Setup the Window\n")
        #get parameters for the Window
        fullScr = self.params['Full-screen window'].val
        allowGUI = (not bool(fullScr)) or bool(self.params['Show mouse'].val) #if fullscreen then hide the mouse, unless its requested explicitly
        allowStencil = False
        for thisRoutine in self.exp.routines.values(): #NB routines is a dict
            for thisComp in thisRoutine: #a single routine is a list of components
                if thisComp.type=='Aperture': allowStencil = True
                if thisComp.type=='RatingScale': allowGUI = True # to have a mouse; BUT might not want it shown in other routines

        
        requestedScreenNumber = int(self.params['Screen'].val)
        if requestedScreenNumber > wx.Display.GetCount():
            logging.warn("Requested screen can't be found. Writing script using first available screen.")
            screenNumber = 0
        else:
            screenNumber = requestedScreenNumber-1 #computer has 1 as first screen
        
        if fullScr:
            size = wx.Display(screenNumber).GetGeometry()[2:4]
        else:
            size=self.params['Window size (pixels)']
        if self.params['saveTags'].val or self.params['sendTags'].val:
            buff.writeIndented("import psychopy.contrib.obci\n")
            buff.writeIndented("import psychopy.contrib as contrib\n")
            if self.params['sendTags'].val:
                # TODO move import to anothe place
                buff.writeIndented("import sys\n")
                buff.writeIndented("import psychopy.contrib.obci\n")
                buff.writeIndented("import psychopy.contrib.obci.mx\n")
                buff.writeIndented("import psychopy.contrib as contrib\n")
                buff.writeIndented("import obci.exps.exps_helper as exps_helper\n")
                buff.writeIndented("mx_address = (sys.argv[2], int(sys.argv[3])) if len(sys.argv) >= 3 else ('127.0.0.1', 1980)\n")
                buff.writeIndented("mx_adapter = contrib.obci.mx.MXAdapter(mx_address)\n")
                buff.writeIndented("win = contrib.obci.Window(mx_adapter, size=%s, fullscr=%s, screen=%s, allowGUI=%s, allowStencil=%s,\n" %
                               (size, fullScr, screenNumber, allowGUI, allowStencil))
                buff.writeIndented("    monitor=%(Monitor)s, color=%(color)s, colorSpace=%(colorSpace)s" %(self.params))
            else:
                buff.writeIndented("win = contrib.obci.Window(None, size=%s, fullscr=%s, screen=%s, allowGUI=%s, allowStencil=%s,\n" %
                               (size, fullScr, screenNumber, allowGUI, allowStencil))
                buff.writeIndented("    monitor=%(Monitor)s, color=%(color)s, colorSpace=%(colorSpace)s" %(self.params))
        else:
            buff.writeIndented("win = visual.Window(size=%s, fullscr=%s, screen=%s, allowGUI=%s, allowStencil=%s,\n" %
                           (size, fullScr, screenNumber, allowGUI, allowStencil))
            buff.writeIndented("    monitor=%(Monitor)s, color=%(color)s, colorSpace=%(colorSpace)s" %(self.params))

        if self.params['Units'].val=='use prefs': unitsCode=""
        else: unitsCode=", units=%s" %self.params['Units']
        buff.write(unitsCode+")\n")

        if 'microphone' in self.exp.psychopyLibs: # need a pyo Server
            buff.writeIndentedLines("\n# Enable sound input/output:\n"+
                                "microphone.switchOn()\n")
    def writeEndCode(self,buff):
        """write code for end of experiment (e.g. close log file)
        """
<<<<<<< HEAD
        buff.writeIndentedLines("\n#Shutting down:\n")
        
        # Save tags
        if self.params['saveTags'].val:
            buff.writeIndented("tagWriter = TagsFileWriter(filename + \".psychopy.tag\")\n")
            buff.writeIndented("for tag in contrib.obci.TagOnFlip.tags:\n")
            buff.writeIndented("    tagWriter.tag_received(tag)\n")
            buff.writeIndented("tagWriter.finish_saving(logging.defaultClock.timeAtLastReset)\n\n")

        if 'microphone' in self.exp.psychopyLibs:
            buff.writeIndented("microphone.switchOff()\n")
=======
>>>>>>> 062e40f3
        buff.writeIndented("win.close()\n")
        buff.writeIndented("core.quit()\n")<|MERGE_RESOLUTION|>--- conflicted
+++ resolved
@@ -149,6 +149,7 @@
         #    buff.writeIndented("if dlg.OK == False: core.quit()  # user pressed cancel\n")
         #buff.writeIndented("expInfo['date'] = data.getDateStr()  # add a simple timestamp\n")
         buff.writeIndented("expInfo['expName'] = expName\n")
+        saveToDir = self.getSaveDataDir()
         level=self.params['logging level'].val.upper()
 
         buff.writeIndentedLines("\n# Setup files for saving\n")
@@ -232,7 +233,7 @@
         else:
             buff.writeIndented("win = visual.Window(size=%s, fullscr=%s, screen=%s, allowGUI=%s, allowStencil=%s,\n" %
                            (size, fullScr, screenNumber, allowGUI, allowStencil))
-            buff.writeIndented("    monitor=%(Monitor)s, color=%(color)s, colorSpace=%(colorSpace)s" %(self.params))
+        buff.writeIndented("    monitor=%(Monitor)s, color=%(color)s, colorSpace=%(colorSpace)s" %(self.params))
 
         if self.params['Units'].val=='use prefs': unitsCode=""
         else: unitsCode=", units=%s" %self.params['Units']
@@ -244,7 +245,6 @@
     def writeEndCode(self,buff):
         """write code for end of experiment (e.g. close log file)
         """
-<<<<<<< HEAD
         buff.writeIndentedLines("\n#Shutting down:\n")
         
         # Save tags
@@ -254,9 +254,5 @@
             buff.writeIndented("    tagWriter.tag_received(tag)\n")
             buff.writeIndented("tagWriter.finish_saving(logging.defaultClock.timeAtLastReset)\n\n")
 
-        if 'microphone' in self.exp.psychopyLibs:
-            buff.writeIndented("microphone.switchOff()\n")
-=======
->>>>>>> 062e40f3
         buff.writeIndented("win.close()\n")
         buff.writeIndented("core.quit()\n")