--- conflicted
+++ resolved
@@ -130,11 +130,7 @@
         inits = getInitVals(self.params)
         if self.params['wrapWidth'].val in ['', 'None', 'none']:
             inits['wrapWidth'] = 'undefined'
-<<<<<<< HEAD
-        code = ("%(name)s = psychopyJS.visual.TextStim({{win : win, "
-=======
         code = ("%(name)s = psychopyJS.visual.TextStim({win : win, "
->>>>>>> 0584de98
                 "name : '%(name)s',\n"
                 "    text : %(text)s,\n"
                 "    font : %(font)s,\n"
@@ -156,11 +152,7 @@
         else:
             flipStr = ''
         depth = -self.getPosInRoutine()
-<<<<<<< HEAD
-        buff.writeIndented('    ' + flipStr + 'depth : %.1f);\n' % depth)
-=======
         code = ("    %sdepth : %.1f \n"
                             "});\n" % (flipStr, depth)
                             )
-        buff.writeIndentedLines(code)
->>>>>>> 0584de98
+        buff.writeIndentedLines(code)