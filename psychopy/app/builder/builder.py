#!/usr/bin/env python
# -*- coding: utf-8 -*-

"""
Defines the behavior of Psychopy's Builder view window
Part of the PsychoPy library
Copyright (C) 2002-2018 Jonathan Peirce (C) 2019-2024 Open Science Tools Ltd.
Distributed under the terms of the GNU General Public License (GPL).
"""
import collections
import os, sys
import subprocess
import webbrowser
from collections import OrderedDict
from pathlib import Path
import glob
import copy
import traceback
import codecs
import numpy
import requests
import io

from pkg_resources import parse_version
import wx.stc
from wx.lib import scrolledpanel
from wx.lib import platebtn
from wx.html import HtmlWindow

import psychopy.app.plugin_manager.dialog
from .validators import WarningManager
from ..pavlovia_ui import sync, PavloviaMiniBrowser
from ..pavlovia_ui.project import ProjectFrame
from ..pavlovia_ui.search import SearchFrame
from ..pavlovia_ui.user import UserFrame
from ..pavlovia_ui.functions import logInPavlovia
from ...experiment import getAllElements, getAllCategories
from ...experiment.routines import Routine, BaseStandaloneRoutine
from psychopy.tools.versionchooser import parseVersionSafely, psychopyVersion

try:
    import markdown_it as md
except ImportError:
    md = None
import wx.lib.agw.aui as aui  # some versions of phoenix
try:
    from wx.adv import PseudoDC
except ImportError:
    from wx import PseudoDC

if parse_version(wx.__version__) < parse_version('4.0.3'):
    wx.NewIdRef = wx.NewId

from psychopy.localization import _translate
from ... import experiment, prefs
from .. import dialogs, utils, ribbon
from ..themes import icons, colors, handlers
from ..themes.ui import ThemeSwitcher
from ..ui import BaseAuiFrame
from psychopy import logging, data
from psychopy.tools.filetools import mergeFolder
from .dialogs import (DlgComponentProperties, DlgExperimentProperties,
                      DlgCodeComponentProperties, DlgLoopProperties,
                      ParamNotebook, DlgNewRoutine, BuilderFindDlg)
from ..utils import (BasePsychopyToolbar, HoverButton, WindowFrozen,
                     FileDropTarget, FrameSwitcher, updateDemosMenu,
                     ToggleButtonArray, HoverMixin)

from psychopy.experiment import getAllStandaloneRoutines
from psychopy.app import pavlovia_ui
from psychopy.projects import pavlovia
from psychopy.tools import stringtools as st
from psychopy.scripts.psyexpCompile import generateScript

# Components which are always hidden
alwaysHidden = [
    'SettingsComponent', 'RoutineSettingsComponent', 'UnknownComponent', 'UnknownRoutine',
    'UnknownStandaloneRoutine', 'UnknownPluginComponent', 'BaseComponent', 'BaseStandaloneRoutine',
    'BaseValidatorRoutine'
]


class TemplateManager(dict):
    mainFolder = Path(prefs.paths['resources']).absolute() / 'routine_templates'
    userFolder = Path(prefs.paths['userPrefsDir']).absolute() / 'routine_templates'
    experimentFiles = {}

    def __init__(self):
        dict.__init__(self)
        self.updateTemplates()

    def updateTemplates(self, ):
        """Search and import templates in the standard files"""
        for folder in [TemplateManager.mainFolder, TemplateManager.userFolder]:
            categs = folder.glob("*.psyexp")
            for filePath in categs:
                thisExp = experiment.Experiment()
                thisExp.loadFromXML(filePath)
                categName = filePath.stem
                self[categName]={}
                for routineName in thisExp.routines:
                    self[categName][routineName] = copy.copy(thisExp.routines[routineName])


class BuilderFrame(BaseAuiFrame, handlers.ThemeMixin):
    """Defines construction of the Psychopy Builder Frame"""

    routineTemplates = TemplateManager()

    def __init__(self, parent, id=-1, title='PsychoPy (Experiment Builder)',
                 pos=wx.DefaultPosition, fileName=None, frameData=None,
                 style=wx.DEFAULT_FRAME_STYLE, app=None):

        if (fileName is not None) and (type(fileName) == bytes):
            fileName = fileName.decode(sys.getfilesystemencoding())

        self.app = app
        self.dpi = self.app.dpi
        # things the user doesn't set like winsize etc:
        self.appData = self.app.prefs.appData['builder']
        # things about the builder that the user can set:
        self.prefs = self.app.prefs.builder
        self.appPrefs = self.app.prefs.app
        self.paths = self.app.prefs.paths
        self.frameType = 'builder'
        self.fileExists = False
        self.filename = fileName
        self.htmlPath = None
        self.scriptProcess = None
        self.stdoutBuffer = None
        self.readmeFrame = None
        self.generateScript = generateScript

        # default window title
        self.winTitle = 'PsychoPy Builder (v{})'.format(self.app.version)

        if fileName in self.appData['frames']:
            self.frameData = self.appData['frames'][fileName]
        else:  # work out a new frame size/location
            dispW, dispH = self.app.getPrimaryDisplaySize()
            default = self.appData['defaultFrame']
            default['winW'] = int(dispW * 0.75)
            default['winH'] = int(dispH * 0.75)
            if default['winX'] + default['winW'] > dispW:
                default['winX'] = 5
            if default['winY'] + default['winH'] > dispH:
                default['winY'] = 5
            self.frameData = dict(self.appData['defaultFrame'])  # copy
            # increment default for next frame
            default['winX'] += 10
            default['winY'] += 10

        # we didn't have the key or the win was minimized / invalid
        if self.frameData['winH'] == 0 or self.frameData['winW'] == 0:
            self.frameData['winX'], self.frameData['winY'] = (0, 0)
        if self.frameData['winY'] < 20:
            self.frameData['winY'] = 20

        BaseAuiFrame.__init__(self, parent=parent, id=id, title=title,
                              pos=(int(self.frameData['winX']),
                                   int(self.frameData['winY'])),
                              size=(int(self.frameData['winW']),
                                    int(self.frameData['winH'])),
                              style=style)

        # detect retina displays (then don't use double-buffering)
        self.isRetina = \
            self.GetContentScaleFactor() != 1 and wx.Platform == '__WXMAC__'

        # create icon
        if sys.platform != 'darwin':
            # doesn't work on darwin and not necessary: handled by app bundle
            iconFile = os.path.join(self.paths['resources'], 'builder.ico')
            if os.path.isfile(iconFile):
                self.SetIcon(wx.Icon(iconFile, wx.BITMAP_TYPE_ICO))

        # create our panels
        self.flowPanel = FlowPanel(frame=self)
        self.flowCanvas = self.flowPanel.canvas
        self.routinePanel = RoutinesNotebook(self)
        self.componentButtons = ComponentsPanel(self)
        self.ribbon = BuilderRibbon(self)
        # menus and toolbars
        self.makeMenus()
        self.CreateStatusBar()
        self.SetStatusText("")

        # setup universal shortcuts
        accelTable = self.app.makeAccelTable()
        self.SetAcceleratorTable(accelTable)

        # setup a default exp
        if self.filename.is_file():
            self.fileOpen(filename=fileName, closeCurrent=False)
        else:
            self.lastSavedCopy = None
            # don't try to close before opening
            self.fileNew(closeCurrent=False)

        self.updateReadme()  # check/create frame as needed

        # control the panes using aui manager
        self._mgr = self.getAuiManager()

        #self._mgr.SetArtProvider(PsychopyDockArt())
        #self._art = self._mgr.GetArtProvider()
        # Create panels
        self._mgr.AddPane(self.ribbon,
                          aui.AuiPaneInfo().
                          Name("Ribbon").
                          DockFixed(True).
                          CloseButton(False).MaximizeButton(True).PaneBorder(False).CaptionVisible(False).
                          Top()
                          )
        self._mgr.AddPane(self.routinePanel,
                          aui.AuiPaneInfo().
                          Name("Routines").Caption("Routines").CaptionVisible(True).
                          Floatable(False).
                          Movable(False).
                          CloseButton(False).MaximizeButton(True).PaneBorder(False).
                          Center())  # 'center panes' expand
        rtPane = self._mgr.GetPane('Routines')
        self._mgr.AddPane(self.componentButtons,
                          aui.AuiPaneInfo().
                          Name("Components").Caption("Components").CaptionVisible(True).
                          Floatable(False).
                          RightDockable(True).LeftDockable(True).
                          CloseButton(False).PaneBorder(False))
        compPane = self._mgr.GetPane('Components')
        self._mgr.AddPane(self.flowPanel,
                          aui.AuiPaneInfo().
                          Name("Flow").Caption("Flow").CaptionVisible(True).
                          BestSize((8 * self.dpi, 2 * self.dpi)).
                          Floatable(False).
                          RightDockable(True).LeftDockable(True).
                          CloseButton(False).PaneBorder(False))
        flowPane = self._mgr.GetPane('Flow')
        self.layoutPanes()
        rtPane.CaptionVisible(True)
        # tell the manager to 'commit' all the changes just made
        self._mgr.Update()
        # self.SetSizer(self.mainSizer)  # not necessary for aui type controls
        if self.frameData['auiPerspective']:
            self._mgr.LoadPerspective(self.frameData['auiPerspective'])
        self.SetMinSize(wx.Size(600, 400))  # min size for the whole window
        self.SetSize(
            (int(self.frameData['winW']), int(self.frameData['winH'])))
        self.SendSizeEvent()
        self._mgr.GetPane("Ribbon").Show()
        self._mgr.Update()

        # self.SetAutoLayout(True)
        self.Bind(wx.EVT_CLOSE, self.closeFrame)
        self.Bind(wx.EVT_SIZE, self.onResize)
        self.Bind(wx.EVT_SHOW, self.onShow)

        self.app.trackFrame(self)
        self.SetDropTarget(FileDropTarget(targetFrame=self))

        self.theme = colors.theme

    @property
    def session(self):
        """
        Current Pavlovia session
        """
        return pavlovia.getCurrentSession()

    # Synonymise Aui manager for use with theme mixin
    def GetAuiManager(self):
        return self._mgr

    def makeMenus(self):
        """
        Produces Menus for the Builder Frame
        """

        # ---Menus---#000000#FFFFFF-------------------------------------------
        menuBar = wx.MenuBar()
        # ---_file---#000000#FFFFFF-------------------------------------------
        self.fileMenu = wx.Menu()
        menuBar.Append(self.fileMenu, _translate('&File'))

        # create a file history submenu
        self.fileHistoryMaxFiles = 10
        self.fileHistory = wx.FileHistory(maxFiles=self.fileHistoryMaxFiles)
        self.recentFilesMenu = wx.Menu()
        self.fileHistory.UseMenu(self.recentFilesMenu)
        for filename in self.appData['fileHistory']:
            if os.path.exists(filename):
                self.fileHistory.AddFileToHistory(filename)
        self.Bind(wx.EVT_MENU_RANGE, self.OnFileHistory,
                  id=wx.ID_FILE1, id2=wx.ID_FILE9)
        keys = self.app.keys
        menu = self.fileMenu
        menu.Append(
            wx.ID_NEW,
            _translate("&New\t%s") % keys['new'])
        menu.Append(
            wx.ID_OPEN,
            _translate("&Open...\t%s") % keys['open'])
        menu.AppendSubMenu(
            self.recentFilesMenu,
            _translate("Open &Recent"))
        menu.Append(
            wx.ID_SAVE,
            _translate("&Save\t%s") % keys['save'],
            _translate("Save current experiment file"))
        menu.Append(
            wx.ID_SAVEAS,
            _translate("Save &as...\t%s") % keys['saveAs'],
            _translate("Save current experiment file as..."))
        exportMenu = menu.Append(
            -1,
            _translate("Export HTML...\t%s") % keys['exportHTML'],
            _translate("Export experiment to html/javascript file"))
        menu.Append(
            wx.ID_CLOSE,
            _translate("&Close file\t%s") % keys['close'],
            _translate("Close current experiment"))
        self.Bind(wx.EVT_MENU, self.app.newBuilderFrame, id=wx.ID_NEW)
        self.Bind(wx.EVT_MENU, self.fileExport, id=exportMenu.GetId())
        self.Bind(wx.EVT_MENU, self.fileSave, id=wx.ID_SAVE)
        menu.Enable(wx.ID_SAVE, False)
        self.Bind(wx.EVT_MENU, self.fileSaveAs, id=wx.ID_SAVEAS)
        self.Bind(wx.EVT_MENU, self.fileOpen, id=wx.ID_OPEN)
        self.Bind(wx.EVT_MENU, self.commandCloseFrame, id=wx.ID_CLOSE)
        self.fileMenu.AppendSeparator()
        item = menu.Append(
            wx.ID_PREFERENCES,
            _translate("&Preferences\t%s") % keys['preferences'])
        self.Bind(wx.EVT_MENU, self.app.showPrefs, item)
        item = menu.Append(
            wx.ID_ANY, _translate("Reset preferences...")
        )
        self.Bind(wx.EVT_MENU, self.resetPrefs, item)
        # item = menu.Append(wx.NewId(), "Plug&ins")
        # self.Bind(wx.EVT_MENU, self.pluginManager, item)
        menu.AppendSeparator()
        msg = _translate("Close PsychoPy Builder")
        item = menu.Append(wx.ID_ANY, msg)
        self.Bind(wx.EVT_MENU, self.closeFrame, id=item.GetId())
        self.fileMenu.AppendSeparator()
        self.fileMenu.Append(wx.ID_EXIT,
                             _translate("&Quit\t%s") % keys['quit'],
                             _translate("Terminate the program"))
        self.Bind(wx.EVT_MENU, self.quit, id=wx.ID_EXIT)

        # ------------- edit ------------------------------------
        self.editMenu = wx.Menu()
        menuBar.Append(self.editMenu, _translate('&Edit'))
        menu = self.editMenu
        self._undoLabel = menu.Append(wx.ID_UNDO,
                                      _translate("Undo\t%s") % keys['undo'],
                                      _translate("Undo last action"),
                                      wx.ITEM_NORMAL)
        self.Bind(wx.EVT_MENU, self.undo, id=wx.ID_UNDO)
        self._redoLabel = menu.Append(wx.ID_REDO,
                                      _translate("Redo\t%s") % keys['redo'],
                                      _translate("Redo last action"),
                                      wx.ITEM_NORMAL)
        self.Bind(wx.EVT_MENU, self.redo, id=wx.ID_REDO)
        menu.Append(wx.ID_PASTE, _translate("&Paste\t%s") % keys['paste'])
        self.Bind(wx.EVT_MENU, self.paste, id=wx.ID_PASTE)

        # ---_view---#000000#FFFFFF-------------------------------------------
        self.viewMenu = wx.Menu()
        menuBar.Append(self.viewMenu, _translate('&View'))
        menu = self.viewMenu

        # item = menu.Append(wx.ID_ANY,
        #                    _translate("Open Coder view"),
        #                    _translate("Open a new Coder view"))
        # self.Bind(wx.EVT_MENU, self.app.showCoder, item)
        #
        # item = menu.Append(wx.ID_ANY,
        #                    _translate("Open Runner view"),
        #                    _translate("Open the Runner view"))
        # self.Bind(wx.EVT_MENU, self.app.showRunner, item)
        # menu.AppendSeparator()

        item = menu.Append(wx.ID_ANY,
                           _translate("&Toggle readme\t%s") % self.app.keys[
                               'toggleReadme'],
                           _translate("Toggle Readme"))
        self.Bind(wx.EVT_MENU, self.toggleReadme, item)
        item = menu.Append(wx.ID_ANY,
                           _translate("&Flow Larger\t%s") % self.app.keys[
                               'largerFlow'],
                           _translate("Larger flow items"))
        self.Bind(wx.EVT_MENU, self.flowPanel.canvas.increaseSize, item)
        item = menu.Append(wx.ID_ANY,
                           _translate("&Flow Smaller\t%s") % self.app.keys[
                               'smallerFlow'],
                           _translate("Smaller flow items"))
        self.Bind(wx.EVT_MENU, self.flowPanel.canvas.decreaseSize, item)
        item = menu.Append(wx.ID_ANY,
                           _translate("&Routine Larger\t%s") % keys[
                               'largerRoutine'],
                           _translate("Larger routine items"))
        self.Bind(wx.EVT_MENU, self.routinePanel.increaseSize, item)
        item = menu.Append(wx.ID_ANY,
                           _translate("&Routine Smaller\t%s") % keys[
                               'smallerRoutine'],
                           _translate("Smaller routine items"))
        self.Bind(wx.EVT_MENU, self.routinePanel.decreaseSize, item)
        menu.AppendSeparator()

        # Frame switcher
        FrameSwitcher.makeViewSwitcherButtons(menu, frame=self, app=self.app)

        # Theme switcher
        self.themesMenu = ThemeSwitcher(app=self.app)
        menu.AppendSubMenu(self.themesMenu, _translate("&Themes"))

        # ---_tools ---#000000#FFFFFF-----------------------------------------
        self.toolsMenu = wx.Menu()
        menuBar.Append(self.toolsMenu, _translate('&Tools'))
        menu = self.toolsMenu
        item = menu.Append(wx.ID_ANY,
                           _translate("Monitor Center"),
                           _translate("To set information about your monitor"))
        self.Bind(wx.EVT_MENU, self.app.openMonitorCenter, item)

        item = menu.Append(wx.ID_ANY,
                           _translate("Compile\t%s") % keys['compileScript'],
                           _translate("Compile the exp to a script"))
        self.Bind(wx.EVT_MENU, self.compileScript, item)
        self.bldrRun = menu.Append(wx.ID_ANY,
                           _translate("Run/pilot\t%s") % keys['runScript'],
                           _translate("Run the current script"))
        self.Bind(wx.EVT_MENU, self.onRunShortcut, self.bldrRun, id=self.bldrRun)
        item = menu.Append(wx.ID_ANY,
                           _translate("Send to runner\t%s") % keys['runnerScript'],
                           _translate("Send current script to runner"))
        self.Bind(wx.EVT_MENU, self.runFile, item)
        menu.AppendSeparator()
        item = menu.Append(wx.ID_ANY,
                           _translate("PsychoPy updates..."),
                           _translate("Update PsychoPy to the latest, or a "
                                      "specific, version"))
        self.Bind(wx.EVT_MENU, self.app.openUpdater, item)
        item = menu.Append(wx.ID_ANY,
                           _translate("Plugin/packages manager..."),
                           _translate("Manage Python packages and optional plugins for PsychoPy"))
        self.Bind(wx.EVT_MENU, self.openPluginManager, item)
        if hasattr(self.app, 'benchmarkWizard'):
            item = menu.Append(wx.ID_ANY,
                               _translate("Benchmark wizard"),
                               _translate("Check software & hardware, generate "
                                          "report"))
            self.Bind(wx.EVT_MENU, self.app.benchmarkWizard, item)

        # ---_experiment---#000000#FFFFFF-------------------------------------
        self.expMenu = wx.Menu()
        menuBar.Append(self.expMenu, _translate('E&xperiment'))
        menu = self.expMenu
        item = menu.Append(wx.ID_ANY,
                           _translate("&New Routine\t%s") % keys['newRoutine'],
                           _translate("Create a new routine (e.g. the trial "
                                      "definition)"))
        self.Bind(wx.EVT_MENU, self.addRoutine, item)
        item = menu.Append(wx.ID_ANY,
                           _translate("&Copy Routine\t%s") % keys[
                               'copyRoutine'],
                           _translate("Copy the current routine so it can be "
                                      "used in another exp"),
                           wx.ITEM_NORMAL)
        self.Bind(wx.EVT_MENU, self.onCopyRoutine, item)
        item = menu.Append(wx.ID_ANY,
                           _translate("&Paste Routine\t%s") % keys[
                               'pasteRoutine'],
                           _translate("Paste the Routine into the current "
                                      "experiment"),
                           wx.ITEM_NORMAL)
        self.Bind(wx.EVT_MENU, self.onPasteRoutine, item)
        item = menu.Append(wx.ID_ANY,
                           _translate("&Rename Routine\t%s") % keys[
                               'renameRoutine'],
                           _translate("Change the name of this routine"))
        self.Bind(wx.EVT_MENU, self.renameRoutine, item)
        item = menu.Append(wx.ID_ANY,
                           _translate("Paste Component\t%s") % keys[
                               'pasteCompon'],
                           _translate(
                               "Paste the Component at bottom of the current "
                               "Routine"),
                           wx.ITEM_NORMAL)
        self.Bind(wx.EVT_MENU, self.onPasteCompon, item)
        menu.AppendSeparator()

        item = menu.Append(wx.ID_ANY,
                           _translate("Insert Routine in Flow"),
                           _translate(
                               "Select one of your routines to be inserted"
                               " into the experiment flow"))
        self.Bind(wx.EVT_MENU, self.flowPanel.canvas.onInsertRoutine, item)
        item = menu.Append(wx.ID_ANY,
                           _translate("Insert Loop in Flow"),
                           _translate("Create a new loop in your flow window"))
        self.Bind(wx.EVT_MENU, self.flowPanel.canvas.insertLoop, item)
        menu.AppendSeparator()

        item = menu.Append(wx.ID_ANY,
                           _translate("&Find in experiment...\t%s") % keys['builderFind'],
                           _translate("Search the whole experiment for a specific term"))
        self.Bind(wx.EVT_MENU, self.onFindInExperiment, item)

        item = menu.Append(wx.ID_ANY,
                           _translate("README..."),
                           _translate("Add or edit the text shown when your experiment is opened"))
        self.Bind(wx.EVT_MENU, self.editREADME, item)

        # ---_demos---#000000#FFFFFF------------------------------------------
        # for demos we need a dict where the event ID will correspond to a
        # filename

        self.demosMenu = wx.Menu()
        # unpack demos option
        menu = self.demosMenu
        item = menu.Append(wx.ID_ANY,
                           _translate("&Unpack Demos..."),
                           _translate(
                               "Unpack demos to a writable location (so that"
                               " they can be run)"))
        self.Bind(wx.EVT_MENU, self.demosUnpack, item)
        item = menu.Append(wx.ID_ANY,
                           _translate("Browse on Pavlovia"),
                           _translate("Get more demos from the online demos "
                                      "repository on Pavlovia")
                           )
        self.Bind(wx.EVT_MENU, self.openPavloviaDemos, item)
        item = menu.Append(wx.ID_ANY,
                           _translate("Open demos folder"),
                           _translate("Open the local folder where demos are stored")
                           )
        self.Bind(wx.EVT_MENU, self.openLocalDemos, item)
        menu.AppendSeparator()
        # add any demos that are found in the prefs['demosUnpacked'] folder
        updateDemosMenu(self, self.demosMenu, self.prefs['unpackedDemosDir'], ext=".psyexp")
        menuBar.Append(self.demosMenu, _translate('&Demos'))

        # ---_onlineStudies---#000000#FFFFFF-------------------------------------------
        self.pavloviaMenu = pavlovia_ui.menu.PavloviaMenu(parent=self)
        menuBar.Append(self.pavloviaMenu, _translate("&Pavlovia.org"))

        # ---_window---#000000#FFFFFF-----------------------------------------
        self.windowMenu = FrameSwitcher(self)
        menuBar.Append(self.windowMenu, _translate("&Window"))

        # ---_help---#000000#FFFFFF-------------------------------------------
        self.helpMenu = wx.Menu()
        menuBar.Append(self.helpMenu, _translate('&Help'))
        menu = self.helpMenu

        item = menu.Append(wx.ID_ANY,
                           _translate("&PsychoPy Homepage"),
                           _translate("Go to the PsychoPy homepage"))
        self.Bind(wx.EVT_MENU, self.app.followLink, item)
        self.app.urls[item.GetId()] = self.app.urls['psychopyHome']
        item = menu.Append(wx.ID_ANY,
                           _translate("&PsychoPy Builder Help"),
                           _translate(
                               "Go to the online documentation for PsychoPy"
                               " Builder"))
        self.Bind(wx.EVT_MENU, self.app.followLink, item)
        self.app.urls[item.GetId()] = self.app.urls['builderHelp']

        menu.AppendSeparator()
        item = menu.Append(wx.ID_ANY,
                           _translate("&System Info..."),
                           _translate("Get system information."))
        self.Bind(wx.EVT_MENU, self.app.showSystemInfo, id=item.GetId())

        menu.AppendSeparator()
        menu.Append(wx.ID_ABOUT, _translate(
            "&About..."), _translate("About PsychoPy"))
        self.Bind(wx.EVT_MENU, self.app.showAbout, id=wx.ID_ABOUT)
        item = menu.Append(wx.ID_ANY,
                           _translate("&News..."),
                           _translate("News"))
        self.Bind(wx.EVT_MENU, self.app.showNews, id=item.GetId())

        self.SetMenuBar(menuBar)

    def commandCloseFrame(self, event):
        """Defines Builder Frame Closing Event"""
        self.Close()

    def closeFrame(self, event=None, checkSave=True):
        """Defines Frame closing behavior, such as checking for file
           saving"""
        # close file first (check for save) but no need to update view
        okToClose = self.fileClose(updateViews=False, checkSave=checkSave)

        if not okToClose:
            if hasattr(event, 'Veto'):
                event.Veto()
            return
        else:
            # as of wx3.0 the AUI manager needs to be uninitialised explicitly
            self._mgr.UnInit()
            # is it the last frame?
            lastFrame = len(self.app.getAllFrames()) == 1
            quitting = self.app.quitting
            if lastFrame and sys.platform != 'darwin' and not quitting:
                self.app.quit(event)
            else:
                self.app.forgetFrame(self)
                self.Destroy()  # required

            # Show Runner if hidden
            if self.app.runner is not None:
                self.app.showRunner()
        self.app.updateWindowMenu()

    def quit(self, event=None):
        """quit the app
        """
        self.app.quit(event)

    def onResize(self, event):
        """Called when the frame is resized."""
        self.componentButtons.Refresh()
        self.flowPanel.canvas.Refresh()
        event.Skip()

    def onShow(self, event):
        """Called when the frame is shown"""
        event.Skip()
        # if README was updated when frame wasn't shown, it won't be show either - so update again
        self.updateReadme()

    @property
    def filename(self):
        """Name of the currently open file"""
        return self._filename

    @filename.setter
    def filename(self, value):
        if value is None:
            # mark nonexistant
            self.fileExists = False
            # keep placeholder name for labels and etc.
            self._filename = Path("untitled.psyexp")
        else:
            # path-ise and set
            self._filename = Path(value)
            # mark existant
            self.fileExists = Path(value).is_file()

        # skip if there's no ribbon
        if not hasattr(self, "ribbon"):
            return
        # enable/disable compile buttons
        for key in ('compile_py', 'compile_js'):
            if key in self.ribbon.buttons:
                self.ribbon.buttons[key].Enable(
                    self._filename.is_file()
                )

    def fileNew(self, event=None, closeCurrent=True):
        """Create a default experiment (maybe an empty one instead)
        """
        # Note: this is NOT the method called by the File>New menu item.
        # That calls app.newBuilderFrame() instead
        if closeCurrent:  # if no exp exists then don't try to close it
            if not self.fileClose(updateViews=False):
                # close the existing (and prompt for save if necess)
                return False
        self.filename = None
        self.exp = experiment.Experiment(prefs=self.app.prefs)
        defaultName = 'trial'
        # create the trial routine as an example
        self.exp.addRoutine(defaultName)
        self.exp.flow.addRoutine(
            self.exp.routines[defaultName], pos=1)  # add it to flow
        # add it to user's namespace
        self.exp.namespace.add(defaultName, self.exp.namespace.user)
        routine = self.exp.routines[defaultName]
        ## add an ISI component by default
        # components = self.componentButtons.components
        # Static = components['StaticComponent']
        # ISI = Static(self.exp, parentName=defaultName, name='ISI',
        #             startType='time (s)', startVal=0.0,
        #             stopType='duration (s)', stopVal=0.5)
        # routine.addComponent(ISI)
        # set run mode silently and update icons
        self.ribbon.buttons['pyswitch'].setMode(self.exp.runMode, silent=True)
        self.updateRunModeIcons()
        # update undo stack
        self.resetUndoStack()
        self.setIsModified(False)
        self.updateAllViews()
        self.app.updateWindowMenu()

    def fileOpen(self, event=None, filename=None, closeCurrent=True):
        """Open a FileDialog, then load the file if possible.
        """
        if filename is None:
            # Set wildcard
            if sys.platform != 'darwin':
                wildcard = _translate("PsychoPy experiments (*.psyexp)|*.psyexp|Any file (*.*)|*.*")
            else:
                wildcard = _translate("PsychoPy experiments (*.psyexp)|*.psyexp|Any file (*.*)|*")
            # get path of current file (or home dir to avoid temp)
            initPath = self.filename.parent
            if not self.fileExists:
                initPath = Path.home()
            # Open dlg
            dlg = wx.FileDialog(self, message=_translate("Open file ..."),
                                defaultDir=str(initPath),
                                style=wx.FD_OPEN,
                                wildcard=wildcard)
            if dlg.ShowModal() != wx.ID_OK:
                return 0
            filename = dlg.GetPath()

        # did user try to open a script in Builder?
        if filename.endswith('.py'):
            self.app.showCoder()  # ensures that a coder window exists
            self.app.coder.setCurrentDoc(filename)
            self.app.coder.setFileModified(False)
            return

        with WindowFrozen(ctrl=self):
            # try to pause rendering until all panels updated
            if closeCurrent:
                if not self.fileClose(updateViews=False):
                    # close the existing (and prompt for save if necess)
                    return False
            self.exp = experiment.Experiment(prefs=self.app.prefs)
            try:
                self.exp.loadFromXML(filename)
                # set run mode silently and update buttons accordingly
                self.ribbon.buttons['pyswitch'].setMode(self.exp.runMode, silent=True)
                self.updateRunModeIcons()
            except Exception:
                print(u"Failed to load {}. Please send the following to"
                      u" the PsychoPy user list".format(filename))
                traceback.print_exc()
                logging.flush()
            self.resetUndoStack()
            self.setIsModified(False)
            self.filename = filename
            # routinePanel.addRoutinePage() is done in
            # routinePanel.redrawRoutines(), called by self.updateAllViews()
            # update the views
            self.updateAllViews()  # if frozen effect will be visible on thaw

        # Show README
        if self.prefs['alwaysShowReadme']:
            # If prefs are to always show README, show if populated
            self.updateReadme()
        else:
            # Otherwise update so we have the object, but don't show until asked
            self.updateReadme(show=False)

        self.fileHistory.AddFileToHistory(filename)
        self.htmlPath = None  # so we won't accidentally save to other html exp

        if self.app.runner:
            self.app.runner.addTask(fileName=self.filename)  # Add to Runner

        self.project = pavlovia.getProject(filename)
        self.app.updateWindowMenu()

    def fileSave(self, event=None, filename=None):
        """Save file, revert to SaveAs if the file hasn't yet been saved
        """
        if filename is None:
            if self.filename is None:  # do a save as if no file name
                return self.fileSaveAs(event)
            filename = self.filename
        else:
            filename = Path(filename)

        if not self.fileExists:
            if not self.fileSaveAs(filename):
                return False  # the user cancelled during saveAs
        else:
            filename = self.exp.saveToXML(filename)
            self.fileHistory.AddFileToHistory(filename)
        self.setIsModified(False)
        # if export on save then we should have an html file to update
        if self._getExportPref('on save') and os.path.split(filename)[0]:
            self.filename = filename
            self.fileExport(htmlPath=self.htmlPath)
        return True

    def fileSaveAs(self, event=None, filename=None):
        """Defines Save File as Behavior
        """
        shortFilename = self.getShortFilename()
        expName = self.exp.getExpName()
        if (not expName) or (shortFilename == expName):
            usingDefaultName = True
        else:
            usingDefaultName = False
        # force filename to Path
        if filename is None:
<<<<<<< HEAD
            if self.filename is None:
                initPath = os.path.expanduser('~')  # user's home directory
                filename = os.path.join(initPath, 'untitled.psyexp')
            else:
                filename = self.filename

        initPath, filename = os.path.split(filename)
=======
            filename = self.filename
        else:
            filename = Path(filename)
        # get parent and filename
        initPath = filename.parent
        filename = filename.name
        # substitute temp dir for home
        if not self.fileExists:
            initPath = Path.home()
>>>>>>> f659c78e

        if sys.platform != 'darwin':
            wildcard = _translate("PsychoPy experiments (*.psyexp)|*.psyexp|Any file (*.*)|*.*")
        else:
            wildcard = _translate("PsychoPy experiments (*.psyexp)|*.psyexp|Any file (*.*)|*")
        returnVal = False
        dlg = wx.FileDialog(
            self, message=_translate("Save file as ..."), defaultDir=str(initPath),
            defaultFile=filename, style=wx.FD_SAVE | wx.FD_OVERWRITE_PROMPT,
            wildcard=wildcard)

        if dlg.ShowModal() == wx.ID_OK:
            newPath = dlg.GetPath()
            # update exp name
            # if user has not manually renamed experiment
            if usingDefaultName:
                newShortName = os.path.splitext(
                    os.path.split(newPath)[1])[0]
                self.exp.setExpName(newShortName)
            # actually save
            self.filename = newPath
            self.fileSave(event=None, filename=newPath)
            self.project = pavlovia.getProject(filename)
            returnVal = 1
        dlg.Destroy()

        self.updateWindowTitle()
        # update README in case the file path has changed
        if self.prefs['alwaysShowReadme']:
            # if prefs are to always show README, show if populated
            self.updateReadme()
        else:
            # otherwise update so we have the object, but don't show until asked
            self.updateReadme(show=False)
        return returnVal

    def fileExport(self, event=None, htmlPath=None):
        """Exports the script as an HTML file (PsychoJS library)
        """
        # get path if not given one
        expPath, expName = os.path.split(self.filename)
        if htmlPath is None:
            htmlPath = self._getHtmlPath(self.filename)
        if not htmlPath:
            return

        exportPath = os.path.join(htmlPath, expName.replace('.psyexp', '.js'))
        exportPath = self.generateScript(experimentPath=exportPath,
                            exp=self.exp,
                            target="PsychoJS")
        # Open exported files
        self.app.showCoder(fileList=[exportPath])
        self.app.coder.fileReload(event=None, filename=exportPath)

    def editREADME(self, event):
        if self.filename is None:
            dlg = wx.MessageDialog(
                self,
                _translate("Please save experiment before editing the README file"),
                _translate("No readme file"),
                wx.OK | wx.ICON_WARNING | wx.CENTRE)
            dlg.ShowModal()
        else:
            self.updateReadme(show=True)

    def getShortFilename(self, withExt=False):
        """
        Returns the filename without path

        Parameters
        ----------
        withExt : bool
            Should the returned filename include the file extension? False by default.
        """
        # get file stem
        shortName = self.filename.stem
        ext = self.filename.suffix
        # append extension if requested
        if withExt:
            shortName += ext

        return shortName

    # def pluginManager(self, evt=None, value=True):
    #     """Show the plugin manager frame."""
    #     PluginManagerFrame(self).ShowModal()

    def onFindInExperiment(self, evt=None):
        dlg = BuilderFindDlg(frame=self, exp=self.exp)
        dlg.Show()

    def updateReadme(self, show=None):
        """Check whether there is a readme file in this folder and try to show

        Parameters
        ==========
        show : bool or None
            If True, always show Readme frame.
            If False, never show Readme frame.
            If None, show only when there is content.
        """
        # Make sure we have a file
        dirname = self.filename.parent
        possibles = list(dirname.glob('readme*'))
        if len(possibles) == 0:
            possibles = list(dirname.glob('Readme*'))
            possibles.extend(dirname.glob('README*'))

        # still haven't found a file so use default name
        if len(possibles) == 0:
            self.readmeFilename = str(dirname / 'readme.md')  # use this as our default
        else:
            self.readmeFilename = str(possibles[0])  # take the first one found

        # Make sure we have a frame
        if self.readmeFrame is None:
            self.readmeFrame = ReadmeFrame(
                parent=self, filename=self.readmeFilename
            )

        # Set file
        if self.fileExists:
            self.readmeFrame.setFile(self.readmeFilename)
        else:
            self.readmeFrame.setFile(None)
        self.readmeFrame.ctrl.load()

        # Show/hide frame as appropriate
        if show is None:
            show = len(self.readmeFrame.ctrl.getValue()) > 0
        show = show and self.IsShown()
        self.readmeFrame.show(show)

    def showReadme(self, evt=None, value=True):
        """Shows Readme file
        """
        if not self.readmeFrame.IsShown():
            self.readmeFrame.show(value)

    def toggleReadme(self, evt=None):
        """Toggles visibility of Readme file
        """
        if self.readmeFrame is None:
            self.showReadme()
        else:
            self.readmeFrame.toggleVisible()

    def OnFileHistory(self, evt=None):
        """get the file based on the menu ID
        """
        fileNum = evt.GetId() - wx.ID_FILE1
        path = self.fileHistory.GetHistoryFile(fileNum)
        self.fileOpen(filename=path)
        # add it back to the history so it will be moved up the list
        self.fileHistory.AddFileToHistory(path)

    def checkSave(self):
        """Check whether we need to save before quitting
        """
        if hasattr(self, 'isModified') and self.isModified:
            self.Show(True)
            self.Raise()
            self.app.SetTopWindow(self)
            msg = _translate('Experiment %s has changed. Save before '
                             'quitting?') % self.filename
            dlg = dialogs.MessageDialog(self, msg, type='Warning')
            resp = dlg.ShowModal()
            if resp == wx.ID_CANCEL:
                return False  # return, don't quit
            elif resp == wx.ID_YES:
                if not self.fileSave():
                    return False  # user might cancel during save
            elif resp == wx.ID_NO:
                pass  # don't save just quit
        return True

    def fileClose(self, event=None, checkSave=True, updateViews=True):
        """This is typically only called when the user x
        """
        if checkSave:
            ok = self.checkSave()
            if not ok:
                return False  # user cancelled
        if self.filename is None:
            frameData = self.appData['defaultFrame']
        else:
            frameData = dict(self.appData['defaultFrame'])
            self.appData['prevFiles'].append(self.filename)

            # get size and window layout info
        if self.IsIconized():
            self.Iconize(False)  # will return to normal mode to get size info
            frameData['state'] = 'normal'
        elif self.IsMaximized():
            # will briefly return to normal mode to get size info
            self.Maximize(False)
            frameData['state'] = 'maxim'
        else:
            frameData['state'] = 'normal'
        frameData['auiPerspective'] = self._mgr.SavePerspective()
        frameData['winW'], frameData['winH'] = self.GetSize()
        frameData['winX'], frameData['winY'] = self.GetPosition()

        # truncate history to the recent-most last N unique files, where
        # N = self.fileHistoryMaxFiles, as defined in makeMenus()
        for ii in range(self.fileHistory.GetCount()):
            self.appData['fileHistory'].append(
                self.fileHistory.GetHistoryFile(ii))
        # fileClose gets calls multiple times, so remove redundancy
        # while preserving order; end of the list is recent-most:
        tmp = []
        fhMax = self.fileHistoryMaxFiles
        for f in self.appData['fileHistory'][-3 * fhMax:]:
            if f not in tmp:
                tmp.append(f)
        self.appData['fileHistory'] = copy.copy(tmp[-fhMax:])

        # assign the data to this filename
        self.appData['frames'][str(self.filename)] = frameData
        # save the display data only for those frames in the history:
        tmp2 = {}
        for f in self.appData['frames']:
            if f in self.appData['fileHistory']:
                tmp2[f] = self.appData['frames'][f]
        self.appData['frames'] = copy.copy(tmp2)

        # close self
        self.routinePanel.removePages()
        self.filename = None
        # add the current exp as the start point for undo:
        self.resetUndoStack()
        if updateViews:
            self.updateAllViews()
        return 1

    def updateAllViews(self):
        """Updates Flow Panel, Routine Panel, and Window Title simultaneously
        """
        self.flowPanel.canvas.draw()
        self.routinePanel.redrawRoutines()
        self.componentButtons.Refresh()
        self.updateWindowTitle()

    def layoutPanes(self):
        # Get panes
        flowPane = self._mgr.GetPane('Flow')
        compPane = self._mgr.GetPane('Components')
        rtPane = self._mgr.GetPane('Routines')
        # Arrange panes according to prefs
        if 'FlowBottom' in self.prefs['builderLayout']:
            flowPane.Bottom()
        elif 'FlowTop' in self.prefs['builderLayout']:
            flowPane.Top()
        if 'CompRight' in self.prefs['builderLayout']:
            compPane.Right()
        if 'CompLeft' in self.prefs['builderLayout']:
            compPane.Left()
        rtPane.Center()
        # Commit
        self._mgr.Update()

    def resetPrefs(self, event):
        """Reset preferences to default"""
        # Present "are you sure" dialog
        dlg = wx.MessageDialog(
            self, _translate(
                "Are you sure you want to reset your preferences? This cannot "
                "be undone."),
            caption="Reset Preferences...",
            style=wx.ICON_WARNING | wx.CANCEL)
        dlg.SetOKCancelLabels(
            _translate("I'm sure"),
            _translate("Wait, go back!")
        )
        if dlg.ShowModal() == wx.ID_OK:
            # If okay is pressed, remove prefs file (meaning a new one will be
            # created on next restart)
            os.remove(prefs.paths['userPrefsFile'])
            # Show confirmation
            dlg = wx.MessageDialog(
                self, _translate(
                    "Done! Your preferences have been reset. Changes will be "
                    "applied when you next open PsychoPy."))
            dlg.ShowModal()
        else:
            pass

    def updateWindowTitle(self, newTitle=None):
        """Defines behavior to update window Title
        """
        if newTitle is None:
            newTitle = self.getShortFilename(withExt=True)
        self.setTitle(title=self.winTitle, document=newTitle)

    def setIsModified(self, newVal=None):
        """Sets current modified status and updates save icon accordingly.

        This method is called by the methods fileSave, undo, redo,
        addToUndoStack and it is usually preferably to call those
        than to call this directly.

        Call with ``newVal=None``, to only update the save icon(s)
        """
        if newVal is None:
            newVal = self.getIsModified()
        else:
            self.isModified = newVal
        # get ribbon buttons
        if 'save' in self.ribbon.buttons:
            self.ribbon.buttons['save'].Enable(newVal)
        self.fileMenu.Enable(wx.ID_SAVE, newVal)

    def getIsModified(self):
        """Checks if changes were made"""
        return self.isModified

    def resetUndoStack(self):
        """Reset the undo stack. do *immediately after* creating a new exp.

        Implicitly calls addToUndoStack() using the current exp as the state
        """
        self.currentUndoLevel = 1  # 1 is current, 2 is back one setp...
        self.currentUndoStack = []
        self.addToUndoStack()
        self.updateUndoRedo()
        self.setIsModified(newVal=False)  # update save icon if needed

    def addToUndoStack(self, action="", state=None):
        """Add the given ``action`` to the currentUndoStack, associated
        with the @state@. ``state`` should be a copy of the exp
        from *immediately after* the action was taken.
        If no ``state`` is given the current state of the experiment is used.

        If we are at end of stack already then simply append the action.  If
        not (user has done an undo) then remove orphan actions and append.
        """
        if state is None:
            state = copy.deepcopy(self.exp)
        # remove actions from after the current level
        if self.currentUndoLevel > 1:
            self.currentUndoStack = self.currentUndoStack[
                                    :-(self.currentUndoLevel - 1)]
            self.currentUndoLevel = 1
        # append this action
        self.currentUndoStack.append({'action': action, 'state': state})
        self.setIsModified(newVal=True)  # update save icon if needed
        self.updateUndoRedo()

    def undo(self, event=None):
        """Step the exp back one level in the @currentUndoStack@ if possible,
        and update the windows.

        Returns the final undo level (1=current, >1 for further in past)
        or -1 if redo failed (probably can't undo)
        """
        if self.currentUndoLevel >= len(self.currentUndoStack):
            return -1  # can't undo
        self.currentUndoLevel += 1
        state = self.currentUndoStack[-self.currentUndoLevel]['state']
        self.exp = copy.deepcopy(state)
        self.updateAllViews()
        self.setIsModified(newVal=True)  # update save icon if needed
        self.updateUndoRedo()

        return self.currentUndoLevel

    def redo(self, event=None):
        """Step the exp up one level in the @currentUndoStack@ if possible,
        and update the windows.

        Returns the final undo level (0=current, >0 for further in past)
        or -1 if redo failed (probably can't redo)
        """
        if self.currentUndoLevel <= 1:
            return -1  # can't redo, we're already at latest state
        self.currentUndoLevel -= 1
        self.exp = copy.deepcopy(
            self.currentUndoStack[-self.currentUndoLevel]['state'])
        self.updateUndoRedo()
        self.updateAllViews()
        self.setIsModified(newVal=True)  # update save icon if needed
        return self.currentUndoLevel

    def paste(self, event=None):
        """This receives paste commands for all child dialog boxes as well
        """
        foc = self.FindFocus()
        if hasattr(foc, 'Paste'):
            foc.Paste()

    def updateUndoRedo(self):
        """Defines Undo and Redo commands for the window
        """
        undoLevel = self.currentUndoLevel
        # check undo
        if undoLevel >= len(self.currentUndoStack):
            # can't undo if we're at top of undo stack
            label = _translate("Undo\t%s") % self.app.keys['undo']
            enable = False
        else:
            action = self.currentUndoStack[-undoLevel]['action']
            txt = _translate("Undo %(action)s\t%(key)s")
            fmt = {'action': action, 'key': self.app.keys['undo']}
            label = txt % fmt
            enable = True
        self._undoLabel.SetItemLabel(label)
        if 'undo' in self.ribbon.buttons:
            self.ribbon.buttons['undo'].Enable(enable)
        self.editMenu.Enable(wx.ID_UNDO, enable)

        # check redo
        if undoLevel == 1:
            label = _translate("Redo\t%s") % self.app.keys['redo']
            enable = False
        else:
            action = self.currentUndoStack[-undoLevel + 1]['action']
            txt = _translate("Redo %(action)s\t%(key)s")
            fmt = {'action': action, 'key': self.app.keys['redo']}
            label = txt % fmt
            enable = True
        self._redoLabel.SetItemLabel(label)
        if 'redo' in self.ribbon.buttons:
            self.ribbon.buttons['redo'].Enable(enable)
        self.editMenu.Enable(wx.ID_REDO, enable)

    def demosUnpack(self, event=None):
        """Get a folder location from the user and unpack demos into it."""
        # choose a dir to unpack in
        dlg = wx.DirDialog(parent=self, message=_translate(
            "Location to unpack demos"))
        if dlg.ShowModal() == wx.ID_OK:
            unpackFolder = dlg.GetPath()
        else:
            return -1  # user cancelled
        # ensure it's an empty dir:
        if os.listdir(unpackFolder) != []:
            unpackFolder = os.path.join(unpackFolder, 'PsychoPy3 Demos')
            if not os.path.isdir(unpackFolder):
                os.mkdir(unpackFolder)
        mergeFolder(os.path.join(self.paths['demos'], 'builder'),
                    unpackFolder)
        self.prefs['unpackedDemosDir'] = unpackFolder
        self.app.prefs.saveUserPrefs()
        updateDemosMenu(self, self.demosMenu, self.prefs['unpackedDemosDir'],
                        ext=".psyexp")

    def demoLoad(self, event=None):
        """Defines Demo Loading Event."""
        fileDir = self.demos[event.GetId()]
        files = glob.glob(os.path.join(fileDir, '*.psyexp'))
        if len(files) == 0:
            print("Found no psyexp files in %s" % fileDir)
        else:
            self.fileOpen(event=None, filename=files[0], closeCurrent=True)

    def openLocalDemos(self, event=None):
        # Choose a command according to OS
        if sys.platform in ['win32']:
            comm = "explorer"
        elif sys.platform in ['darwin']:
            comm = "open"
        elif sys.platform in ['linux', 'linux2']:
            comm = "dolphin"
        # Use command to open themes folder
        subprocess.call(f"{comm} {prefs.builder['unpackedDemosDir']}", shell=True)

    def openPavloviaDemos(self, event=None):
        webbrowser.open("https://pavlovia.org/explore")

    def sendToRunner(self, evt=None):
        """
        Send the current file to the Runner.
        """
        if self.filename is None:
            return False

        # Check whether file is truly untitled (not just saved as untitled)
        if not self.fileExists:
            ok = self.fileSave(self.filename)
            if not ok:
                return False  # save file before compiling script

        if self.getIsModified():
            ok = self.fileSave(self.filename)
            if not ok:
                return False  # save file before compiling script
        self.app.showRunner()
        self.app.runner.addTask(fileName=self.filename)
        self.app.runner.Raise()
        self.app.showRunner()

        return True

    def updateRunModeIcons(self, evt=None):
        """
        Function to update run/pilot icons according to run mode
        """
        mode = self.ribbon.buttons['pyswitch'].mode
        # show/hide run buttons
        for key in ("pyrun", "jsrun", "sendRunner"):
            self.ribbon.buttons[key].Show(mode)
        # hide/show pilot buttons
        for key in ("pypilot", "jspilot", "pilotRunner"):
            self.ribbon.buttons[key].Show(not mode)
        # update
        self.ribbon.Layout()

    def onRunModeToggle(self, evt):
        """
        Function to execute when switching between pilot and run modes
        """
        mode = evt.GetInt()
        # update icons
        self.updateRunModeIcons()
        # update experiment mode
        if self.exp is not None:
            self.exp.runMode = mode
            # mark as modified
            self.setIsModified(True)
        # update
        self.ribbon.Update()
        self.ribbon.Refresh()
        self.ribbon.Layout()

    def onRunShortcut(self, evt=None):
        """
        Callback for when the run shortcut is pressed - will either run or pilot depending on run mode
        """
        # do nothing if we have no experiment
        if self.exp is None:
            return
        # run/pilot according to mode
        if self.exp.runMode:
            self.runFile(evt)
        else:
            self.pilotFile(evt)

    def runFile(self, event=None):
        """
        Send the current file to the Runner and run it.
        """
        if self.sendToRunner(event):
            self.app.runner.panel.runLocal(event)

    def pilotFile(self, event=None):
        """
        Send the current file to the Runner and run it in pilot mode.
        """
        if self.sendToRunner(event):
            self.app.runner.panel.pilotLocal(event)

    def onCopyRoutine(self, event=None):
        """copy the current routine from self.routinePanel
        to self.app.copiedRoutine.
        """
        r = self.routinePanel.getCurrentRoutine().copy()
        if r is not None:
            self.app.copiedRoutine = r

    def onPasteRoutine(self, event=None):
        """Paste the current routine from self.app.copiedRoutine to a new page
        in self.routinePanel after prompting for a new name.
        """
        if self.app.copiedRoutine is None:
            return -1
        origName = self.app.copiedRoutine.name
        defaultName = self.exp.namespace.makeValid(origName)
        msg = _translate('New name for copy of "%(copied)s"?  [%(default)s]')
        vals = {'copied': origName, 'default': defaultName}
        message = msg % vals
        dlg = wx.TextEntryDialog(self, message=message,
                                 caption=_translate('Paste Routine'))
        if dlg.ShowModal() == wx.ID_OK:
            routineName = dlg.GetValue()
            if not routineName:
                routineName = defaultName
            newRoutine = self.app.copiedRoutine.copy()
            self.pasteRoutine(newRoutine, routineName)
        dlg.Destroy()

    def pasteRoutine(self, newRoutine, routineName):
        """
        Paste a copied Routine into the current Experiment. Returns a copy of that Routine
        """
        newRoutine.name = self.exp.namespace.makeValid(routineName, prefix="routine")
        newRoutine.exp = self.exp
        # add to the experiment
        self.exp.addRoutine(newRoutine.name, newRoutine)
        for newComp in newRoutine:  # routine == list of components
            newName = self.exp.namespace.makeValid(newComp.params['name'])
            self.exp.namespace.add(newName)
            newComp.params['name'].val = newName
            newComp.exp = self.exp
        # could do redrawRoutines but would be slower?
        self.routinePanel.addRoutinePage(newRoutine.name, newRoutine)
        self.routinePanel.setCurrentRoutine(newRoutine)
        return newRoutine

    def onPasteCompon(self, event=None):
        """
        Paste the copied Component (if there is one) into the current
        Routine
        """
        routinePage = self.routinePanel.getCurrentPage()
        routinePage.pasteCompon()

    def onURL(self, evt):
        """decompose the URL of a file and line number"""
        # "C:\Program Files\wxPython...\samples\hangman\hangman.py"
        filename = evt.GetString().split('"')[1]
        lineNumber = int(evt.GetString().split(',')[1][5:])
        self.app.showCoder()
        self.app.coder.gotoLine(filename, lineNumber)

    def setExperimentSettings(self, event=None, timeout=None):
        """Defines ability to save experiment settings
        """
        component = self.exp.settings
        # does this component have a help page?
        if hasattr(component, 'url'):
            helpUrl = component.url
        else:
            helpUrl = None
        title = '%s Properties' % self.exp.getExpName()
        dlg = DlgExperimentProperties(
            frame=self, element=component, experiment=self.exp, timeout=timeout)

        if dlg.OK:
            # add to undo stack
            self.addToUndoStack("EDIT experiment settings")
            # update run mode
            self.ribbon.buttons['pyswitch'].setMode(self.exp.runMode)
            # mark modified
            self.setIsModified(True)

    def addRoutine(self, event=None):
        """Defines ability to add routine in the routine panel
        """
        self.routinePanel.createNewRoutine()

    def renameRoutine(self, name, event=None):
        """Defines ability to rename routine in the routine panel
        """
        # get notebook details
        routine = self.routinePanel.GetPage(
            self.routinePanel.GetSelection()).routine
        oldName = routine.name
        msg = _translate("What is the new name for the Routine?")
        dlg = wx.TextEntryDialog(self, message=msg, value=oldName,
                                 caption=_translate('Rename'))
        if dlg.ShowModal() == wx.ID_OK:
            name = dlg.GetValue()
            self._doRenameRoutine(oldName=oldName, newName=name)
            dlg.Destroy()

    def _doRenameRoutine(self, oldName, newName):
        # silently auto-adjust the name to be valid, and register in the
        # namespace:
        name = self.exp.namespace.makeValid(newName, prefix='routine')
        if oldName in self.exp.routines:
            # Swap old with new names
            self.exp.routines[oldName].name = name
            self.exp.routines[name] = self.exp.routines.pop(oldName)
            self.exp.namespace.rename(oldName, name)
            currentRoutine = self.routinePanel.getCurrentPage()
            currentRoutineIndex = self.routinePanel.GetPageIndex(currentRoutine)
            self.routinePanel.renameRoutinePage(currentRoutineIndex, name)
            self.addToUndoStack("`RENAME Routine `%s`" % oldName)
            self.flowPanel.canvas.draw()

    def compileScript(self, event=None):
        """Defines compile script button behavior"""
        # save so we have a file to work off
        saved = self.fileSave()
        # if save cancelled, return now
        if not saved:
            return
        # construct filename for py file
        fullPath = self.filename.parent / (self.filename.stem + '.py')
        # write script
        fullPath = self.generateScript(experimentPath=str(fullPath), exp=self.exp)
        # show it in Coder
        self.app.showCoder(fileList=[fullPath])  # make sure coder is visible
        self.app.coder.fileReload(event=None, filename=fullPath)

    @property
    def stdoutFrame(self):
        """
        Gets Experiment Runner stdout.
        """
        if not self.app.runner:
            self.app.runner = self.app.showRunner()
        return self.app.runner

    def _getHtmlPath(self, filename):
        expPath = os.path.split(filename)[0]
        if not os.path.isdir(expPath):
            retVal = self.fileSave()
            if retVal:
                return self._getHtmlPath(self.filename)
            else:
                return False

        htmlPath = os.path.join(expPath, self.exp.htmlFolder)
        return htmlPath

    def _getExportPref(self, pref):
        """Returns True if pref matches exportHTML preference"""
        if pref.lower() not in [prefs.lower() for prefs in self.exp.settings.params['exportHTML'].allowedVals]:
            raise ValueError("'{}' is not an allowed value for {}".format(pref, 'exportHTML'))
        exportHtml = str(self.exp.settings.params['exportHTML'].val).lower()
        if exportHtml == pref.lower():
            return True

    def openPluginManager(self, evt=None):
        dlg = psychopy.app.plugin_manager.dialog.EnvironmentManagerDlg(self)
        dlg.Show()
        # Do post-close checks
        dlg.onClose()

    def onPavloviaCreate(self, evt=None):
        if Path(self.filename).is_file():
            # Save file
            self.fileSave(self.filename)
            # If allowed by prefs, export html and js files
            if self._getExportPref('on sync'):
                htmlPath = self._getHtmlPath(self.filename)
                if htmlPath:
                    self.fileExport(htmlPath=htmlPath)
                else:
                    return
        # Get start path and name from builder/coder if possible
        if self.filename:
            file = Path(self.filename)
            name = file.stem
            path = file.parent
        else:
            name = path = ""
        # Open dlg to create new project
        createDlg = sync.CreateDlg(self,
                                   user=pavlovia.getCurrentSession().user,
                                   name=name,
                                   path=path)
        if createDlg.ShowModal() == wx.ID_OK and createDlg.project is not None:
            self.project = createDlg.project
        else:
            return
        # Do first sync
        self.onPavloviaSync()

    def onPavloviaSync(self, evt=None):
        if Path(self.filename).is_file():
            # Save file
            self.fileSave(self.filename)
            # If allowed by prefs, export html and js files
            if self._getExportPref('on sync'):
                htmlPath = self._getHtmlPath(self.filename)
                if htmlPath:
                    self.fileExport(htmlPath=htmlPath)
                else:
                    return
        # Sync
        pavlovia_ui.syncProject(parent=self, file=self.filename, project=self.project)

    def onPavloviaRun(self, evt=None):
        # Sync project
        self.onPavloviaSync()

        if self.project is not None:
            # Update project status
            self.project.pavloviaStatus = 'ACTIVATED'
            # Run
            url = "https://pavlovia.org/run/{}".format(self.project['path_with_namespace'])
            wx.LaunchDefaultBrowser(url)

    def onPavloviaDebug(self, evt=None):
        # Open runner
        self.app.showRunner()
        runner = self.app.runner
        # Make sure we have a current file
        if self.getIsModified() or not Path(self.filename).is_file():
            saved = self.fileSave()
            if not saved:
                return
        # Send current file to runner
        runner.addTask(fileName=self.filename)
        # Run debug function from runner
        self.app.runner.panel.runOnlineDebug(evt=evt)

    def setPavloviaUser(self, user):
        # TODO: update user icon on button to user avatar
        pass

    @property
    def project(self):
        """A PavloviaProject object if one is known for this experiment
        """
        if hasattr(self, "_project"):
            return self._project
        elif self.filename:
            return pavlovia.getProject(self.filename)
        else:
            return None

    @project.setter
    def project(self, project):
        self._project = project

        self.ribbon.buttons['pavproject'].updateInfo()


class RoutinesNotebook(aui.AuiNotebook, handlers.ThemeMixin):
    """A notebook that stores one or more routines
    """

    def __init__(self, frame, id=-1):
        self.frame = frame
        self.app = frame.app
        self.routineMaxSize = 2
        self.appData = self.app.prefs.appData
        aui.AuiNotebook.__init__(self, frame, id,
            agwStyle=aui.AUI_NB_TAB_MOVE | aui.AUI_NB_CLOSE_ON_ACTIVE_TAB | aui.AUI_NB_WINDOWLIST_BUTTON)
        self.Bind(aui.EVT_AUINOTEBOOK_PAGE_CLOSE, self.onClosePane)
        self.Bind(aui.EVT_AUINOTEBOOK_END_DRAG, self.onMoveTab)

        # double buffered better rendering except if retina

        self.SetDoubleBuffered(not self.frame.isRetina)

        # This needs to be done on init, otherwise it gets an outline
        self.GetAuiManager().SetArtProvider(handlers.PsychopyDockArt())

        if not hasattr(self.frame, 'exp'):
            return  # we haven't yet added an exp

    def getCurrentRoutine(self):
        routinePage = self.getCurrentPage()
        if routinePage:
            return routinePage.routine  # no routine page
        return None

    def setCurrentRoutine(self, routine):
        for ii in range(self.GetPageCount()):
            if routine is self.GetPage(ii).routine:
                self.SetSelection(ii)
        self.frame.flowPanel.canvas.draw()

    def SetSelection(self, index, force=False):
        aui.AuiNotebook.SetSelection(self, index, force=force)
        self.frame.componentButtons.enableComponents(
            not isinstance(self.GetPage(index).routine, BaseStandaloneRoutine)
        )

    def getCurrentPage(self):
        if self.GetSelection() >= 0:
            return self.GetPage(self.GetSelection())
        return None

    def addRoutinePage(self, routineName, routine):
        # Make page
        routinePage = None
        if isinstance(routine, Routine):
            routinePage = RoutineCanvas(notebook=self, routine=routine)
        elif isinstance(routine, BaseStandaloneRoutine):
            routinePage = StandaloneRoutineCanvas(parent=self, routine=routine)
        # Add page
        if routinePage:
            self.AddPage(routinePage, routineName)

    def renameRoutinePage(self, index, newName, ):
        self.SetPageText(index, newName)

    def removePages(self):
        for ii in range(self.GetPageCount()):
            currId = self.GetSelection()
            self.DeletePage(currId)

    def createNewRoutine(self, template=None):
        msg = _translate("What is the name for the new Routine? "
                         "(e.g. instr, trial, feedback)")
        dlg = DlgNewRoutine(self)
        routineName = None
        if dlg.ShowModal() == wx.ID_OK:
            routineName = dlg.nameCtrl.GetValue()
            routineName = self.frame.exp.namespace.makeValid(routineName, prefix="routine")
            template = copy.deepcopy(dlg.selectedTemplate)
            self.frame.pasteRoutine(template, routineName)
            self.frame.addToUndoStack("NEW Routine `%s`" % routineName)
        dlg.Destroy()
        return routineName

    def onClosePane(self, event=None):
        """Close the pane and remove the routine from the exp.
        """
        currentPage = self.GetPage(event.GetSelection())
        routine = currentPage.routine
        name = routine.name

        # name is not valid for some reason
        if name not in self.frame.exp.routines:
            event.Skip()
            return

        # check if the user wants a prompt
        showDlg = self.app.prefs.builder.get('confirmRoutineClose', False)
        if showDlg:
            # message to display
            msg = _translate(
                "Do you want to remove routine '{}' from the experiment?")

            # dialog asking if the user wants to remove the routine
            dlg = wx.MessageDialog(
                self,
                _translate(msg).format(name),
                _translate('Remove routine?'),
                wx.YES_NO | wx.NO_DEFAULT | wx.CENTRE | wx.STAY_ON_TOP)

            # show the dialog and get the response
            dlgResult = dlg.ShowModal()
            dlg.Destroy()

            if dlgResult == wx.ID_NO:  # if NO, stop the tab from closing
                event.Veto()
                return

        # remove names of the routine and its components from namespace
        _nsp = self.frame.exp.namespace
        for c in self.frame.exp.routines[name]:
            _nsp.remove(c.params['name'].val)
        _nsp.remove(self.frame.exp.routines[name].name)
        del self.frame.exp.routines[name]

        if routine in self.frame.exp.flow:
            self.frame.exp.flow.removeComponent(routine)
            self.frame.flowPanel.canvas.draw()
        self.frame.addToUndoStack("REMOVE Routine `%s`" % (name))

    def onMoveTab(self, evt=None):
        """
        After moving tabs around, sorts Routines in the Experiment accordingly
        and marks experiment as changed.

        Parameters
        ----------
        evt : wx.aui.AUI_NB_TAB_MOVE
            Event generated by moving the tab (not used)
        """

        # Get tab names in order
        names = []
        for i in range(self.GetPageCount()):
            names.append(self.GetPageText(i))
        # Reorder routines in experiment to match tab order
        routines = collections.OrderedDict()
        for name in names:
            routines[name] = self.frame.exp.routines[name]
        self.frame.exp.routines = routines
        # Set modified
        self.frame.setIsModified(True)

    def increaseSize(self, event=None):
        self.appData['routineSize'] = min(
            self.routineMaxSize, self.appData['routineSize'] + 1)
        with WindowFrozen(self):
            self.redrawRoutines()

    def decreaseSize(self, event=None):
        self.appData['routineSize'] = max(0, self.appData['routineSize'] - 1)
        with WindowFrozen(self):
            self.redrawRoutines()

    def redrawRoutines(self):
        """Removes all the routines, adds them back (alphabetical order),
        sets current back to orig
        """
        currPage = self.GetSelection()
        self.removePages()
        for routineName in self.frame.exp.routines:
            if isinstance(self.frame.exp.routines[routineName], (Routine, BaseStandaloneRoutine)):
                self.addRoutinePage(
                    routineName, self.frame.exp.routines[routineName])
        if currPage > -1:
            self.SetSelection(currPage)


class RoutineCanvas(wx.ScrolledWindow, handlers.ThemeMixin):
    """Represents a single routine (used as page in RoutinesNotebook)"""

    def __init__(self, notebook, id=wx.ID_ANY, routine=None):
        """This window is based heavily on the PseudoDC demo of wxPython
        """
        wx.ScrolledWindow.__init__(
            self, notebook, id, (0, 0), style=wx.BORDER_NONE | wx.VSCROLL)

        self.frame = notebook.frame
        self.app = self.frame.app
        self.dpi = self.app.dpi
        self.lines = []
        self.maxWidth = self.GetSize().GetWidth()
        self.maxHeight = 15 * self.dpi
        self.x = self.y = 0
        self.curLine = []
        self.drawing = False
        self.drawSize = self.app.prefs.appData['routineSize']
        # dict in which to store rectangles to aid layout (populated in updateLayoutRects)
        self.rects = {}
        # auto-rescale based on number of components and window size is jumpy
        # when switch between routines of diff drawing sizes
        self.iconSize = (24, 24, 48)[self.drawSize]  # only 24, 48 so far
        self.fontBaseSize = (1100, 1200, 1300)[self.drawSize]  # depends on OS?
        #self.scroller = PsychopyScrollbar(self, wx.VERTICAL)
        self.SetVirtualSize((self.maxWidth, self.maxHeight))
        self.SetScrollRate(self.dpi // 16, self.dpi // 16)

        self.routine = routine
        self.yPositions = None
        self.yPosTop = (25, 40, 60)[self.drawSize]
        # the step in Y between each component
        self.componentStep = (25, 32, 50)[self.drawSize]
        self.timeXposStart = (150, 150, 200)[self.drawSize]
        # the left hand edge of the icons:
        _scale = (1.3, 1.5, 1.5)[self.drawSize]
        self.iconXpos = self.timeXposStart - self.iconSize * _scale
        self.timeXposEnd = self.timeXposStart + 400  # onResize() overrides

        # create a PseudoDC to record our drawing
        self.pdc = PseudoDC()
        self.pen_cache = {}
        self.brush_cache = {}
        # vars for handling mouse clicks
        self.dragid = -1
        self.lastpos = (0, 0)
        # use the ID of the drawn icon to retrieve component name:
        self.componentFromID = {}
        # define context menu items and labels
        self.contextMenuLabels = {
            'copy': _translate("Copy"),
            'paste above': _translate("Paste above"),
            'paste below': _translate("Paste below"),
            'edit': _translate("Edit"),
            'remove': _translate("Remove"),
            'move to top': _translate("Move to top"),
            'move up': _translate("Move up"),
            'move down': _translate("Move down"),
            'move to bottom': _translate("Move to bottom"),
        }
        self.contextMenuItems = list(self.contextMenuLabels)

        self.contextItemFromID = {}
        self.contextIDFromItem = {}
        for item in self.contextMenuItems:
            id = wx.NewIdRef()
            self.contextItemFromID[id] = item
            self.contextIDFromItem[item] = id

        self.Bind(wx.EVT_PAINT, self.OnPaint)
        self.Bind(wx.EVT_ERASE_BACKGROUND, lambda x: None)
        self.Bind(wx.EVT_MOUSE_EVENTS, self.OnMouse)
        self.Bind(wx.EVT_MOUSEWHEEL, self.OnScroll)
        self.Bind(wx.EVT_SIZE, self.onResize)
        # crashes if drop on OSX:
        # self.SetDropTarget(FileDropTarget(builder = self.frame))

    def _applyAppTheme(self, target=None):
        """Synonymise app theme method with redraw method"""
        return self.redrawRoutine()

    def onResize(self, event):
        self.sizePix = event.GetSize()
        self.timeXposStart = (150, 150, 200)[self.drawSize]
        self.timeXposEnd = self.sizePix[0] - (60, 80, 100)[self.drawSize]
        self.redrawRoutine()  # then redraw visible

    def ConvertEventCoords(self, event):
        xView, yView = self.GetViewStart()
        xDelta, yDelta = self.GetScrollPixelsPerUnit()
        return (event.GetX() + (xView * xDelta),
                event.GetY() + (yView * yDelta))

    def OffsetRect(self, r):
        """Offset the rectangle, r, to appear in the given pos in the window
        """
        xView, yView = self.GetViewStart()
        xDelta, yDelta = self.GetScrollPixelsPerUnit()
        r.OffsetXY(-(xView * xDelta), -(yView * yDelta))

    def OnMouse(self, event):
        if event.LeftDown():
            x, y = self.ConvertEventCoords(event)
            icons = self.pdc.FindObjectsByBBox(x, y)
            if len(icons):
                self.editComponentProperties(
                    component=self.componentFromID[icons[0]])
        elif event.RightDown():
            x, y = self.ConvertEventCoords(event)
            icons = self.pdc.FindObjectsByBBox(x, y)
            menuPos = event.GetPosition()
            if 'flowTop' in self.app.prefs.builder['builderLayout']:
                # width of components panel
                menuPos[0] += self.frame.componentButtons.GetSize()[0]
                # height of flow panel
                menuPos[1] += self.frame.flowPanel.canvas.GetSize()[1]
            if len(icons):
                self._menuComponent = self.componentFromID[icons[0]]
                self.showContextMenu(self._menuComponent, xy=menuPos)
            else:  # no context
                self.showContextMenu(None, xy=menuPos)

        elif event.Dragging() or event.LeftUp():
            if self.dragid != -1:
                pass
            if event.LeftUp():
                pass
        elif event.Moving():
            try:
                x, y = self.ConvertEventCoords(event)
                id = self.pdc.FindObjectsByBBox(x, y)[0]
                component = self.componentFromID[id]
                # Indicate hover target in the bottom bar
                if component == self.routine.settings:
                    self.frame.SetStatusText("Routine settings: " + component.params['name'].val)
                else:
                    self.frame.SetStatusText("Component: "+component.params['name'].val)
            except IndexError:
                self.frame.SetStatusText("")

    def OnScroll(self, event):
        xy = self.GetViewStart()
        delta = int(event.WheelRotation * self.dpi / 1600)
        self.Scroll(xy[0], xy[1]-delta)

    def showContextMenu(self, component, xy):
        """Show a context menu in the routine view.
        """
        menu = wx.Menu()
        if component not in (None, self.routine.settings):
            for item in self.contextMenuItems:
                id = self.contextIDFromItem[item]
                # don't show paste option unless something is copied
                if item.startswith('paste'):
                    if not self.app.copiedCompon:  # skip paste options
                        continue
                    itemLabel = " ".join(
                        (self.contextMenuLabels[item],
                         "({})".format(
                             self.app.copiedCompon.params['name'].val)))
                elif any([item.startswith(op) for op in ('copy', 'remove', 'edit')]):
                    itemLabel = " ".join(
                        (self.contextMenuLabels[item],
                         "({})".format(component.params['name'].val)))
                else:
                    itemLabel = self.contextMenuLabels[item]

                menu.Append(id, itemLabel)
                menu.Bind(wx.EVT_MENU, self.onContextSelect, id=id)

            self.frame.PopupMenu(menu, xy)
            menu.Destroy()  # destroy to avoid mem leak
        else:
            # anywhere but a hotspot is clicked, show this menu
            if self.app.copiedCompon:
                itemLabel = " ".join(
                    (_translate('paste'),
                     "({})".format(
                         self.app.copiedCompon.params['name'].val)))
                menu.Append(wx.ID_ANY, itemLabel)
                menu.Bind(wx.EVT_MENU, self.pasteCompon, id=wx.ID_ANY)

                self.frame.PopupMenu(menu, xy)
                menu.Destroy()

    def onContextSelect(self, event):
        """Perform a given action on the component chosen
        """
        op = self.contextItemFromID[event.GetId()]
        component = self._menuComponent
        r = self.routine
        if op == 'edit':
            self.editComponentProperties(component=component)
        elif op == 'copy':
            self.copyCompon(component=component)
        elif op == 'paste above':
            self.pasteCompon(index=r.index(component))
        elif op == 'paste below':
            self.pasteCompon(index=r.index(component) + 1)
        elif op == 'remove':
            r.removeComponent(component)
            self.frame.addToUndoStack(
                "REMOVE `%s` from Routine" % component.params['name'].val)
            self.frame.exp.namespace.remove(component.params['name'].val)
        elif op.startswith('move'):
            lastLoc = r.index(component)
            r.remove(component)
            if op == 'move to top':
                r.insert(0, component)
            if op == 'move up':
                r.insert(lastLoc - 1, component)
            if op == 'move down':
                r.insert(lastLoc + 1, component)
            if op == 'move to bottom':
                r.append(component)
            self.frame.addToUndoStack("MOVED `%s`" %
                                      component.params['name'].val)
        self.redrawRoutine()
        self._menuComponent = None

    def OnPaint(self, event):
        # Create a buffered paint DC.  It will create the real
        # wx.PaintDC and then blit the bitmap to it when dc is
        # deleted.
        dc = wx.GCDC(wx.BufferedPaintDC(self))
        # we need to clear the dc BEFORE calling PrepareDC
        bg = wx.Brush(self.GetBackgroundColour())
        dc.SetBackground(bg)
        dc.Clear()
        # use PrepareDC to set position correctly
        self.PrepareDC(dc)
        # create a clipping rect from our position and size
        # and the Update Region
        xv, yv = self.GetViewStart()
        dx, dy = self.GetScrollPixelsPerUnit()
        x, y = (xv * dx, yv * dy)
        rgn = self.GetUpdateRegion()
        rgn.Offset(x, y)
        r = rgn.GetBox()
        # draw to the dc using the calculated clipping rect
        self.pdc.DrawToDCClipped(dc, r)

    def redrawRoutine(self):
        # clear everything
        self.pdc.Clear()
        self.pdc.RemoveAll()
        # set font size
        self.setFontSize(self.fontBaseSize // self.dpi, self.pdc)

        # update rects with which to layout
        self.updateLayoutRects()
        # # if debugging, draw all the rects
        # self.pdc.SetPen(wx.Pen("Red"))
        # for rect in self.rects.values():
        #     self.pdc.DrawRectangle(rect)

        self.SetBackgroundColour(colors.app['tab_bg'])

        # separate components according to whether they are drawn in separate
        # row
        rowComponents = []
        staticCompons = []
        for n, component in enumerate(self.routine):
            if component.type == 'Static':
                staticCompons.append(component)
            elif component == self.routine.settings:
                pass
            else:
                rowComponents.append(component)

        # draw settings button
        settingsBtnExtent = self.drawSettingsBtn(self.pdc, self.routine.settings)

        # draw static, time grid, normal (row) comp:
        yPos = self.rects['grid'].Top
        yPosBottom = self.rects['grid'].Bottom
        # draw any Static Components first (below the grid)
        for component in staticCompons:
            bottom = max(yPosBottom, self.GetSize()[1])
            self.drawStatic(self.pdc, component, yPos, bottom)
        self.drawTimeGrid(self.pdc, yPos, yPosBottom)
        # normal components, one per row
        for component in rowComponents:
            self.drawComponent(self.pdc, component, yPos)
            yPos += self.componentStep
        # draw end line (if there is one)
        self.drawForceEndLine(self.pdc, yPosBottom)

        # the 50 allows space for labels below the time axis
        self.SetVirtualSize((int(self.maxWidth), yPos + 50))
        self.Refresh()  # refresh the visible window after drawing (OnPaint)
        #self.scroller.Resize()

    def updateLayoutRects(self):
        """
        Recalculate the positions and sizes of the wx.Rect objects which determine
        how the canvas is laid out.
        """
        self.rects = {}
        self.setFontSize(self.fontBaseSize // self.dpi, self.pdc)

        # --- Whole area ---
        canvas = self.rects['canvas'] = wx.Rect(
            x=15,
            y=15,
            width=self.sizePix[0] - 30,
            height=self.sizePix[1] - 30
        )

        # --- Time grid ---
        # filter Components for just those included in the time grid
        trueComponents = []
        for comp in self.routine:
            if type(comp).__name__ in ("StaticComponent", "RoutineSettingsComponent"):
                continue
            else:
                trueComponents.append(comp)
        # note: will be modified as things are added around it
        grid = self.rects['grid'] = wx.Rect(
            x=canvas.Left,
            y=canvas.Top,
            width=canvas.Width,
            height=self.componentStep * len(trueComponents)
        )

        # --- Top bar ---
        # this is where the Settings button lives
        topBar = self.rects['topBar'] = wx.Rect(
            x=canvas.Left,
            y=canvas.Top,
            width=canvas.Width,
            height=int(self.iconSize/3) + 24
        )
        # shift grid down
        grid.Top += topBar.Height

        # --- Time labels ---
        # note: will be modified as things are added around it
        timeLbls = self.rects['timeLbls'] = wx.Rect(
            x=grid.Left,
            y=topBar.Bottom,
            width=grid.Width,
            height=int(self.componentStep/2)
        )
        # shift grid down
        grid.Top += timeLbls.Height

        # --- Component names ---
        # get width of component names column
        compNameWidths = [120]
        if not prefs.builder['abbreviateLongCompNames']:
            # get width of longest name if we're not elipsizing
            for comp in self.routine:
                w = self.GetFullTextExtent(comp.name)[0] + 12
                compNameWidths.append(w)
        componentLabelWidth = max(compNameWidths)
        # create rect
        compLbls = self.rects['compLbls'] = wx.Rect(
            x=canvas.Left,
            y=grid.Top,
            width=componentLabelWidth,
            height=grid.Height
        )
        # shift grid and time labels right (and cut to size)
        grid.Left += compLbls.Width
        grid.Width -= compLbls.Width
        timeLbls.Left += compLbls.Width
        timeLbls.Width -= compLbls.Width

        # --- Component icons ---
        icons = self.rects['icons'] = wx.Rect(
            x=compLbls.Right,
            y=grid.Top,
            width=self.iconSize + 12,
            height=grid.Height
        )
        # shift grid and time labels right (and cut to size)
        grid.Left += icons.Width + 12
        grid.Width -= icons.Width + 12
        timeLbls.Left += icons.Width + 12
        timeLbls.Width -= icons.Width + 12

        # --- Time units label ---
        timeUnitsLbl = self.rects['timeUnitsLbl'] = wx.Rect(
            x=grid.Right,
            y=grid.Top,
            width=self.GetFullTextExtent("t (sec)")[0] + 12,
            height=int(self.componentStep/2)
        )
        # align self by right edge
        timeUnitsLbl.Left -= timeUnitsLbl.Width
        # shift grid and time labels left (and cut to size)
        grid.Width -= timeUnitsLbl.Width
        timeLbls.Width -= timeUnitsLbl.Width

        # update references from rects
        self.timeXposStart = grid.Left
        self.timeXposEnd = grid.Right
        self.iconXpos = self.rects['icons'].Left

    def getMaxTime(self):
        """Return the max time to be drawn in the window
        """
        maxTime, nonSlip = self.routine.getMaxTime()
        if self.routine.hasOnlyStaticComp():
            maxTime = int(maxTime) + 1.0

        # if max came from routine settings, mark as hard stop
        rtMax, rtMaxIsNum = self.routine.settings.getDuration()
        hardStop = rtMaxIsNum and rtMax == maxTime

        return maxTime, hardStop

    def drawTimeGrid(self, dc, yPosTop, yPosBottom, labelAbove=True):
        """Draws the grid of lines and labels the time axes
        """
        yPosTop = int(yPosTop)  # explicit type conversion to `int`
        yPosBottom = int(yPosBottom)

        tMax, hardStop = self.getMaxTime()
        tMax *= 1.1
        xScale = self.getSecsPerPixel()
        xSt = self.timeXposStart
        xEnd = self.timeXposEnd

        # dc.SetId(wx.NewIdRef())
        dc.SetPen(wx.Pen(colors.app['rt_timegrid']))
        dc.SetTextForeground(wx.Colour(colors.app['rt_timegrid']))
        self.setFontSize(self.fontBaseSize // self.dpi, dc)

        id = wx.NewIdRef()
        dc.SetId(id)

        # draw horizontal lines on top and bottom
        dc.DrawLine(
            x1=int(xSt),
            y1=yPosTop,
            x2=int(xEnd),
            y2=yPosTop)
        dc.DrawLine(
            x1=int(xSt),
            y1=yPosBottom,
            x2=int(xEnd),
            y2=yPosBottom)

        # draw vertical time points
        # gives roughly 1/10 the width, but in rounded to base 10 of
        # 0.1,1,10...
        unitSize = 10 ** numpy.ceil(numpy.log10(tMax * 0.8)) / 10.0
        if tMax / unitSize < 3:
            # gives units of 2 (0.2,2,20)
            unitSize = 10 ** numpy.ceil(numpy.log10(tMax * 0.8)) / 50.0
        elif tMax / unitSize < 6:
            # gives units of 5 (0.5,5,50)
            unitSize = 10 ** numpy.ceil(numpy.log10(tMax * 0.8)) / 20.0
        for lineN in range(int(numpy.floor((tMax / unitSize)))):
            # vertical line:
            dc.DrawLine(int(xSt + lineN * unitSize / xScale),
                        yPosTop - 4,
                        int(xSt + lineN * unitSize / xScale),
                        yPosBottom + 4)
            # label above:
            dc.DrawText('%.2g' % (lineN * unitSize),
                        int(xSt + lineN * unitSize / xScale - 4),
                        yPosTop - 30)
            if yPosBottom > 300:
                # if bottom of grid is far away then draw labels here too
                dc.DrawText('%.2g' % (lineN * unitSize),
                            int(xSt + lineN * unitSize / xScale - 4),
                            yPosBottom + 10)
        # add a label
        self.setFontSize(self.fontBaseSize // self.dpi, dc)
        # y is y-half height of text
        dc.DrawText('t (sec)',
                    self.rects['timeUnitsLbl'].Left + 6,
                    self.rects['timeUnitsLbl'].Top)
        # or draw bottom labels only if scrolling is turned on, virtual size >
        # available size?
        if yPosBottom > 300:
            # if bottom of grid is far away then draw labels there too
            # y is y-half height of text
            dc.DrawText('t (sec)',
                        int(xEnd + 5),
                        yPosBottom - self.GetFullTextExtent('t')[1] // 2)
        dc.SetTextForeground(colors.app['text'])

    def drawForceEndLine(self, dc, yPosBottom):
        id = wx.NewIdRef()
        dc.SetId(id)
        # get max time & check if we have a hard stop
        tMax, hardStop = self.getMaxTime()
        if hardStop:
            # if hard stop, draw orange final line
            dc.SetPen(
                wx.Pen(colors.app['rt_comp_force'], width=4)
            )
            dc.SetTextForeground(
                wx.Colour(colors.app['rt_comp_force'])
            )
            # vertical line:
            dc.DrawLine(self.timeXposEnd,
                        self.rects['grid'].Top - 4,
                        self.timeXposEnd,
                        yPosBottom + 4)
            # label above:
            dc.DrawText('%.2g' % tMax,
                        int(self.timeXposEnd - 4),
                        self.rects['grid'].Top - 30)

    def setFontSize(self, size, dc):
        font = self.GetFont()
        font.SetPointSize(size)
        dc.SetFont(font)
        self.SetFont(font)

    def drawStatic(self, dc, component, yPosTop, yPosBottom):
        """draw a static (ISI) component box"""

        # type conversion to `int`
        yPosTop = int(yPosTop)
        yPosBottom = int(yPosBottom)

        # set an id for the region of this component (so it can
        # act as a button). see if we created this already.
        id = None
        for key in self.componentFromID:
            if self.componentFromID[key] == component:
                id = key
        if not id:  # then create one and add to the dict
            id = wx.NewIdRef()
            self.componentFromID[id] = component
        dc.SetId(id)
        # deduce start and stop times if possible
        startTime, duration, nonSlipSafe = component.getStartAndDuration()
        # ensure static comps are clickable (even if $code start or duration)
        unknownTiming = False
        if startTime is None:
            startTime = 0
            unknownTiming = True
        if duration is None:
            duration = 0  # minimal extent ensured below
            unknownTiming = True
        # calculate rectangle for component
        xScale = self.getSecsPerPixel()

        if component.params['disabled'].val:
            dc.SetBrush(wx.Brush(colors.app['rt_static_disabled']))
            dc.SetPen(wx.Pen(colors.app['rt_static_disabled']))

        else:
            dc.SetBrush(wx.Brush(colors.app['rt_static']))
            dc.SetPen(wx.Pen(colors.app['rt_static']))

        xSt = self.timeXposStart + startTime // xScale
        w = duration // xScale + 1  # +1 b/c border alpha=0 in dc.SetPen
        w = max(min(w, 10000), 2)  # ensure 2..10000 pixels
        h = yPosBottom - yPosTop
        # name label, position:
        name = component.params['name'].val  # "ISI"
        if unknownTiming:
            # flag it as not literally represented in time, e.g., $code
            # duration
            name += ' ???'
        nameW, nameH = self.GetFullTextExtent(name)[0:2]
        x = xSt + w // 2
        staticLabelTop = (0, 50, 60)[self.drawSize]
        y = staticLabelTop - nameH * 3
        fullRect = wx.Rect(int(x - 20), int(y), int(nameW), int(nameH))
        # draw the rectangle, draw text on top:
        dc.DrawRectangle(
            int(xSt), int(yPosTop - nameH * 4), int(w), int(h + nameH * 5))
        dc.DrawText(name, int(x - nameW // 2), y)
        # update bounds to include time bar
        fullRect.Union(wx.Rect(int(xSt), int(yPosTop), int(w), int(h)))
        dc.SetIdBounds(id, fullRect)

    def drawComponent(self, dc, component, yPos):
        """Draw the timing of one component on the timeline"""
        # set an id for the region of this component (so it
        # can act as a button). see if we created this already

        yPos = int(yPos)  # explicit type conversion

        id = None
        for key in self.componentFromID:
            if self.componentFromID[key] == component:
                id = key
        if not id:  # then create one and add to the dict
            id = wx.NewIdRef()
            self.componentFromID[id] = component
        dc.SetId(id)

        iconYOffset = (6, 6, 0)[self.drawSize]
        # get default icon and bar color
        thisIcon = icons.ComponentIcon(component, size=self.iconSize).bitmap
        thisColor = colors.app['rt_comp']
        thisStyle = wx.BRUSHSTYLE_SOLID

        # check True/False on ForceEndRoutine
        if 'forceEndRoutine' in component.params:
            if component.params['forceEndRoutine'].val:
                thisColor = colors.app['rt_comp_force']
        # check True/False on ForceEndRoutineOnPress
        if 'forceEndRoutineOnPress' in component.params:
            if component.params['forceEndRoutineOnPress'].val in ['any click', 'correct click', 'valid click']:
                thisColor = colors.app['rt_comp_force']
        # check True aliases on EndRoutineOn
        if 'endRoutineOn' in component.params:
            if component.params['endRoutineOn'].val in ['look at', 'look away']:
                thisColor = colors.app['rt_comp_force']
        # grey bar if comp is disabled
        if component.params['disabled'].val:
            thisIcon = thisIcon.ConvertToDisabled()
            thisColor = colors.app['rt_comp_disabled']

        dc.DrawBitmap(thisIcon, int(self.iconXpos) + 6, int(yPos + iconYOffset), True)
        fullRect = wx.Rect(
            int(self.iconXpos),
            yPos,
            thisIcon.GetWidth(),
            thisIcon.GetHeight())

        self.setFontSize(self.fontBaseSize // self.dpi, dc)

        name = component.params['name'].val
        # elipsize name if it's too long
        if self.GetFullTextExtent(name)[0] > self.rects['compLbls'].Width:
            name = name[:6] + "..." + name[-6:]
        # get size based on text
        w = self.rects['compLbls'].Width
        h = self.GetFullTextExtent(name)[1]

        # draw text
        # + x position of icon (left side)
        # - half width of icon (including whitespace around it)
        # - FULL width of text
        # + slight adjustment for whitespace
        x = self.rects['compLbls'].Right - 6 - self.GetFullTextExtent(name)[0]
        _adjust = (5, 5, -2)[self.drawSize]
        y = yPos + thisIcon.GetHeight() // 2 - h // 2 + _adjust
        dc.DrawText(name, int(x), y)
        fullRect.Union(
            wx.Rect(int(x - 20), int(y), int(w), int(h)))

        # deduce start and stop times if possible
        startTime, duration, nonSlipSafe = component.getStartAndDuration()
        # draw entries on timeline (if they have some time definition)
        if duration is not None:
            yOffset = (3.5, 3.5, 0.5)[self.drawSize]
            h = self.componentStep // (4, 3.25, 2.5)[self.drawSize]
            xScale = self.getSecsPerPixel()
            # then we can draw a sensible time bar!
            thisPen = wx.Pen(thisColor, style=wx.TRANSPARENT)
            thisBrush = wx.Brush(thisColor, style=thisStyle)
            dc.SetPen(thisPen)
            dc.SetBrush(thisBrush)
            # cap duration if routine has a max
            maxDur, useMax = self.routine.settings.getDuration()
            overspill = 0
            if useMax:
                overspill = max(duration - maxDur, 0)
                duration = min(maxDur, duration)
            # If there's a fixed end time and no start time, start 20px before 0
            if ('stopType' in component.params) and ('startType' in component.params) and (
                    component.params['stopType'].val in ('time (s)', 'duration (s)')
                    and component.params['startType'].val in ('time (s)')
                    and startTime is None
            ):
                startTime = -20 * self.getSecsPerPixel()
                duration += 20 * self.getSecsPerPixel()
                # thisBrush.SetStyle(wx.BRUSHSTYLE_BDIAGONAL_HATCH)
                # dc.SetBrush(thisBrush)

            if startTime is not None:
                xSt = self.timeXposStart + startTime // xScale
                w = duration // xScale + 1
                if w > 10000:
                    w = 10000  # limit width to 10000 pixels!
                if w < 2:
                    w = 2  # make sure at least one pixel shows
                dc.DrawRectangle(int(xSt), int(y + yOffset), int(w), int(h))
                # update bounds to include time bar
                fullRect.Union(wx.Rect(int(xSt), int(y + yOffset), int(w), int(h)))
            # draw greyed out bar for any overspill (if routine has a max dur)
            if useMax and overspill > 0:
                # use disabled color
                dc.SetBrush(
                    wx.Brush(colors.app['rt_comp_disabled'], style=thisStyle)
                )
                dc.SetPen(
                    wx.Pen(colors.app['rt_comp_disabled'], style=wx.TRANSPARENT)
                )
                # draw rest of bar
                w = overspill // xScale + 1
                if w > 10000:
                    w = 10000  # limit width to 10000 pixels!
                if w < 2:
                    w = 2  # make sure at least one pixel shows
                dc.DrawRectangle(self.timeXposEnd, int(y + yOffset), int(w), int(h))
        dc.SetIdBounds(id, fullRect)

    def drawSettingsBtn(self, dc, component):
        # Setup ID
        id = None
        for key in self.componentFromID:
            if self.componentFromID[key] == component:
                id = key
        if not id:  # then create one and add to the dict
            id = wx.NewIdRef()
            self.componentFromID[id] = component
        dc.SetId(id)
        # Get settings icon
        sz = int(self.iconSize/3)
        thisIcon = icons.ComponentIcon(component, size=sz).bitmap
        # Some parameters
        lbl = _translate("Routine settings")
        padding = 12
        # Set font
        fontSize = wx.SystemSettings.GetFont(wx.SYS_DEFAULT_GUI_FONT).GetPointSize()
        self.setFontSize(fontSize, dc)
        # Calculate extent
        extent = wx.Rect(
            x=self.rects['topBar'].Left,
            y=self.rects['topBar'].Top,
            width=padding + sz + 6 + self.GetTextExtent(lbl)[0] + padding,
            height=padding + sz + padding
        )
        extent = extent.CenterIn(self.rects['topBar'], dir=wx.VERTICAL)
        # Get content rect
        rect = wx.Rect(extent.TopLeft, extent.BottomRight)
        rect.Deflate(padding)
        # Draw rect
        dc.SetPen(wx.Pen(colors.app['panel_bg']))
        dc.SetBrush(wx.Brush(colors.app['tab_bg']))
        dc.DrawRoundedRectangle(extent, 6)
        # Draw button
        dc.SetTextForeground(
            wx.Colour(colors.app['text'])
        )
        dc.DrawLabel(
            lbl,
            image=thisIcon,
            rect=rect,
            alignment=wx.ALIGN_LEFT | wx.ALIGN_CENTER_VERTICAL
        )
        # Bind to ID bounds
        dc.SetIdBounds(id, extent)

        return extent

    def copyCompon(self, event=None, component=None):
        """This is easy - just take a copy of the component into memory
        """
        self.app.copiedCompon = component.copy()

    def pasteCompon(self, event=None, component=None, index=None):
        # Alias None for component stored in app
        if component is None and self.app.copiedCompon:
            component = self.app.copiedCompon
        # Fail if nothing copied
        if component is None:
            return -1
        exp = self.frame.exp
        origName = component.params['name'].val
        defaultName = exp.namespace.makeValid(origName)
        msg = _translate('New name for copy of "%(copied)s"?  [%(default)s]')
        vals = {'copied': origName, 'default': defaultName}
        message = msg % vals
        dlg = wx.TextEntryDialog(self, message=message,
                                 caption=_translate('Paste Component'))
        if dlg.ShowModal() == wx.ID_OK:
            # Get new name
            newName = dlg.GetValue()
            if not newName:
                newName = defaultName
            newName = exp.namespace.makeValid(newName)
            # Create copy of component with new references
            newCompon = component.copy(
                exp=exp,
                parentName=self.routine.name,
                name=newName
            )
            # Add to routine
            if index is None:
                self.routine.addComponent(newCompon)
            else:
                self.routine.insertComponent(index, newCompon)
            self.frame.exp.namespace.user.append(newName)
            # could do redrawRoutines but would be slower?
            self.redrawRoutine()
            self.frame.addToUndoStack("PASTE Component `%s`" % newName)
        dlg.Destroy()

    def editComponentProperties(self, event=None, component=None, openToPage=None):
        # we got here from a wx.button press (rather than our own drawn icons)
        if event:
            componentName = event.EventObject.GetName()
            component = self.routine.getComponentFromName(componentName)
        # does this component have a help page?
        if hasattr(component, 'url'):
            helpUrl = component.url
        else:
            helpUrl = None
        old_name = component.params['name'].val
        old_disabled = component.params['disabled'].val
        # check current timing settings of component (if it changes we
        # need to update views)
        initialTimings = component.getStartAndDuration()
        if 'forceEndRoutine' in component.params \
                or 'forceEndRoutineOnPress' in component.params:
            # If component can force end routine, check if it did before
            initialForce = [component.params[key].val
                            for key in ['forceEndRoutine', 'forceEndRoutineOnPress']
                            if key in component.params]
        else:
            initialForce = False
        # create the dialog
        if hasattr(component, 'type') and component.type.lower() == 'code':
            _Dlg = DlgCodeComponentProperties
        else:
            _Dlg = DlgComponentProperties
        dlg = _Dlg(frame=self.frame,
                   element=component,
                   experiment=self.frame.exp, editing=True,
                   openToPage=openToPage)
        if dlg.OK:
            # Redraw if force end routine has changed
            if any(key in component.params for key in ['forceEndRoutine', 'forceEndRoutineOnPress', 'endRoutineOn']):
                newForce = [component.params[key].val
                            for key in ['forceEndRoutine', 'forceEndRoutineOnPress', 'endRoutineOn']
                            if key in component.params]
                if initialForce != newForce:
                    self.redrawRoutine()  # need to refresh timings section
                    self.Refresh()  # then redraw visible
                    self.frame.flowPanel.canvas.draw()
            # Redraw if timings have changed
            if component.getStartAndDuration() != initialTimings:
                self.redrawRoutine()  # need to refresh timings section
                self.Refresh()  # then redraw visible
                self.frame.flowPanel.canvas.draw()
                # self.frame.flowPanel.Refresh()
            elif component.name != old_name:
                if component == self.routine.settings:
                    self.frame.flowPanel.canvas.draw()
                    self.frame._doRenameRoutine(oldName=old_name, newName=component.name)
                self.redrawRoutine()  # need to refresh name
            elif component.params['disabled'].val != old_disabled:
                self.redrawRoutine()  # need to refresh color
            self.frame.exp.namespace.remove(old_name)
            self.frame.exp.namespace.add(component.params['name'].val)
            self.frame.addToUndoStack("EDIT `%s`" %
                                      component.params['name'].val)

    def getSecsPerPixel(self):
        pixels = float(self.timeXposEnd - self.timeXposStart)
        return self.getMaxTime()[0] / pixels


class StandaloneRoutineCanvas(scrolledpanel.ScrolledPanel):
    def __init__(self, parent, routine=None):
        # Init super
        scrolledpanel.ScrolledPanel.__init__(
            self, parent,
            style=wx.BORDER_NONE)
        # Store basics
        self.frame = parent.frame
        self.app = self.frame.app
        self.dpi = self.app.dpi
        self.routine = routine
        self.helpUrl = self.routine.url
        self.params = routine.params
        # Setup sizer
        self.sizer = wx.BoxSizer(wx.VERTICAL)
        self.SetSizer(self.sizer)
        # Setup categ notebook
        self.ctrls = ParamNotebook(self, experiment=self.frame.exp, element=routine)
        self.paramCtrls = self.ctrls.paramCtrls
        self.sizer.Add(self.ctrls, border=12, proportion=1, flag=wx.ALIGN_CENTER | wx.TOP)
        # Make buttons
        self.btnsSizer = wx.BoxSizer(wx.HORIZONTAL)
        self.helpBtn = utils.HoverButton(self, id=wx.ID_HELP, label=_translate("Help"))
        self.helpBtn.Bind(wx.EVT_BUTTON, self.onHelp)
        self.btnsSizer.Add(self.helpBtn, border=6, flag=wx.ALL | wx.EXPAND)
        self.btnsSizer.AddStretchSpacer(1)
        # Add validator stuff
        self.warnings = WarningManager(self)
        self.sizer.Add(self.warnings.output, border=3, flag=wx.EXPAND | wx.ALL)
        # Add buttons to sizer
        self.sizer.Add(self.btnsSizer, border=3, proportion=0, flag=wx.EXPAND | wx.ALL)
        # Style
        self.SetupScrolling(scroll_y=True)

    def _applyAppTheme(self):
        self.SetBackgroundColour(colors.app['tab_bg'])
        self.helpBtn._applyAppTheme()
        self.Refresh()
        self.Update()

    def updateExperiment(self, evt=None):
        """Update this routine's saved parameters to what is currently entered"""
        # Get params in correct formats
        self.routine.params = self.ctrls.getParams()
        # Duplicate routine list and iterate through to find this one
        routines = self.frame.exp.routines.copy()
        for name, routine in routines.items():
            if routine == self.routine:
                # Update the routine dict keys to use the current name for this routine
                self.frame.exp.routines[self.routine.params['name'].val] = self.frame.exp.routines.pop(name)
        # Redraw the flow panel
        self.frame.flowPanel.canvas.draw()
        # Rename this page
        page = self.frame.routinePanel.GetPageIndex(self)
        self.frame.routinePanel.SetPageText(page, self.routine.params['name'].val)
        # Update save button
        self.frame.setIsModified(True)

    def onHelp(self, event=None):
        """Uses self.app.followLink() to self.helpUrl
        """
        self.app.followLink(url=self.helpUrl)

    def Validate(self, *args, **kwargs):
        return self.ctrls.Validate()


class ComponentsPanel(scrolledpanel.ScrolledPanel, handlers.ThemeMixin):
    """Panel containing buttons for each component, sorted by category"""

    class CategoryButton(wx.ToggleButton, handlers.ThemeMixin, HoverMixin):
        """Button to show/hide a category of components"""
        def __init__(self, parent, name, cat):
            if sys.platform == 'darwin':
                label = name  # on macOS the wx.BU_LEFT flag has no effect
            else:
                label = "   "+name
            # Initialise button
            wx.ToggleButton.__init__(self, parent,
                                     label=label, size=(-1, 24),
                                     style= wx.BORDER_NONE | wx.BU_LEFT)
            self.parent = parent
            # Link to category of buttons
            self.menu = self.parent.catSizers[cat]
            # # Set own sizer
            # self.sizer = wx.GridSizer(wx.HORIZONTAL)
            # self.SetSizer(self.sizer)
            # # Add icon
            # self.icon = wx.StaticText(parent=self, label="DOWN")
            # self.sizer.Add(self.icon, border=5, flag=wx.ALL | wx.ALIGN_RIGHT)
            # Default states to false
            self.state = False
            self.hover = False
            # Bind toggle function
            self.Bind(wx.EVT_TOGGLEBUTTON, self.ToggleMenu)
            # Bind hover functions
            self.SetupHover()

        def ToggleMenu(self, event):
            # If triggered manually with a bool, treat that as a substitute for event selection
            if isinstance(event, bool):
                state = event
            else:
                state = event.GetSelection()
            # Set state
            self.SetValue(state)
            # Refresh view (which will show/hide according to this button's state)
            self.parent.refreshView()
            # Restyle
            self.OnHover()

        def _applyAppTheme(self):
            """Apply app theme to this button"""
            self.OnHover()

    class ComponentButton(wx.Button, handlers.ThemeMixin):
        """Button to open component parameters dialog"""
        def __init__(self, parent, name, comp, cat):
            self.parent = parent
            self.component = comp
            self.category = cat
            # construct label
            label = name
            # remove "Component" from the end
            for redundant in ['component', 'Component']:
                label = label.replace(redundant, "")
            # convert to title case
            label = st.CaseSwitcher.pascal2title(label)
            # wrap
            label = st.wrap(label, 10)

            # Make button
            wx.Button.__init__(self, parent, wx.ID_ANY,
                               label=label, name=name,
                               size=(68, 68+12*label.count("\n")),
                               style=wx.NO_BORDER)
            self.SetToolTip(wx.ToolTip(comp.tooltip or name))
            # Style
            self._applyAppTheme()
            # Bind to functions
            self.Bind(wx.EVT_BUTTON, self.onClick)
            self.Bind(wx.EVT_RIGHT_DOWN, self.onRightClick)

        @property
        def element(self):
            return self.component

        def onClick(self, evt=None, timeout=None):
            """Called when a component button is clicked on.
            """
            routine = self.parent.frame.routinePanel.getCurrentRoutine()
            if routine is None:
                if timeout is not None:  # just return, we're testing the UI
                    return
                # Show a message telling the user there is no routine in the
                # experiment, making adding a component pointless until they do
                # so.
                dlg = wx.MessageDialog(
                    self,
                    _translate(
                        "Cannot add component, experiment has no routines."),
                    _translate("Error"),
                    wx.OK | wx.ICON_ERROR | wx.CENTRE)
                dlg.ShowModal()
                dlg.Destroy()
                return

            page = self.parent.frame.routinePanel.getCurrentPage()
            comp = self.component(
                parentName=routine.name,
                exp=self.parent.frame.exp)

            # does this component have a help page?
            if hasattr(comp, 'url'):
                helpUrl = comp.url
            else:
                helpUrl = None
            # create component template
            if comp.type == 'Code':
                _Dlg = DlgCodeComponentProperties
            else:
                _Dlg = DlgComponentProperties
            dlg = _Dlg(frame=self.parent.frame,
                       element=comp,
                       experiment=self.parent.frame.exp,
                       timeout=timeout)

            if dlg.OK:
                # Add to the actual routine
                routine.addComponent(comp)
                namespace = self.parent.frame.exp.namespace
                desiredName = comp.params['name'].val
                name = comp.params['name'].val = namespace.makeValid(desiredName)
                namespace.add(name)
                # update the routine's view with the new component too
                page.redrawRoutine()
                self.parent.frame.addToUndoStack(
                    "ADD `%s` to `%s`" % (name, routine.name))
            return True

        def onRightClick(self, evt):
            """
            Defines rightclick behavior within builder view's
            components panel
            """
            # Get fave levels
            faveLevels = prefs.appDataCfg['builder']['favComponents']
            # Make menu
            menu = wx.Menu()
            if faveLevels[self.component.__name__] > ComponentsPanel.faveThreshold:
                # If is in favs
                msg = _translate("Remove from favorites")
                fun = self.removeFromFavorites
            else:
                # If is not in favs
                msg = _translate("Add to favorites")
                fun = self.addToFavorites
            btn = menu.Append(wx.ID_ANY, msg)
            menu.Bind(wx.EVT_MENU, fun, btn)
            # Show as popup
            self.PopupMenu(menu, evt.GetPosition())
            # Destroy to avoid mem leak
            menu.Destroy()

        def addToFavorites(self, evt):
            self.parent.addToFavorites(self.component)

        def removeFromFavorites(self, evt):
            self.parent.removeFromFavorites(self)

        def _applyAppTheme(self):
            # Set colors
            self.SetForegroundColour(colors.app['text'])
            self.SetBackgroundColour(colors.app['panel_bg'])
            # Set bitmap
            icon = icons.ComponentIcon(self.component, size=48)
            if hasattr(self.component, "beta") and self.component.beta:
                icon = icon.beta
            else:
                icon = icon.bitmap
            self.SetBitmap(icon)
            self.SetBitmapCurrent(icon)
            self.SetBitmapPressed(icon)
            self.SetBitmapFocus(icon)
            self.SetBitmapPosition(wx.TOP)
            # Refresh
            self.Refresh()

    class RoutineButton(wx.Button, handlers.ThemeMixin):
        """Button to open component parameters dialog"""
        def __init__(self, parent, name, rt, cat):
            self.parent = parent
            self.routine = rt
            self.category = cat
            # construct label
            label = name
            # remove "Routine" from the end
            for redundant in ['routine', 'Routine', "ButtonBox"]:
                label = label.replace(redundant, "")
            # convert to title case
            label = st.CaseSwitcher.pascal2title(label)
            # wrap
            label = st.wrap(label, 10)
            # Make button
            wx.Button.__init__(self, parent, wx.ID_ANY,
                               label=label, name=name,
                               size=(68, 68+12*label.count("\n")),
                               style=wx.NO_BORDER)
            self.SetToolTip(wx.ToolTip(rt.tooltip or name))
            # Style
            self._applyAppTheme()
            # Bind to functions
            self.Bind(wx.EVT_BUTTON, self.onClick)
            self.Bind(wx.EVT_RIGHT_DOWN, self.onRightClick)

        @property
        def element(self):
            return self.routine

        def onClick(self, evt=None, timeout=None):
            # Make a routine instance
            comp = self.routine(exp=self.parent.frame.exp)
            # Add to the actual routine
            exp = self.parent.frame.exp
            namespace = exp.namespace
            name = comp.params['name'].val = namespace.makeValid(
                comp.params['name'].val)
            namespace.add(name)
            exp.addStandaloneRoutine(name, comp)
            # update the routine's view with the new routine too
            self.parent.frame.addToUndoStack(
                "ADD `%s` to `%s`" % (name, exp.name))
            # Add a routine page
            notebook = self.parent.frame.routinePanel
            notebook.addRoutinePage(name, comp)
            notebook.setCurrentRoutine(comp)

        def onRightClick(self, evt):
            """
            Defines rightclick behavior within builder view's
            routines panel
            """
            return

        def addToFavorites(self, evt):
            self.parent.addToFavorites(self.routine)

        def removeFromFavorites(self, evt):
            self.parent.removeFromFavorites(self)

        def _applyAppTheme(self):
            # Set colors
            self.SetForegroundColour(colors.app['text'])
            self.SetBackgroundColour(colors.app['panel_bg'])
            # Set bitmap
            icon = icons.ComponentIcon(self.routine, size=48)
            if hasattr(self.routine, "beta") and self.routine.beta:
                icon = icon.beta
            else:
                icon = icon.bitmap
            self.SetBitmap(icon)
            self.SetBitmapCurrent(icon)
            self.SetBitmapPressed(icon)
            self.SetBitmapFocus(icon)
            self.SetBitmapPosition(wx.TOP)
            # Refresh
            self.Refresh()

    class FilterDialog(wx.Dialog, handlers.ThemeMixin):
        def __init__(self, parent, size=(200, 300)):
            wx.Dialog.__init__(self, parent, size=size)
            self.parent = parent
            # Setup sizer
            self.border = wx.BoxSizer(wx.VERTICAL)
            self.SetSizer(self.border)
            self.sizer = wx.BoxSizer(wx.VERTICAL)
            self.border.Add(self.sizer, border=6, proportion=1, flag=wx.ALL | wx.EXPAND)
            # Label
            self.label = wx.StaticText(self, label="Show components which \nwork with...")
            self.sizer.Add(self.label, border=6, flag=wx.ALL | wx.EXPAND)
            # Control
            self.viewCtrl = ToggleButtonArray(self,
                                              labels=("PsychoPy (local)", "PsychoJS (online)", "Both", "Any"),
                                              values=("PsychoPy", "PsychoJS", "Both", "Any"),
                                              multi=False, ori=wx.VERTICAL)
            self.viewCtrl.Bind(wx.EVT_CHOICE, self.onChange)
            self.sizer.Add(self.viewCtrl, border=6, flag=wx.ALL | wx.EXPAND)
            self.viewCtrl.SetValue(prefs.builder['componentFilter'])
            # OK
            self.OKbtn = wx.Button(self, id=wx.ID_OK, label=_translate("OK"))
            self.SetAffirmativeId(wx.ID_OK)
            self.border.Add(self.OKbtn, border=6, flag=wx.ALL | wx.ALIGN_RIGHT)

            self.Layout()
            self._applyAppTheme()

        def _applyAppTheme(self):
            self.SetBackgroundColour(colors.app['panel_bg'])
            self.label.SetForegroundColour(colors.app['text'])

        def GetValue(self):
            return self.viewCtrl.GetValue()

        def onChange(self, evt=None):
            self.parent.filter = prefs.builder['componentFilter'] = self.GetValue()
            prefs.saveUserPrefs()
            self.parent.refreshView()

    faveThreshold = 20

    def __init__(self, frame, id=-1):
        """A panel that displays available components.
        """
        self.frame = frame
        self.app = frame.app
        self.dpi = self.app.dpi
        self.prefs = self.app.prefs
        panelWidth = 3 * (68 + 12) + 12 + 12
        scrolledpanel.ScrolledPanel.__init__(self,
                                             frame,
                                             id,
                                             size=(panelWidth, 10 * self.dpi),
                                             style=wx.BORDER_NONE)
        # Get filter from prefs
        self.filter = prefs.builder['componentFilter']
        # Setup sizer
        self.sizer = wx.BoxSizer(wx.VERTICAL)
        self.SetSizer(self.sizer)
        # Top bar
        self.topBarSizer = wx.BoxSizer(wx.HORIZONTAL)
        self.sizer.Add(self.topBarSizer, border=0, flag=wx.ALL | wx.EXPAND)
        # Add plugins button
        self.pluginBtn = wx.Button(self, label=_translate("Get more..."), style=wx.BU_EXACTFIT | wx.BORDER_NONE)
        self.pluginBtn.SetToolTip(_translate("Add new components and features via plugins."))
        self.topBarSizer.Add(self.pluginBtn, border=3, flag=wx.ALL)
        self.pluginBtn.Bind(wx.EVT_BUTTON, self.onPluginBtn)
        # Add filter button
        self.topBarSizer.AddStretchSpacer(1)
        self.filterBtn = wx.Button(self, style=wx.BU_EXACTFIT | wx.BORDER_NONE)
        self.filterBtn.SetToolTip(_translate("Filter components by whether they work with PsychoJS, PsychoPy or both."))
        self.topBarSizer.Add(self.filterBtn, border=3, flag=wx.ALL)
        self.filterBtn.Bind(wx.EVT_BUTTON, self.onFilterBtn)

        # Attributes to store handles in
        self.catLabels = {}
        self.catSizers = {}
        self.compButtons = []
        self.rtButtons = []
        self.objectHandles = {}
        # Create buttons
        self.populate()
        # Apply filter
        self.refreshView()
        # Do sizing
        self.Fit()
        # double buffered better rendering except if retina
        self.SetDoubleBuffered(not self.frame.isRetina)

    def getSortedElements(self):
        allElements = getAllElements()
        if "SettingsComponent" in allElements:
            del allElements['SettingsComponent']

        # Create array to store elements in
        elements = OrderedDict()
        # Specify which categories are fixed to start/end
        firstCats = ['Favorites', 'Stimuli', 'Responses', 'Custom']
        lastCats = ['I/O', 'Other']
        # Add categories which are fixed to start
        for cat in firstCats:
            elements[cat] = {}
        # Add unfixed categories
        for cat in getAllCategories():
            if cat not in lastCats + firstCats:
                elements[cat] = {}
        # Add categories which are fixed to end
        for cat in lastCats:
            elements[cat] = {}
        # Get elements and sort by category
        for name, emt in allElements.items():
            for cat in emt.categories:
                if cat in elements:
                    elements[cat][name] = emt
        # Assign favorites
        self.faveLevels = prefs.appDataCfg['builder']['favComponents']
        for name, emt in allElements.items():
            # Make sure element has a level
            if name not in self.faveLevels:
                self.faveLevels[name] = 0
            # If it exceeds the threshold, add to favorites
            if self.faveLevels[name] > self.faveThreshold:
                elements['Favorites'][name] = emt
        # Fill in gaps in favorites with defaults
        faveDefaults = [
            ('ImageComponent', allElements['ImageComponent']),
            ('KeyboardComponent', allElements['KeyboardComponent']),
            ('SoundComponent', allElements['SoundComponent']),
            ('TextComponent', allElements['TextComponent']),
            ('MouseComponent', allElements['MouseComponent']),
            ('SliderComponent', allElements['SliderComponent']),
        ]
        while len(elements['Favorites']) < 6:
            name, emt = faveDefaults.pop(0)
            if name not in elements['Favorites']:
                elements['Favorites'][name] = emt
                self.faveLevels[name] = self.faveThreshold + 1

        return elements

    def populate(self):
        """
        Find all component/standalone routine classes and create buttons for each, sorted by category.

        This *can* be called multiple times - already existing buttons are simply detached from their sizer and
        reattached in the correct place given any changes since last called.
        """
        elements = self.getSortedElements()

        # Detach any extant category labels and sizers from main sizer
        for cat in self.objectHandles:
            self.sizer.Detach(self.catLabels[cat])
            self.sizer.Detach(self.catSizers[cat])
        # Add each category
        for cat, emts in elements.items():
            if cat not in self.objectHandles:
                # Make category sizer
                self.catSizers[cat] = wx.WrapSizer(orient=wx.HORIZONTAL)
                # Make category button
                self.catLabels[cat] = self.CategoryButton(self, name=_translate(cat), cat=cat)
                # Store category reference
                self.objectHandles[cat] = {}
            # Add to sizer
            self.sizer.Add(self.catLabels[cat], border=3, flag=wx.BOTTOM | wx.EXPAND)
            self.sizer.Add(self.catSizers[cat], border=6, flag=wx.ALL | wx.ALIGN_CENTER)

            # Detach any extant buttons from sizer
            for btn in self.objectHandles[cat].values():
                self.catSizers[cat].Detach(btn)
            # Add each element
            for name, emt in emts.items():
                if name not in self.objectHandles[cat]:
                    # Make appropriate button
                    if issubclass(emt, BaseStandaloneRoutine):
                        emtBtn = self.RoutineButton(self, name=name, rt=emt, cat=cat)
                        self.rtButtons.append(emtBtn)
                    else:
                        emtBtn = self.ComponentButton(self, name=name, comp=emt, cat=cat)
                        self.compButtons.append(emtBtn)
                        # If we're in standalone routine view, disable new component button
                        rtPage = self.frame.routinePanel.getCurrentPage()
                        if rtPage:
                            emtBtn.Enable(
                                not isinstance(rtPage.routine, BaseStandaloneRoutine)
                            )
                    # Store reference by category
                    self.objectHandles[cat][name] = emtBtn
                # Add to category sizer
                self.catSizers[cat].Add(self.objectHandles[cat][name], border=3, flag=wx.ALL)

        # Show favourites on startup
        self.catLabels['Favorites'].ToggleMenu(True)

    def refreshView(self):
        # Get view value(s)
        if prefs.builder['componentFilter'] == "Both":
            view = ["PsychoPy", "PsychoJS"]
        elif prefs.builder['componentFilter'] == "Any":
            view = []
        else:
            view = [prefs.builder['componentFilter']]

        # Iterate through categories and buttons
        for cat in self.objectHandles:
            anyShown = False
            for name, btn in self.objectHandles[cat].items():
                shown = True
                # Get element button refers to
                if isinstance(btn, self.ComponentButton):
                    emt = btn.component
                elif isinstance(btn, self.RoutineButton):
                    emt = btn.routine
                else:
                    emt = None
                # Check whether button is hidden by filter
                for v in view:
                    if v not in btn.element.targets:
                        shown = False
                # Check whether button is hidden by prefs
                if name in prefs.builder['hiddenComponents'] + alwaysHidden:
                    shown = False
                # Check whether button refers to a future comp/rt
                if hasattr(emt, "version"):
                    ver = parseVersionSafely(emt.version)
                    if ver > psychopyVersion:
                        shown = False
                # Show/hide button
                btn.Show(shown)
                # Count state towards category
                anyShown = anyShown or shown
            # Only show category button if there are some buttons
            self.catLabels[cat].Show(anyShown)
            # If comp button is set to hide, hide all regardless
            if not self.catLabels[cat].GetValue():
                self.catSizers[cat].ShowItems(False)

        # Do sizing
        self.Layout()
        self.SetupScrolling()

    def _applyAppTheme(self, target=None):
        # Style component panel
        self.SetForegroundColour(colors.app['text'])
        self.SetBackgroundColour(colors.app['panel_bg'])
        # Style category labels
        for lbl in self.catLabels:
            self.catLabels[lbl].SetForegroundColour(colors.app['text'])
        # Style filter button
        self.filterBtn.SetBackgroundColour(colors.app['panel_bg'])
        icon = icons.ButtonIcon("filter", size=16).bitmap
        self.filterBtn.SetBitmap(icon)
        self.filterBtn.SetBitmapCurrent(icon)
        self.filterBtn.SetBitmapPressed(icon)
        self.filterBtn.SetBitmapFocus(icon)
        # Style plugin button
        self.pluginBtn.SetBackgroundColour(colors.app['panel_bg'])
        self.pluginBtn.SetForegroundColour(colors.app['text'])
        icon = icons.ButtonIcon("plus", size=16).bitmap
        self.pluginBtn.SetBitmap(icon)
        self.pluginBtn.SetBitmapCurrent(icon)
        self.pluginBtn.SetBitmapPressed(icon)
        self.pluginBtn.SetBitmapFocus(icon)

    def addToFavorites(self, comp):
        name = comp.__name__
        # Mark component as a favorite
        self.faveLevels[name] = self.faveThreshold + 1
        # Repopulate
        self.populate()
        # Do sizing
        self.Layout()

    def removeFromFavorites(self, button):
        comp = button.component
        name = comp.__name__
        # Unmark component as favorite
        self.faveLevels[name] = 0
        # Remove button from favorites menu
        button.Destroy()
        del self.objectHandles["Favorites"][name]
        # Do sizing
        self.Layout()

    def enableComponents(self, enable=True):
        for button in self.compButtons:
            button.Enable(enable)
        self.Update()

    def onFilterBtn(self, evt=None):
        dlg = self.FilterDialog(self)
        dlg.ShowModal()

    def onPluginBtn(self, evt=None):
        dlg = psychopy.app.plugin_manager.dialog.EnvironmentManagerDlg(self)
        dlg.Show()
        # Do post-close checks
        dlg.onClose()


class ReadmeFrame(wx.Frame, handlers.ThemeMixin):
    """Defines construction of the Readme Frame"""

    def __init__(self, parent, filename=None):
        """
        A frame for presenting/loading/saving readme files
        """
        self.parent = parent
        try:
            title = "%s readme" % (parent.exp.name)
        except AttributeError:
            title = "readme"
        self._fileLastModTime = None
        pos = wx.Point(parent.Position[0] + 80, parent.Position[1] + 80)
        _style = wx.DEFAULT_FRAME_STYLE | wx.FRAME_FLOAT_ON_PARENT
        wx.Frame.__init__(self, parent, title=title,
                          size=(600, 500), pos=pos, style=_style)
        # Setup sizer
        self.sizer = wx.BoxSizer()
        self.SetSizer(self.sizer)

        self.Bind(wx.EVT_CLOSE, self.onClose)
        self.Hide()
        # create icon
        if sys.platform == 'darwin':
            pass  # doesn't work and not necessary - handled by app bundle
        else:
            iconFile = os.path.join(parent.paths['resources'], 'coder.ico')
            if os.path.isfile(iconFile):
                self.SetIcon(wx.Icon(iconFile, wx.BITMAP_TYPE_ICO))
        self.ctrl = utils.MarkdownCtrl(self, file=filename, style=wx.BOTTOM)
        self.sizer.Add(self.ctrl, border=6, proportion=1, flag=wx.ALL | wx.EXPAND)

    def show(self, value=True):
        self.Show(value)
        if value:
            self._applyAppTheme()

    def _applyAppTheme(self):
        from psychopy.app.themes import fonts
        self.SetBackgroundColour(fonts.coderTheme.base.backColor)
        self.ctrl.SetBackgroundColour(fonts.coderTheme.base.backColor)
        self.Update()
        self.Refresh()

    def onClose(self, evt=None):
        """
        Defines behavior on close of the Readme Frame
        """
        self.parent.readmeFrame = None
        self.Destroy()

    def makeMenus(self):
        """Produces menus for the Readme Frame"""

        # ---Menus---#000000#FFFFFF-------------------------------------------
        menuBar = wx.MenuBar()
        # ---_file---#000000#FFFFFF-------------------------------------------
        self.fileMenu = wx.Menu()
        menuBar.Append(self.fileMenu, _translate('&File'))
        menu = self.fileMenu
        keys = self.parent.app.keys
        menu.Append(wx.ID_EDIT, _translate("Edit"))
        self.Bind(wx.EVT_MENU, self.fileEdit, id=wx.ID_EDIT)
        menu.Append(wx.ID_CLOSE,
                    _translate("&Close readme\t%s") % keys['close'])
        item = self.Bind(wx.EVT_MENU, self.toggleVisible, id=wx.ID_CLOSE)
        item = menu.Append(-1,
                           _translate("&Toggle readme\t%s") % keys[
                               'toggleReadme'],
                           _translate("Toggle Readme"))
        self.Bind(wx.EVT_MENU, self.toggleVisible, item)
        self.SetMenuBar(menuBar)

    def setFile(self, filename):
        """Sets the readme file found with current builder experiment"""
        self.filename = self.ctrl.file = filename
        self.expName = self.parent.exp.getExpName()
        if not self.expName:
            self.expName = "untitled"
        # check we can read
        if filename is None:  # check if we can write to the directory
            return False
        # Path-ise file
        filename = Path(filename)
        if not filename.is_file():
            filename.write_text("")
            self.filename = filename
            return False
        elif not os.access(filename, os.R_OK):
            msg = "Found readme file (%s) no read permissions"
            logging.warning(msg % filename)
            return False
        # attempt to open
        try:
            f = codecs.open(filename, 'r', 'utf-8-sig')
        except IOError as err:
            msg = ("Found readme file for %s and appear to have"
                   " permissions, but can't open")
            logging.warning(msg % self.expName)
            logging.warning(err)
            return False
            # attempt to read
        try:
            readmeText = f.read().replace("\r\n", "\n")
        except Exception:
            msg = ("Opened readme file for %s it but failed to read it "
                   "(not text/unicode?)")
            logging.error(msg % self.expName)
            return False
        f.close()
        self._fileLastModTime = os.path.getmtime(filename)
        self.ctrl.setValue(readmeText)
        self.SetTitle("readme (%s)" % self.expName)

    def refresh(self, evt=None):
        if hasattr(self, 'filename'):
            self.setFile(self.filename)

    def fileEdit(self, evt=None):
        self.parent.app.showCoder()
        coder = self.parent.app.coder
        if not self.filename:
            self.parent.updateReadme()
        coder.fileOpen(filename=self.filename)
        # Close README window
        self.Close()

    def fileSave(self, evt=None):
        """Defines save behavior for readme frame"""
        mtime = os.path.getmtime(self.filename)
        if self._fileLastModTime and mtime > self._fileLastModTime:
            logging.warning(
                'readme file has been changed by another program?')
        txt = self.rawText
        with codecs.open(self.filename, 'w', 'utf-8-sig') as f:
            f.write(txt)

    def toggleVisible(self, evt=None):
        """Defines visibility toggle for readme frame"""
        if self.IsShown():
            self.Hide()
        else:
            self.Show()


class FlowPanel(wx.Panel, handlers.ThemeMixin):
    def __init__(self, frame, id=-1):
        wx.Panel.__init__(self, parent=frame)
        # setup sizer
        self.sizer = wx.BoxSizer(wx.HORIZONTAL)
        self.SetSizer(self.sizer)
        # buttons panel
        self.btnPanel = wx.Panel(self)
        self.btnPanel.sizer = wx.BoxSizer(wx.VERTICAL)
        self.btnPanel.SetSizer(self.btnPanel.sizer)
        self.sizer.Add(self.btnPanel, border=6, flag=wx.EXPAND | wx.ALL)
        # canvas
        self.canvas = FlowCanvas(parent=self, frame=frame)
        self.sizer.Add(self.canvas, border=0, proportion=1, flag=wx.EXPAND | wx.ALL)
        # add routine button
        self.btnInsertRoutine = self.canvas.btnInsertRoutine = HoverButton(
            self.btnPanel, -1, _translate('Insert Routine'), size=(120, 50),
            style=wx.BORDER_NONE
        )
        self.btnInsertRoutine.Bind(wx.EVT_BUTTON, self.canvas.onInsertRoutine)
        self.btnPanel.sizer.Add(self.btnInsertRoutine, border=6, flag=wx.EXPAND | wx.ALL)
        # add loop button
        self.btnInsertLoop = self.canvas.btnInsertLoop = HoverButton(
            self.btnPanel, -1, _translate('Insert Loop'), size=(120, 50),
            style=wx.BORDER_NONE
        )
        self.btnInsertLoop.Bind(wx.EVT_BUTTON, self.canvas.setLoopPoint1)
        self.btnPanel.sizer.Add(self.btnInsertLoop, border=6, flag=wx.EXPAND | wx.ALL)
        # align buttons to top
        self.btnPanel.sizer.AddStretchSpacer(1)

        self.Layout()

    def _applyAppTheme(self):
        self.SetBackgroundColour(colors.app['panel_bg'])
        self.btnPanel.SetBackgroundColour(colors.app['panel_bg'])

        self.Refresh()


class FlowCanvas(wx.ScrolledWindow, handlers.ThemeMixin):

    def __init__(self, parent, frame, id=-1):
        """A panel that shows how the routines will fit together
        """
        self.frame = frame
        self.parent = parent
        self.app = frame.app
        self.dpi = self.app.dpi
        wx.ScrolledWindow.__init__(self, parent, id,
                                   style=wx.HSCROLL | wx.VSCROLL | wx.BORDER_NONE)
        self.needUpdate = True
        self.maxWidth = 50 * self.dpi
        self.maxHeight = 2 * self.dpi
        self.mousePos = None
        # if we're adding a loop or routine then add spots to timeline
        # self.drawNearestRoutinePoint = True
        # self.drawNearestLoopPoint = False
        # lists the x-vals of points to draw, eg loop locations:
        self.pointsToDraw = []
        # for flowSize, showLoopInfoInFlow:
        self.appData = self.app.prefs.appData

        # self.SetAutoLayout(True)
        self.SetScrollRate(self.dpi // 16, self.dpi // 16)

        # create a PseudoDC to record our drawing
        self.pdc = PseudoDC()
        if parse_version(wx.__version__) < parse_version('4.0.0a1'):
            self.pdc.DrawRoundedRectangle = self.pdc.DrawRoundedRectangleRect
        self.pen_cache = {}
        self.brush_cache = {}
        # vars for handling mouse clicks
        self.hitradius = 5
        self.dragid = -1
        self.entryPointPosList = []
        self.entryPointIDlist = []
        self.gapsExcluded = []
        # mode can also be 'loopPoint1','loopPoint2','routinePoint'
        self.mode = 'normal'
        self.insertingRoutine = ""

        # for the context menu use the ID of the drawn icon to retrieve
        # the component (loop or routine)
        self.componentFromID = {}
        self.contextMenuLabels = {
            'remove': _translate('remove'),
            'rename': _translate('rename')}
        self.contextMenuItems = ['remove', 'rename']
        self.contextItemFromID = {}
        self.contextIDFromItem = {}
        for item in self.contextMenuItems:
            id = wx.NewIdRef()
            self.contextItemFromID[id] = item
            self.contextIDFromItem[item] = id

        # self.btnInsertRoutine = wx.Button(self,-1,
        #                                  'Insert Routine', pos=(10,10))
        # self.btnInsertLoop = wx.Button(self,-1,'Insert Loop', pos=(10,30))

        # use self.appData['flowSize'] to index a tuple to get a specific
        # value, eg: (4,6,8)[self.appData['flowSize']]
        self.flowMaxSize = 2  # upper limit on increaseSize

        # bind events
        self.Bind(wx.EVT_MOUSE_EVENTS, self.OnMouse)
        self.Bind(wx.EVT_MOUSEWHEEL, self.OnScroll)
        self.Bind(wx.EVT_PAINT, self.OnPaint)

        idClear = wx.NewIdRef()
        self.Bind(wx.EVT_MENU, self.clearMode, id=idClear)
        aTable = wx.AcceleratorTable([
            (wx.ACCEL_NORMAL, wx.WXK_ESCAPE, idClear)
        ])
        self.SetAcceleratorTable(aTable)

        # double buffered better rendering except if retina
        self.SetDoubleBuffered(not self.frame.isRetina)

    def _applyAppTheme(self, target=None):
        """Apply any changes which have been made to the theme since panel was last loaded"""
        # Set background
        self.SetBackgroundColour(colors.app['panel_bg'])

        self.draw()

    def clearMode(self, event=None):
        """If we were in middle of doing something (like inserting routine)
        then end it, allowing user to cancel
        """
        self.mode = 'normal'
        self.insertingRoutine = None
        for id in self.entryPointIDlist:
            self.pdc.RemoveId(id)
        self.entryPointPosList = []
        self.entryPointIDlist = []
        self.gapsExcluded = []
        self.draw()
        self.frame.SetStatusText("")
        self.btnInsertRoutine.SetLabel(_translate('Insert Routine'))
        self.btnInsertRoutine.Update()
        self.btnInsertLoop.SetLabel(_translate('Insert Loop'))
        self.btnInsertRoutine.Update()

    def ConvertEventCoords(self, event):
        xView, yView = self.GetViewStart()
        xDelta, yDelta = self.GetScrollPixelsPerUnit()
        return (event.GetX() + (xView * xDelta),
                event.GetY() + (yView * yDelta))

    def OffsetRect(self, r):
        """Offset the rectangle, r, to appear in the given position
        in the window
        """
        xView, yView = self.GetViewStart()
        xDelta, yDelta = self.GetScrollPixelsPerUnit()
        r.Offset((-(xView * xDelta), -(yView * yDelta)))

    def onInsertRoutine(self, evt):
        """For when the insert Routine button is pressed - bring up
        dialog and present insertion point on flow line.
        see self.insertRoutine() for further info
        """
        if self.mode.startswith('loopPoint'):
            self.clearMode()
        elif self.mode == 'routine':
            # clicked again with label now being "Cancel..."
            self.clearMode()
            return
        self.frame.SetStatusText(_translate(
            "Select a Routine to insert (Esc to exit)"))
        menu = wx.Menu()
        self.routinesFromID = {}
        id = wx.NewIdRef()
        menu.Append(id, '(new)')
        self.routinesFromID[id] = '(new)'
        menu.Bind(wx.EVT_MENU, self.insertNewRoutine, id=id)
        flow = self.frame.exp.flow
        for name, routine in self.frame.exp.routines.items():
            id = wx.NewIdRef()
            item = menu.Append(id, name)
            # Enable / disable each routine's button according to limits
            if hasattr(routine, "limit"):
                limitProgress = 0
                for rt in flow:
                    limitProgress += int(isinstance(rt, type(routine)))
                item.Enable(limitProgress < routine.limit or routine in flow)
            self.routinesFromID[id] = name
            menu.Bind(wx.EVT_MENU, self.onInsertRoutineSelect, id=id)
        self.PopupMenu(menu)
        menu.Bind(wx.EVT_MENU_CLOSE, self.clearMode)
        menu.Destroy()  # destroy to avoid mem leak

    def insertNewRoutine(self, event):
        """selecting (new) is a short-cut for:
        make new routine, insert it into the flow
        """
        newRoutine = self.frame.routinePanel.createNewRoutine()
        if newRoutine:
            self.routinesFromID[event.GetId()] = newRoutine
            self.onInsertRoutineSelect(event)
        else:
            self.clearMode()

    def onInsertRoutineSelect(self, event):
        """User has selected a routine to be entered so bring up the
        entrypoint marker and await mouse button press.
        see self.insertRoutine() for further info
        """
        self.mode = 'routine'
        self.btnInsertRoutine.SetLabel(_translate('CANCEL Insert'))
        self.frame.SetStatusText(_translate(
            'Click where you want to insert the Routine, or CANCEL insert.'))
        self.insertingRoutine = self.routinesFromID[event.GetId()]
        x = self.getNearestGapPoint(0)
        self.drawEntryPoints([x])

    def insertRoutine(self, ii):
        """Insert a routine into the Flow knowing its name and location

        onInsertRoutine() the button has been pressed so present menu
        onInsertRoutineSelect() user selected the name so present entry points
        OnMouse() user has selected a point on the timeline to insert entry

        """
        rtn = self.frame.exp.routines[self.insertingRoutine]
        self.frame.exp.flow.addRoutine(rtn, ii)
        self.frame.addToUndoStack("ADD Routine `%s`" % rtn.name)
        # reset flow drawing (remove entry point)
        self.clearMode()
        # enable/disable add loop button
        self.btnInsertLoop.Enable(bool(len(self.frame.exp.flow)))

    def setLoopPoint1(self, evt=None):
        """Someone pushed the insert loop button.
        Fetch the dialog
        """
        if self.mode == 'routine':
            self.clearMode()
        # clicked again, label is "Cancel..."
        elif self.mode.startswith('loopPoint'):
            self.clearMode()
            return
        self.btnInsertLoop.SetLabel(_translate('CANCEL insert'))
        self.mode = 'loopPoint1'
        self.frame.SetStatusText(_translate(
            'Click where you want the loop to start/end, or CANCEL insert.'))
        x = self.getNearestGapPoint(0)
        self.drawEntryPoints([x])

    def setLoopPoint2(self, evt=None):
        """We have the location of the first point, waiting to get the second
        """
        self.mode = 'loopPoint2'
        self.frame.SetStatusText(_translate(
            'Click the other end for the loop'))
        thisPos = self.entryPointPosList[0]
        self.gapsExcluded = [thisPos]
        self.gapsExcluded.extend(self.getGapPointsCrossingStreams(thisPos))
        # is there more than one available point
        diff = wx.GetMousePosition()[0] - self.GetScreenPosition()[0]
        x = self.getNearestGapPoint(diff, exclude=self.gapsExcluded)
        self.drawEntryPoints([self.entryPointPosList[0], x])
        nAvailableGaps = len(self.gapMidPoints) - len(self.gapsExcluded)
        if nAvailableGaps == 1:
            self.insertLoop()  # there's only one place - use it

    def insertLoop(self, evt=None):
        # bring up listbox to choose the routine to add, and / or a new one
        loopDlg = DlgLoopProperties(frame=self.frame,
                                    helpUrl=self.app.urls['builder.loops'])
        startII = self.gapMidPoints.index(min(self.entryPointPosList))
        endII = self.gapMidPoints.index(max(self.entryPointPosList))
        if loopDlg.OK:
            handler = loopDlg.currentHandler
            self.frame.exp.flow.addLoop(handler,
                                        startPos=startII, endPos=endII)
            action = "ADD Loop `%s` to Flow" % handler.params['name'].val
            self.frame.addToUndoStack(action)
        self.clearMode()
        self.draw()

    def increaseSize(self, event=None):
        if self.appData['flowSize'] == self.flowMaxSize:
            self.appData['showLoopInfoInFlow'] = True
        self.appData['flowSize'] = min(
            self.flowMaxSize, self.appData['flowSize'] + 1)
        self.clearMode()  # redraws

    def decreaseSize(self, event=None):
        if self.appData['flowSize'] == 0:
            self.appData['showLoopInfoInFlow'] = False
        self.appData['flowSize'] = max(0, self.appData['flowSize'] - 1)
        self.clearMode()  # redraws

    def editLoopProperties(self, event=None, loop=None):
        # add routine points to the timeline
        self.setDrawPoints('loops')
        self.draw()
        if 'conditions' in loop.params:
            condOrig = loop.params['conditions'].val
            condFileOrig = loop.params['conditionsFile'].val
        title = loop.params['name'].val + ' Properties'
        loopDlg = DlgLoopProperties(frame=self.frame,
                                    helpUrl=self.app.urls['builder.loops'],
                                    title=title, loop=loop)
        if loopDlg.OK:
            prevLoop = loop
            if loopDlg.params['loopType'].val == 'staircase':
                loop = loopDlg.stairHandler
            elif loopDlg.params['loopType'].val == 'interleaved staircases':
                loop = loopDlg.multiStairHandler
            else:
                # ['random','sequential', 'fullRandom', ]
                loop = loopDlg.trialHandler
            # if the loop is a whole new class then we can't just update the
            # params
            if loop.getType() != prevLoop.getType():
                # get indices for start and stop points of prev loop
                flow = self.frame.exp.flow
                # find the index of the initiator
                startII = flow.index(prevLoop.initiator)
                # minus one because initiator will have been deleted
                endII = flow.index(prevLoop.terminator) - 1
                # remove old loop completely
                flow.removeComponent(prevLoop)
                # finally insert the new loop
                flow.addLoop(loop, startII, endII)
            self.frame.addToUndoStack("EDIT Loop `%s`" %
                                      (loop.params['name'].val))
        elif 'conditions' in loop.params:
            loop.params['conditions'].val = condOrig
            loop.params['conditionsFile'].val = condFileOrig
        # remove the points from the timeline
        self.setDrawPoints(None)
        self.draw()

    def OnMouse(self, event):
        x, y = self.ConvertEventCoords(event)
        handlerTypes = ('StairHandler', 'TrialHandler', 'MultiStairHandler')
        if self.mode == 'normal':
            if event.LeftDown():
                icons = self.pdc.FindObjectsByBBox(x, y)
                for thisIcon in icons:
                    # might intersect several and only one has a callback
                    if thisIcon in self.componentFromID:
                        comp = self.componentFromID[thisIcon]
                        if comp.getType() in handlerTypes:
                            self.editLoopProperties(loop=comp)
                        if comp.getType() in ['Routine'] + list(getAllStandaloneRoutines()):
                            self.frame.routinePanel.setCurrentRoutine(
                                routine=comp)
            elif event.RightDown():
                icons = self.pdc.FindObjectsByBBox(x, y)
                # todo: clean-up remove `comp`, its unused
                comp = None
                for thisIcon in icons:
                    # might intersect several and only one has a callback
                    if thisIcon in self.componentFromID:
                        # loop through comps looking for Routine, or a Loop if
                        # no routine
                        thisComp = self.componentFromID[thisIcon]
                        if thisComp.getType() in handlerTypes:
                            comp = thisComp  # unused
                            icon = thisIcon
                        if thisComp.getType() in ['Routine'] + list(getAllStandaloneRoutines()):
                            comp = thisComp
                            icon = thisIcon
                            break  # we've found a Routine so stop looking
                self.frame.routinePanel.setCurrentRoutine(comp)
                try:
                    self._menuComponentID = icon
                    xy = wx.Point(event.X + self.parent.GetPosition()[0],
                                  event.Y + self.parent.GetPosition()[1])
                    self.showContextMenu(self._menuComponentID, xy=xy)
                except UnboundLocalError:
                    # right click but not on an icon
                    # might as well do something
                    self.Refresh()
            elif event.Moving():
                icons = self.pdc.FindObjectsByBBox(x, y)
                if not icons:
                    self.frame.SetStatusText("")
                for thisIcon in icons:
                    # might intersect several and only one has a callback
                    if thisIcon in self.componentFromID:
                        comp = self.componentFromID[thisIcon]
                        # indicate hover target in bottom bar
                        if comp.getType() in handlerTypes:
                            self.frame.SetStatusText(f"Loop ({comp.getType()}): {comp.name}")
                        else:
                            self.frame.SetStatusText(f"{comp.getType()}: {comp.name}")
        elif self.mode == 'routine':
            if event.LeftDown():
                pt = self.entryPointPosList[0]
                self.insertRoutine(ii=self.gapMidPoints.index(pt))
            else:  # move spot if needed
                point = self.getNearestGapPoint(mouseX=x)
                self.drawEntryPoints([point])
        elif self.mode == 'loopPoint1':
            if event.LeftDown():
                self.setLoopPoint2()
            else:  # move spot if needed
                point = self.getNearestGapPoint(mouseX=x)
                self.drawEntryPoints([point])
        elif self.mode == 'loopPoint2':
            if event.LeftDown():
                self.insertLoop()
            else:  # move spot if needed
                point = self.getNearestGapPoint(mouseX=x,
                                                exclude=self.gapsExcluded)
                self.drawEntryPoints([self.entryPointPosList[0], point])

    def OnScroll(self, evt):
        xy = self.GetViewStart()
        delta = int(evt.WheelRotation * self.dpi / 1600)
        if evt.GetWheelAxis() == wx.MOUSE_WHEEL_VERTICAL:
            # scroll vertically
            self.Scroll(xy[0], xy[1] - delta)
        if evt.GetWheelAxis() == wx.MOUSE_WHEEL_HORIZONTAL:
            # scroll horizontally
            self.Scroll(xy[0] + delta, xy[1])

    def getNearestGapPoint(self, mouseX, exclude=()):
        """Get gap that is nearest to a particular mouse location
        """
        d = 1000000000
        nearest = None
        for point in self.gapMidPoints:
            if point in exclude:
                continue
            if (point - mouseX) ** 2 < d:
                d = (point - mouseX) ** 2
                nearest = point
        return nearest

    def getGapPointsCrossingStreams(self, gapPoint):
        """For a given gap point, identify the gap points that are
        excluded by crossing a loop line
        """
        gapArray = numpy.array(self.gapMidPoints)
        nestLevels = numpy.array(self.gapNestLevels)
        thisLevel = nestLevels[gapArray == gapPoint]
        invalidGaps = (gapArray[nestLevels != thisLevel]).tolist()
        return invalidGaps

    def showContextMenu(self, component, xy):
        menu = wx.Menu()
        # get ID
        # the ID is also the index to the element in the flow list
        compID = self._menuComponentID
        flow = self.frame.exp.flow
        component = flow[compID]
        compType = component.getType()
        if compType == 'Routine':
            for item in self.contextMenuItems:
                id = self.contextIDFromItem[item]
                menu.Append(id, self.contextMenuLabels[item])
                menu.Bind(wx.EVT_MENU, self.onContextSelect, id=id)
            self.frame.PopupMenu(menu, xy)
            # destroy to avoid mem leak:
            menu.Destroy()
        else:
            for item in self.contextMenuItems:
                if item == 'rename':
                    continue
                id = self.contextIDFromItem[item]
                menu.Append(id, self.contextMenuLabels[item])
                menu.Bind(wx.EVT_MENU, self.onContextSelect, id=id)
            self.frame.PopupMenu(menu, xy)
            # destroy to avoid mem leak:
            menu.Destroy()

    def onContextSelect(self, event):
        """Perform a given action on the component chosen
        """
        # get ID
        op = self.contextItemFromID[event.GetId()]
        # the ID is also the index to the element in the flow list
        compID = self._menuComponentID
        flow = self.frame.exp.flow
        component = flow[compID]
        # if we have a Loop Initiator, remove the whole loop
        if component.getType() == 'LoopInitiator':
            component = component.loop
        if op == 'remove':
            self.removeComponent(component, compID)
            self.frame.addToUndoStack(
                "REMOVE `%s` from Flow" % component.params['name'])
        if op == 'rename':
            self.frame.renameRoutine(component)

    def removeComponent(self, component, compID):
        """Remove either a Routine or a Loop from the Flow
        """
        flow = self.frame.exp.flow
        if component.getType() in ['Routine'] + list(getAllStandaloneRoutines()):
            # check whether this will cause a collapsed loop
            # prev and next elements on flow are a loop init/end
            prevIsLoop = nextIsLoop = False
            if compID > 0:  # there is at least one preceding
                prevIsLoop = (flow[compID - 1]).getType() == 'LoopInitiator'
            if len(flow) > (compID + 1):  # there is at least one more compon
                nextIsLoop = (flow[compID + 1]).getType() == 'LoopTerminator'
            if prevIsLoop and nextIsLoop:
                # because flow[compID+1] is a terminator
                loop = flow[compID + 1].loop
                msg = _translate('The "%s" Loop is about to be deleted as '
                                 'well (by collapsing). OK to proceed?')
                title = _translate('Impending Loop collapse')
                warnDlg = dialogs.MessageDialog(
                    parent=self.frame, message=msg % loop.params['name'],
                    type='Warning', title=title)
                resp = warnDlg.ShowModal()
                if resp in [wx.ID_CANCEL, wx.ID_NO]:
                    return  # abort
                elif resp == wx.ID_YES:
                    # make recursive calls to this same method until success
                    # remove the loop first
                    self.removeComponent(loop, compID)
                    # because the loop has been removed ID is now one less
                    self.removeComponent(component, compID - 1)
                    return  # have done the removal in final successful call
        # remove name from namespace only if it's a loop;
        # loops exist only in the flow
        elif 'conditionsFile' in component.params:
            conditionsFile = component.params['conditionsFile'].val
            if conditionsFile and conditionsFile not in ['None', '']:
                try:
                    trialList, fieldNames = data.importConditions(
                        conditionsFile, returnFieldNames=True)
                    for fname in fieldNames:
                        self.frame.exp.namespace.remove(fname)
                except Exception:
                    msg = ("Conditions file %s couldn't be found so names not"
                           " removed from namespace")
                    logging.debug(msg % conditionsFile)
            self.frame.exp.namespace.remove(component.params['name'].val)
        # perform the actual removal
        flow.removeComponent(component, id=compID)
        self.draw()
        # enable/disable add loop button
        self.btnInsertLoop.Enable(bool(len(flow)))

    def OnPaint(self, event):
        # Create a buffered paint DC.  It will create the real
        # wx.PaintDC and then blit the bitmap to it when dc is
        # deleted.
        dc = wx.GCDC(wx.BufferedPaintDC(self))
        # use PrepareDC to set position correctly
        self.PrepareDC(dc)
        # we need to clear the dc BEFORE calling PrepareDC
        bg = wx.Brush(self.GetBackgroundColour())
        dc.SetBackground(bg)
        dc.Clear()
        # create a clipping rect from our position and size
        # and the Update Region
        xv, yv = self.GetViewStart()
        dx, dy = self.GetScrollPixelsPerUnit()
        x, y = (xv * dx, yv * dy)
        rgn = self.GetUpdateRegion()
        rgn.Offset(x, y)
        r = rgn.GetBox()
        # draw to the dc using the calculated clipping rect
        self.pdc.DrawToDCClipped(dc, r)

    def draw(self, evt=None):
        """This is the main function for drawing the Flow panel.
        It should be called whenever something changes in the exp.

        This then makes calls to other drawing functions,
        like drawEntryPoints...
        """
        if not hasattr(self.frame, 'exp'):
            # we haven't yet added an exp
            return
        # retrieve the current flow from the experiment
        expFlow = self.frame.exp.flow
        pdc = self.pdc

        # use the ID of the drawn icon to retrieve component (loop or routine)
        self.componentFromID = {}

        pdc.Clear()  # clear the screen
        pdc.RemoveAll()  # clear all objects (icon buttons)

        font = self.GetFont()

        # draw the main time line
        self.linePos = (1 * self.dpi, 0.5 * self.dpi)  # x,y of start
        gap = self.dpi // (6, 4, 2)[self.appData['flowSize']]
        dLoopToBaseLine = (15, 25, 43)[self.appData['flowSize']]
        dBetweenLoops = (20, 24, 30)[self.appData['flowSize']]

        # guess virtual size; nRoutines wide by nLoops high
        # make bigger than needed and shrink later
        nRoutines = len(expFlow)
        nLoops = 0
        for entry in expFlow:
            if entry.getType() == 'LoopInitiator':
                nLoops += 1
        sizeX = nRoutines * self.dpi * 2
        sizeY = nLoops * dBetweenLoops + dLoopToBaseLine * 3
        self.SetVirtualSize(size=(int(sizeX), int(sizeY)))

        # this has type `float` for values, needs to be `int`
        linePosX, linePosY = [int(x) for x in self.linePos]

        # step through components in flow, get spacing from text size, etc
        currX = self.linePos[0]  # float
        lineId = wx.NewIdRef()
        pdc.SetPen(wx.Pen(colour=colors.app['fl_flowline_bg']))
        pdc.DrawLine(
            x1=linePosX - gap,
            y1=linePosY,
            x2=linePosX,
            y2=linePosY)

        # NB the loop is itself the key, value is further info about it
        self.loops = {}
        nestLevel = 0
        maxNestLevel = 0
        self.gapMidPoints = [currX - gap // 2]
        self.gapNestLevels = [0]
        for ii, entry in enumerate(expFlow):
            if entry.getType() == 'LoopInitiator':
                # NB the loop is itself the dict key!?
                self.loops[entry.loop] = {
                    'init': currX, 'nest': nestLevel, 'id': ii}
                nestLevel += 1  # start of loop so increment level of nesting
                maxNestLevel = max(nestLevel, maxNestLevel)
            elif entry.getType() == 'LoopTerminator':
                # NB the loop is itself the dict key!
                self.loops[entry.loop]['term'] = currX
                nestLevel -= 1  # end of loop so decrement level of nesting
            elif entry.getType() == 'Routine' or entry.getType() in getAllStandaloneRoutines():
                # just get currX based on text size, don't draw anything yet:
                currX = self.drawFlowRoutine(pdc, entry, id=ii,
                                             pos=[currX, linePosY - 10],
                                             draw=False)
            self.gapMidPoints.append(currX + gap // 2)
            self.gapNestLevels.append(nestLevel)
            pdc.SetId(lineId)
            pdc.SetPen(wx.Pen(colour=colors.app['fl_flowline_bg']))
            pdc.DrawLine(
                x1=int(currX),
                y1=linePosY,
                x2=int(currX + gap),
                y2=linePosY)
            currX += gap

        lineRect = wx.Rect(
            linePosX - 2,
            linePosY - 2,
            int(currX) - linePosX + 2,
            4)
        pdc.SetIdBounds(lineId, lineRect)

        # draw the loops first:
        maxHeight = 0
        for thisLoop in self.loops:
            thisInit = self.loops[thisLoop]['init']
            thisTerm = self.loops[thisLoop]['term']
            thisNest = maxNestLevel - self.loops[thisLoop]['nest'] - 1
            thisId = self.loops[thisLoop]['id']
            height = (linePosY + dLoopToBaseLine +
                      thisNest * dBetweenLoops)
            self.drawLoop(pdc, thisLoop, id=thisId,
                          startX=thisInit, endX=thisTerm,
                          base=linePosY, height=height)
            self.drawLoopStart(pdc, pos=[thisInit, linePosY])
            self.drawLoopEnd(pdc, pos=[thisTerm, linePosY])
            if height > maxHeight:
                maxHeight = height

        # draw routines second (over loop lines):
        currX = int(self.linePos[0])
        for ii, entry in enumerate(expFlow):
            if entry.getType() == 'Routine' or entry.getType() in getAllStandaloneRoutines():
                currX = self.drawFlowRoutine(
                    pdc, entry, id=ii, pos=[currX, linePosY - 10])
            pdc.SetPen(wx.Pen(wx.Pen(colour=colors.app['fl_flowline_bg'])))
            pdc.DrawLine(
                x1=int(currX),
                y1=linePosY,
                x2=int(currX + gap),
                y2=linePosY)
            currX += gap

        self.SetVirtualSize(size=(currX + 100, maxHeight + 50))

        self.drawLineStart(pdc, (linePosX - gap, linePosY))
        self.drawLineEnd(pdc, (currX, linePosY))

        # refresh the visible window after drawing (using OnPaint)
        self.Refresh()

    def drawEntryPoints(self, posList):
        ptSize = (3, 4, 5)[self.appData['flowSize']]
        for n, pos in enumerate(posList):
            pos = int(pos)
            if n >= len(self.entryPointPosList):
                # draw for first time
                id = wx.NewIdRef()
                self.entryPointIDlist.append(id)
                self.pdc.SetId(id)
                self.pdc.SetBrush(wx.Brush(colors.app['fl_flowline_bg']))
                self.pdc.DrawCircle(pos, int(self.linePos[1]), ptSize)
                r = self.pdc.GetIdBounds(id)
                self.OffsetRect(r)
                self.RefreshRect(r, False)
            elif pos == self.entryPointPosList[n]:
                pass  # nothing to see here, move along please :-)
            else:
                # move to new position
                dx = pos - self.entryPointPosList[n]
                dy = 0
                r = self.pdc.GetIdBounds(self.entryPointIDlist[n])
                self.pdc.TranslateId(self.entryPointIDlist[n], int(dx), int(dy))
                r2 = self.pdc.GetIdBounds(self.entryPointIDlist[n])
                # combine old and new locations to get redraw area
                rectToRedraw = r.Union(r2)
                rectToRedraw.Inflate(4, 4)
                self.OffsetRect(rectToRedraw)
                self.RefreshRect(rectToRedraw, False)

        self.entryPointPosList = posList
        # refresh the visible window after drawing (using OnPaint)
        self.Refresh()

    def setDrawPoints(self, ptType, startPoint=None):
        """Set the points of 'routines', 'loops', or None
        """
        if ptType == 'routines':
            self.pointsToDraw = self.gapMidPoints
        elif ptType == 'loops':
            self.pointsToDraw = self.gapMidPoints
        else:
            self.pointsToDraw = []

    def drawLineStart(self, dc, pos):
        # draw bar at start of timeline; circle looked bad, offset vertically
        tmpId = wx.NewId()
        dc.SetId(tmpId)
        ptSize = (9, 9, 12)[self.appData['flowSize']]
        thic = (1, 1, 2)[self.appData['flowSize']]
        dc.SetBrush(wx.Brush(colors.app['fl_flowline_bg']))
        dc.SetPen(wx.Pen(colors.app['fl_flowline_bg']))

        posX, posY = pos
        dc.DrawPolygon(
            [[0, -ptSize], [thic, -ptSize], [thic, ptSize], [0, ptSize]],
            int(posX), int(posY))

    def drawLineEnd(self, dc, pos):
        # draws arrow at end of timeline
        tmpId = wx.NewId()
        dc.SetId(tmpId)
        dc.SetBrush(wx.Brush(colors.app['fl_flowline_bg']))
        dc.SetPen(wx.Pen(colors.app['fl_flowline_bg']))

        posX, posY = pos
        dc.DrawPolygon([[0, -3], [5, 0], [0, 3]], int(posX), int(posY))
        # dc.SetIdBounds(tmpId,wx.Rect(pos[0],pos[1]+3,5,6))

    def drawLoopEnd(self, dc, pos, downwards=True):
        # define the right side of a loop but draw nothing
        # idea: might want an ID for grabbing and relocating the loop endpoint
        tmpId = wx.NewIdRef()
        dc.SetId(tmpId)
        # dc.SetBrush(wx.Brush(wx.Colour(0,0,0, 250)))
        # dc.SetPen(wx.Pen(wx.Colour(0,0,0, 255)))
        size = (3, 4, 5)[self.appData['flowSize']]
        # if downwards:
        #   dc.DrawPolygon([[size, 0], [0, size], [-size, 0]],
        #                  pos[0], pos[1] + 2 * size)  # points down
        # else:
        #   dc.DrawPolygon([[size, size], [0, 0], [-size, size]],
        #   pos[0], pos[1]-3*size)  # points up

        posX, posY = pos
        doubleSize = int(2 * size)
        dc.SetIdBounds(tmpId, wx.Rect(
            int(posX) - size, int(posY) - size,
            doubleSize,
            doubleSize))

        return

    def drawLoopStart(self, dc, pos, downwards=True):
        # draws direction arrow on left side of a loop
        tmpId = wx.NewIdRef()
        dc.SetId(tmpId)
        dc.SetBrush(wx.Brush(colors.app['fl_flowline_bg']))
        dc.SetPen(wx.Pen(colors.app['fl_flowline_bg']))

        size = (3, 4, 5)[self.appData['flowSize']]
        offset = (3, 2, 0)[self.appData['flowSize']]
        posX, posY = [int(x) for x in pos]
        if downwards:
            dc.DrawPolygon(
                [[size, size], [0, 0], [-size, size]],
                posX, posY + 3 * size - offset)  # points up
        else:
            dc.DrawPolygon(
                [[size, 0], [0, size], [-size, 0]],
                posX,
                posY - 4 * size)  # points down

        doubleSize = int(2 * size)
        dc.SetIdBounds(tmpId, wx.Rect(
            posX - size,
            posY - size,
            doubleSize,
            doubleSize))

    def drawFlowRoutine(self, dc, routine, id, pos=(0, 0), draw=True):
        """Draw a box to show a routine on the timeline
        draw=False is for a dry-run, esp to compute and return size
        without drawing or setting a pdc ID
        """
        name = routine.name
        if self.appData['flowSize'] == 0 and len(name) > 5:
            name = ' ' + name[:4] + '..'
        else:
            name = ' ' + name + ' '
        if draw:
            dc.SetId(id)
        font = self.GetFont()
        if sys.platform == 'darwin':
            fontSizeDelta = (9, 6, 0)[self.appData['flowSize']]
            font.SetPointSize(1400 // self.dpi - fontSizeDelta)
        elif sys.platform.startswith('linux'):
            fontSizeDelta = (6, 4, 0)[self.appData['flowSize']]
            font.SetPointSize(1400 // self.dpi - fontSizeDelta)
        else:
            fontSizeDelta = (8, 4, 0)[self.appData['flowSize']]
            font.SetPointSize(1000 // self.dpi - fontSizeDelta)
        # if selected, bold text
        if routine == self.frame.routinePanel.getCurrentRoutine():
            font.SetWeight(wx.FONTWEIGHT_BOLD)
        else:
            font.SetWeight(wx.FONTWEIGHT_NORMAL)

        maxTime, nonSlip = routine.getMaxTime()
        if hasattr(routine, "disabled") and routine.disabled:
            rtFill = colors.app['rt_comp_disabled']
            rtEdge = colors.app['rt_comp_disabled']
            rtText = colors.app['fl_routine_fg']
        elif nonSlip:
            rtFill = colors.app['fl_routine_bg_nonslip']
            rtEdge = colors.app['fl_routine_bg_nonslip']
            rtText = colors.app['fl_routine_fg']
        else:
            rtFill = colors.app['fl_routine_bg_slip']
            rtEdge = colors.app['fl_routine_bg_slip']
            rtText = colors.app['fl_routine_fg']

        # get size based on text
        self.SetFont(font)
        if draw:
            dc.SetFont(font)
        w, h = self.GetFullTextExtent(name)[0:2]
        pos = [int(x) for x in pos]  # explicit type conversion for position
        pad = (5, 10, 20)[self.appData['flowSize']]
        # draw box
        rect = wx.Rect(pos[0], pos[1] + 2 - self.appData['flowSize'],
                       w + pad, h + pad)
        endX = pos[0] + w + pad
        # the edge should match the text, unless selected
        if draw:
            dc.SetPen(wx.Pen(wx.Colour(rtEdge[0], rtEdge[1],
                                       rtEdge[2], wx.ALPHA_OPAQUE)))
            dc.SetBrush(wx.Brush(rtFill))
            dc.DrawRoundedRectangle(
                rect, (4, 6, 8)[self.appData['flowSize']])
            # draw text
            dc.SetTextForeground(rtText)
            dc.DrawLabel(name, rect, alignment=wx.ALIGN_CENTRE)
            if nonSlip and self.appData['flowSize'] != 0:
                font.SetPointSize(int(font.GetPointSize() * 0.6))
                dc.SetFont(font)
                _align = wx.ALIGN_CENTRE | wx.ALIGN_BOTTOM
                timeRect = wx.Rect(rect.Left, rect.Top, rect.Width, rect.Height-2)
                dc.DrawLabel("(%.2fs)" % maxTime, timeRect, alignment=_align)

            self.componentFromID[id] = routine
            # set the area for this component
            dc.SetIdBounds(id, rect)

        return endX

    def drawLoop(self, dc, loop, id, startX, endX, base, height,
                 downwards=True):
        if downwards:
            up = -1
        else:
            up = +1

        # draw loop itself, as transparent rect with curved corners
        tmpId = wx.NewIdRef()
        dc.SetId(tmpId)
        # extra distance, in both h and w for curve
        curve = (6, 11, 15)[self.appData['flowSize']]
        # convert args types to `int`
        startX, endX, base, height = [
            int(x) for x in (startX, endX, base, height)]

        yy = [base, height + curve * up, height +
              curve * up // 2, height]  # for area
        dc.SetPen(wx.Pen(colors.app['fl_flowline_bg']))
        vertOffset = 0  # 1 is interesting too
        area = wx.Rect(startX, base + vertOffset,
                       endX - startX, max(yy) - min(yy))
        dc.SetBrush(wx.Brush(wx.Colour(0, 0, 0, 0), style=wx.TRANSPARENT))
        # draws outline:
        dc.DrawRoundedRectangle(area, curve)
        dc.SetIdBounds(tmpId, area)

        flowsize = self.appData['flowSize']  # 0, 1, or 2

        # add a name label, loop info, except at smallest size
        name = loop.params['name'].val
        _show = self.appData['showLoopInfoInFlow']
        if _show and flowsize:
            _cond = 'conditions' in list(loop.params)
            if _cond and loop.params['conditions'].val:
                xnumTrials = 'x' + str(len(loop.params['conditions'].val))
            else:
                xnumTrials = ''
            name += '  (' + str(loop.params['nReps'].val) + xnumTrials
            abbrev = ['',  # for flowsize == 0
                      {'random': 'rand.',
                       'sequential': 'sequ.',
                       'fullRandom': 'f-ran.',
                       'staircase': 'stair.',
                       'interleaved staircases': "int-str."},
                      {'random': 'random',
                       'sequential': 'sequential',
                       'fullRandom': 'fullRandom',
                       'staircase': 'staircase',
                       'interleaved staircases': "interl'vd stairs"}]
            name += ' ' + abbrev[flowsize][loop.params['loopType'].val] + ')'
        if flowsize == 0:
            if len(name) > 9:
                name = ' ' + name[:8] + '..'
            else:
                name = ' ' + name[:9]
        else:
            name = ' ' + name + ' '

        dc.SetId(id)
        font = self.GetFont()
        font.SetWeight(wx.FONTWEIGHT_NORMAL)
        if sys.platform == 'darwin':
            basePtSize = (650, 750, 900)[flowsize]
        elif sys.platform.startswith('linux'):
            basePtSize = (750, 850, 1000)[flowsize]
        else:
            basePtSize = (700, 750, 800)[flowsize]
        font.SetPointSize(basePtSize // self.dpi)
        self.SetFont(font)
        dc.SetFont(font)

        # get size based on text
        pad = (5, 8, 10)[self.appData['flowSize']]
        w, h = self.GetFullTextExtent(name)[0:2]
        x = startX + (endX - startX) // 2 - w // 2 - pad // 2
        y = (height - h // 2)

        # draw box
        rect = wx.Rect(int(x), int(y), int(w + pad), int(h + pad))
        # the edge should match the text
        dc.SetPen(wx.Pen(colors.app['fl_flowline_bg']))
        # try to make the loop fill brighter than the background canvas:
        dc.SetBrush(wx.Brush(colors.app['fl_flowline_bg']))

        dc.DrawRoundedRectangle(rect, (4, 6, 8)[flowsize])
        # draw text
        dc.SetTextForeground(colors.app['fl_flowline_fg'])
        dc.DrawText(name, x + pad // 2, y + pad // 2)

        self.componentFromID[id] = loop
        # set the area for this component
        dc.SetIdBounds(id, rect)


class BuilderRibbon(ribbon.FrameRibbon):
    def __init__(self, parent):
        # initialize
        ribbon.FrameRibbon.__init__(self, parent)

        # --- File ---
        self.addSection(
            "file", label=_translate("File"), icon="file"
        )
        # file new
        self.addButton(
            section="file", name="new", label=_translate("New"), icon="filenew",
            tooltip=_translate("Create new experiment file"),
            callback=parent.app.newBuilderFrame
        )
        # file open
        self.addButton(
            section="file", name="open", label=_translate("Open"), icon="fileopen",
            tooltip=_translate("Open an existing experiment file"),
            callback=parent.fileOpen
        )
        # file save
        self.addButton(
            section="file", name="save", label=_translate("Save"), icon="filesave",
            tooltip=_translate("Save current experiment file"),
            callback=parent.fileSave
        )
        # file save as
        self.addButton(
            section="file", name="saveas", label=_translate("Save as..."), icon="filesaveas",
            tooltip=_translate("Save current experiment file as..."),
            callback=parent.fileSaveAs
        )

        self.addSeparator()

        # --- Edit ---
        self.addSection(
            "edit", label=_translate("Edit"), icon="edit"
        )
        # undo
        self.addButton(
            section="edit", name="undo", label=_translate("Undo"), icon="undo",
            tooltip=_translate("Undo last action"),
            callback=parent.undo
        )
        # redo
        self.addButton(
            section="edit", name="redo", label=_translate("Redo"), icon="redo",
            tooltip=_translate("Redo last action"),
            callback=parent.redo
        )

        self.addSeparator()

        # --- Tools ---
        self.addSection(
            "experiment", label=_translate("Experiment"), icon="experiment"
        )
        # monitor center
        self.addButton(
            section="experiment", name='monitor', label=_translate('Monitor center'),
            icon="monitors",
            tooltip=_translate("Monitor settings and calibration"),
            callback=parent.app.openMonitorCenter
        )
        # settings
        self.addButton(
            section="experiment", name='expsettings', label=_translate('Experiment settings'), icon="expsettings",
            tooltip=_translate("Edit experiment settings"),
            callback=parent.setExperimentSettings
        )
        # switch run/pilot
        self.addSwitchCtrl(
            section="experiment", name="pyswitch",
            labels=(_translate("Pilot"), _translate("Run")),
            startMode=0, callback=parent.onRunModeToggle,
            style=wx.HORIZONTAL
        )
        # send to runner
        self.addButton(
            section="experiment", name='sendRunner', label=_translate('Runner'), icon="runner",
            tooltip=_translate("Send experiment to Runner"),
            callback=parent.sendToRunner
        )
        # send to runner (pilot icon)
        self.addButton(
            section="experiment", name='pilotRunner', label=_translate('Runner'),
            icon="runnerPilot",
            tooltip=_translate("Send experiment to Runner"),
            callback=parent.sendToRunner
        )

        self.addSeparator()

        # --- Python ---
        self.addSection(
            "py", label=_translate("Desktop"), icon="desktop"
        )
        # compile python
        self.addButton(
            section="py", name="pycompile", label=_translate('Write Python'), icon='compile_py',
            tooltip=_translate("Write experiment as a Python script"),
            callback=parent.compileScript
        )
        # pilot Py
        self.addButton(
            section="py", name="pypilot", label=_translate("Pilot"), icon='pyPilot',
            tooltip=_translate("Run the current script in Python with piloting features on"),
            callback=parent.pilotFile
        )
        # run Py
        self.addButton(
            section="py", name="pyrun", label=_translate("Run"), icon='pyRun',
            tooltip=_translate("Run the current script in Python"),
            callback=parent.runFile
        )

        self.addSeparator()

        # --- JS ---
        self.addSection(
            "browser", label=_translate("Browser"), icon="browser"
        )
        # compile JS
        self.addButton(
            section="browser", name="jscompile", label=_translate('Write JS'), icon='compile_js',
            tooltip=_translate("Write experiment as a JavaScript (JS) script"),
            callback=parent.fileExport
        )
        # pilot JS
        self.addButton(
            section="browser", name="jspilot", label=_translate("Pilot in browser"),
            icon='jsPilot',
            tooltip=_translate("Pilot experiment locally in your browser"),
            callback=parent.onPavloviaDebug
        )
        # run JS
        self.addButton(
            section="browser", name="jsrun", label=_translate("Run on Pavlovia"), icon='jsRun',
            tooltip=_translate("Run experiment on Pavlovia"),
            callback=parent.onPavloviaRun
        )
        # sync project
        self.addButton(
            section="browser", name="pavsync", label=_translate("Sync"), icon='pavsync',
            tooltip=_translate("Sync project with Pavlovia"),
            callback=parent.onPavloviaSync
        )

        self.addSeparator()

        # --- JS ---
        self.addSection(
            "pavlovia", label=_translate("Pavlovia"), icon="pavlovia"
        )
        # pavlovia user
        self.addPavloviaUserCtrl(
            section="pavlovia", name="pavuser", frame=parent
        )
        # pavlovia project
        self.addPavloviaProjectCtrl(
            section="pavlovia", name="pavproject", frame=parent
        )

        self.addSeparator()

        # --- Views ---
        self.addStretchSpacer()
        self.addSeparator()

        self.addSection(
            "views", label=_translate("Views"), icon="windows"
        )
        # show Builder
        self.addButton(
            section="views", name="builder", label=_translate("Show Builder"), icon="showBuilder",
            tooltip=_translate("Switch to Builder view"),
            callback=parent.app.showBuilder
        ).Disable()
        # show Coder
        self.addButton(
            section="views", name="coder", label=_translate("Show Coder"), icon="showCoder",
            tooltip=_translate("Switch to Coder view"),
            callback=parent.app.showCoder
        )
        # show Runner
        self.addButton(
            section="views", name="runner", label=_translate("Show Runner"), icon="showRunner",
            tooltip=_translate("Switch to Runner view"),
            callback=parent.app.showRunner
        )


def extractText(stream):
    """Take a byte stream (or any file object of type b?) and return

    :param stream: stream from wx.Process or any byte stream from a file
    :return: text converted to unicode ready for appending to wx text view
    """
    return stream.read().decode('utf-8')<|MERGE_RESOLUTION|>--- conflicted
+++ resolved
@@ -799,15 +799,6 @@
             usingDefaultName = False
         # force filename to Path
         if filename is None:
-<<<<<<< HEAD
-            if self.filename is None:
-                initPath = os.path.expanduser('~')  # user's home directory
-                filename = os.path.join(initPath, 'untitled.psyexp')
-            else:
-                filename = self.filename
-
-        initPath, filename = os.path.split(filename)
-=======
             filename = self.filename
         else:
             filename = Path(filename)
@@ -817,7 +808,6 @@
         # substitute temp dir for home
         if not self.fileExists:
             initPath = Path.home()
->>>>>>> f659c78e
 
         if sys.platform != 'darwin':
             wildcard = _translate("PsychoPy experiments (*.psyexp)|*.psyexp|Any file (*.*)|*.*")
