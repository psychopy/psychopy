#!/usr/bin/env python
# -*- coding: utf-8 -*-

"""
Defines the behavior of Psychopy's Builder view window
Part of the PsychoPy library
Copyright (C) 2002-2018 Jonathan Peirce (C) 2019 Open Science Tools Ltd.
Distributed under the terms of the GNU General Public License (GPL).
"""

from __future__ import absolute_import, division, print_function

import json
<<<<<<< HEAD
=======
import os, sys
import glob
import copy
import traceback
import codecs
import numpy
>>>>>>> 7ea4a9e8

from pkg_resources import parse_version
import wx.stc
from wx.lib import scrolledpanel
from wx.lib import platebtn

import wx.lib.agw.aui as aui  # some versions of phoenix
try:
    from wx.adv import PseudoDC
except ImportError:
    from wx import PseudoDC

if parse_version(wx.__version__) < parse_version('4.0.3'):
    wx.NewIdRef = wx.NewId

try:
    from queue import Queue, Empty
except ImportError:
    from Queue import Queue, Empty  # python 2.x

from psychopy.localization import _translate
from ... import experiment
from .. import dialogs, icons
<<<<<<< HEAD
from ..icons import getAllIcons, combineImageEmblem
=======
from ..themes import IconCache, ThemeMixin
from ..themes._themes import PsychopyDockArt, PsychopyTabArt
>>>>>>> 7ea4a9e8
from psychopy import logging, constants, data
from psychopy.tools.filetools import mergeFolder
from .dialogs import (DlgComponentProperties, DlgExperimentProperties,
                      DlgCodeComponentProperties, DlgLoopProperties)
#from .flow import FlowPanel
from ..utils import (PsychopyToolbar, PsychopyPlateBtn, WindowFrozen,
                     FileDropTarget)

from psychopy.experiment import components
from builtins import str
from psychopy.app import pavlovia_ui
from psychopy.projects import pavlovia

from psychopy.scripts.psyexpCompile import generateScript

# _localized separates internal (functional) from displayed strings
# long form here allows poedit string discovery
_localized = {
    'Field': _translate('Field'),
    'Default': _translate('Default'),
    'Favorites': _translate('Favorites'),
    'Stimuli': _translate('Stimuli'),
    'Responses': _translate('Responses'),
    'Custom': _translate('Custom'),
    'I/O': _translate('I/O'),
    'Add to favorites': _translate('Add to favorites'),
    'Remove from favorites': _translate('Remove from favorites'),
    # contextMenuLabels
    'edit': _translate('edit'),
    'remove': _translate('remove'),
    'copy': _translate('copy'),
    'move to top': _translate('move to top'),
    'move up': _translate('move up'),
    'move down': _translate('move down'),
    'move to bottom': _translate('move to bottom')
}

cs = ThemeMixin.appColors

class BuilderFrame(wx.Frame, ThemeMixin):
    """Defines construction of the Psychopy Builder Frame"""

    def __init__(self, parent, id=-1, title='PsychoPy (Experiment Builder)',
                 pos=wx.DefaultPosition, fileName=None, frameData=None,
                 style=wx.DEFAULT_FRAME_STYLE, app=None):

        if (fileName is not None) and (type(fileName) == bytes):
            fileName = fileName.decode(sys.getfilesystemencoding())

        self.app = app
        self.dpi = self.app.dpi
        # things the user doesn't set like winsize etc:
        self.appData = self.app.prefs.appData['builder']
        # things about the builder that the user can set:
        self.prefs = self.app.prefs.builder
        self.appPrefs = self.app.prefs.app
        self.paths = self.app.prefs.paths
        self.frameType = 'builder'
        self.filename = fileName
        self.htmlPath = None
        self.project = None  # type: pavlovia.PavloviaProject
        self.btnHandles = {}  # stores toolbar buttons so they can be altered
        self.scriptProcess = None
        self.stdoutBuffer = None
        self.generateScript = generateScript

        if fileName in self.appData['frames']:
            self.frameData = self.appData['frames'][fileName]
        else:  # work out a new frame size/location
            dispW, dispH = self.app.getPrimaryDisplaySize()
            default = self.appData['defaultFrame']
            default['winW'] = int(dispW * 0.75)
            default['winH'] = int(dispH * 0.75)
            if default['winX'] + default['winW'] > dispW:
                default['winX'] = 5
            if default['winY'] + default['winH'] > dispH:
                default['winY'] = 5
            self.frameData = dict(self.appData['defaultFrame'])  # copy
            # increment default for next frame
            default['winX'] += 10
            default['winY'] += 10

        # we didn't have the key or the win was minimized / invalid
        if self.frameData['winH'] == 0 or self.frameData['winW'] == 0:
            self.frameData['winX'], self.frameData['winY'] = (0, 0)
        if self.frameData['winY'] < 20:
            self.frameData['winY'] = 20
        wx.Frame.__init__(self, parent=parent, id=id, title=title,
                          pos=(int(self.frameData['winX']), int(
                              self.frameData['winY'])),
                          size=(int(self.frameData['winW']), int(
                              self.frameData['winH'])),
                          style=style)
        self.Bind(wx.EVT_CLOSE, self.closeFrame)
        self.panel = wx.Panel(self)

<<<<<<< HEAD
=======
        # detect retina displays (then don't use double-buffering)
        self.isRetina = self.GetContentScaleFactor() != 1
        self.SetDoubleBuffered(not self.isRetina)

>>>>>>> 7ea4a9e8
        # create icon
        if sys.platform != 'darwin':
            # doesn't work on darwin and not necessary: handled by app bundle
            iconFile = os.path.join(self.paths['resources'], 'psychopy.ico')
            if os.path.isfile(iconFile):
                self.SetIcon(wx.Icon(iconFile, wx.BITMAP_TYPE_ICO))

        # create our panels
        self.flowPanel = FlowPanel(frame=self)
        self.routinePanel = RoutinesNotebook(self)
        self.componentButtons = ComponentsPanel(self)
        # menus and toolbars
        self.toolbar = PsychopyToolbar(frame=self)
        self.SetToolBar(self.toolbar)
        self.makeMenus()
        self.CreateStatusBar()
        self.SetStatusText("")

        # setup universal shortcuts
        accelTable = self.app.makeAccelTable()
        self.SetAcceleratorTable(accelTable)

        # setup a default exp
        if fileName is not None and os.path.isfile(fileName):
            self.fileOpen(filename=fileName, closeCurrent=False)
        else:
            self.lastSavedCopy = None
            # don't try to close before opening
            self.fileNew(closeCurrent=False)
        self.updateReadme()

        # control the panes using aui manager
        self._mgr = aui.AuiManager(self)
        #self._mgr.SetArtProvider(PsychopyDockArt())
        #self._art = self._mgr.GetArtProvider()
        # Create panels
        self._mgr.AddPane(self.routinePanel,
                          aui.AuiPaneInfo().
                          Name("Routines").Caption("Routines").CaptionVisible(True).
                          CloseButton(False).MaximizeButton(True).PaneBorder(False).
                          Center())  # 'center panes' expand
        rtPane = self._mgr.GetPane('Routines')
        self._mgr.AddPane(self.componentButtons,
                          aui.AuiPaneInfo().
                          Name("Components").Caption("Components").CaptionVisible(True).
                          RightDockable(True).LeftDockable(True).
                          CloseButton(False).PaneBorder(False).
                          Right())
        compPane = self._mgr.GetPane('Components')
        self._mgr.AddPane(self.flowPanel,
                          aui.AuiPaneInfo().
                          Name("Flow").Caption("Flow").CaptionVisible(True).
                          BestSize((8 * self.dpi, 2 * self.dpi)).
                          RightDockable(True).LeftDockable(True).
                          CloseButton(False).PaneBorder(False).
                          Bottom())
        flowPane = self._mgr.GetPane('Flow')
        # Arrange panes
        if self.prefs['topFlow']:
            flowPane.Top()
            compPane.Left()
            rtPane.CenterPane()
        rtPane.CaptionVisible(True)
        # tell the manager to 'commit' all the changes just made
        self._mgr.Update()
        # self.SetSizer(self.mainSizer)  # not necessary for aui type controls
        if self.frameData['auiPerspective']:
            self._mgr.LoadPerspective(self.frameData['auiPerspective'])
        self.SetMinSize(wx.Size(600, 400))  # min size for the whole window
        self.SetSize(
            (int(self.frameData['winW']), int(self.frameData['winH'])))
        self.SendSizeEvent()
        self._mgr.Update()

        # self.SetAutoLayout(True)
        self.Bind(wx.EVT_CLOSE, self.closeFrame)

        self.app.trackFrame(self)
        self.SetDropTarget(FileDropTarget(targetFrame=self))
        self._applyAppTheme()

    # def _applyAppTheme(self, target=None):
<<<<<<< HEAD
    #     self.SetArtProvider(PsychopyDockArt())
    #     for c in self.GetChildren():
    #         if hasattr(c, '_applyAppTheme'):
    #             c._applyAppTheme()
=======
    #     # self.SetArtProvider(PsychopyDockArt())
    #     for c in self.GetChildren():
    #         if hasattr(c, '_applyAppTheme'):
    #             c._applyAppTheme()
    #     self.Refresh()
    #     self.Update()
>>>>>>> 7ea4a9e8

    # Synonymise Aui manager for use with theme mixin
    def GetAuiManager(self):
        return self._mgr

    def makeMenus(self):
        """
        Produces Menus for the Builder Frame
        """

        # ---Menus---#000000#FFFFFF-------------------------------------------
        menuBar = wx.MenuBar()
        # ---_file---#000000#FFFFFF-------------------------------------------
        self.fileMenu = wx.Menu()
        menuBar.Append(self.fileMenu, _translate('&File'))

        # create a file history submenu
        self.fileHistoryMaxFiles = 10
        self.fileHistory = wx.FileHistory(maxFiles=self.fileHistoryMaxFiles)
        self.recentFilesMenu = wx.Menu()
        self.fileHistory.UseMenu(self.recentFilesMenu)
        for filename in self.appData['fileHistory']:
            if os.path.exists(filename):
                self.fileHistory.AddFileToHistory(filename)
        self.Bind(wx.EVT_MENU_RANGE, self.OnFileHistory,
                  id=wx.ID_FILE1, id2=wx.ID_FILE9)
        keys = self.app.keys
        menu = self.fileMenu
        menu.Append(
            wx.ID_NEW,
            _translate("&New\t%s") % keys['new'])
        menu.Append(
            wx.ID_OPEN,
            _translate("&Open...\t%s") % keys['open'])
        menu.AppendSubMenu(
            self.recentFilesMenu,
            _translate("Open &Recent"))
        menu.Append(
            wx.ID_SAVE,
            _translate("&Save\t%s") % keys['save'],
            _translate("Save current experiment file"))
        menu.Append(
            wx.ID_SAVEAS,
            _translate("Save &as...\t%s") % keys['saveAs'],
            _translate("Save current experiment file as..."))
        exportMenu = menu.Append(
            -1,
            _translate("Export HTML...\t%s") % keys['exportHTML'],
            _translate("Export experiment to html/javascript file"))
        menu.Append(
            wx.ID_CLOSE,
            _translate("&Close file\t%s") % keys['close'],
            _translate("Close current experiment"))
        self.Bind(wx.EVT_MENU, self.app.newBuilderFrame, id=wx.ID_NEW)
        self.Bind(wx.EVT_MENU, self.fileExport, id=exportMenu.GetId())
        self.Bind(wx.EVT_MENU, self.fileSave, id=wx.ID_SAVE)
        menu.Enable(wx.ID_SAVE, False)
        self.Bind(wx.EVT_MENU, self.fileSaveAs, id=wx.ID_SAVEAS)
        self.Bind(wx.EVT_MENU, self.fileOpen, id=wx.ID_OPEN)
        self.Bind(wx.EVT_MENU, self.commandCloseFrame, id=wx.ID_CLOSE)
        item = menu.Append(
            wx.ID_PREFERENCES,
            _translate("&Preferences\t%s") % keys['preferences'])
        self.Bind(wx.EVT_MENU, self.app.showPrefs, item)

        self.fileMenu.AppendSeparator()
        self.fileMenu.Append(wx.ID_EXIT,
                             _translate("&Quit\t%s") % keys['quit'],
                             _translate("Terminate the program"))
        self.Bind(wx.EVT_MENU, self.quit, id=wx.ID_EXIT)

        # ------------- edit ------------------------------------
        self.editMenu = wx.Menu()
        menuBar.Append(self.editMenu, _translate('&Edit'))
        menu = self.editMenu
        self._undoLabel = menu.Append(wx.ID_UNDO,
                                      _translate("Undo\t%s") % keys['undo'],
                                      _translate("Undo last action"),
                                      wx.ITEM_NORMAL)
        self.Bind(wx.EVT_MENU, self.undo, id=wx.ID_UNDO)
        self._redoLabel = menu.Append(wx.ID_REDO,
                                      _translate("Redo\t%s") % keys['redo'],
                                      _translate("Redo last action"),
                                      wx.ITEM_NORMAL)
        self.Bind(wx.EVT_MENU, self.redo, id=wx.ID_REDO)
        menu.Append(wx.ID_PASTE, _translate("&Paste\t%s") % keys['paste'])
        self.Bind(wx.EVT_MENU, self.paste, id=wx.ID_PASTE)

        # ---_tools ---#000000#FFFFFF-----------------------------------------
        self.toolsMenu = wx.Menu()
        menuBar.Append(self.toolsMenu, _translate('&Tools'))
        menu = self.toolsMenu
        item = menu.Append(wx.ID_ANY,
                           _translate("Monitor Center"),
                           _translate("To set information about your monitor"))
        self.Bind(wx.EVT_MENU, self.app.openMonitorCenter, item)

        item = menu.Append(wx.ID_ANY,
                           _translate("Compile\t%s") % keys['compileScript'],
                           _translate("Compile the exp to a script"))
        self.Bind(wx.EVT_MENU, self.compileScript, item)
        item = menu.Append(wx.ID_ANY,
                           _translate("Run\t%s") % keys['runScript'],
                           _translate("Run the current script"))
        self.Bind(wx.EVT_MENU, self.runFile, item)

        menu.AppendSeparator()
        item = menu.Append(wx.ID_ANY,
                           _translate("PsychoPy updates..."),
                           _translate("Update PsychoPy to the latest, or a "
                                      "specific, version"))
        self.Bind(wx.EVT_MENU, self.app.openUpdater, item)
        if hasattr(self.app, 'benchmarkWizard'):
            item = menu.Append(wx.ID_ANY,
                               _translate("Benchmark wizard"),
                               _translate("Check software & hardware, generate "
                                          "report"))
            self.Bind(wx.EVT_MENU, self.app.benchmarkWizard, item)

        # ---_view---#000000#FFFFFF-------------------------------------------
        self.viewMenu = wx.Menu()
        menuBar.Append(self.viewMenu, _translate('&View'))
        menu = self.viewMenu

        item = menu.Append(wx.ID_ANY,
                           _translate("&Open Coder view\t%s") % keys[
                               'switchToCoder'],
                           _translate("Open a new Coder view"))
        self.Bind(wx.EVT_MENU, self.app.showCoder, item)

        item = menu.Append(wx.ID_ANY,
                           _translate("&Open Runner view\t%s") % keys[
                               'switchToRunner'],
                           _translate("Open the Runner view"))
        self.Bind(wx.EVT_MENU, self.app.showRunner, item)

        item = menu.Append(wx.ID_ANY,
                           _translate("&Toggle readme\t%s") % self.app.keys[
                               'toggleReadme'],
                           _translate("Toggle Readme"))
        self.Bind(wx.EVT_MENU, self.toggleReadme, item)
        item = menu.Append(wx.ID_ANY,
                           _translate("&Flow Larger\t%s") % self.app.keys[
                               'largerFlow'],
                           _translate("Larger flow items"))
        self.Bind(wx.EVT_MENU, self.flowPanel.increaseSize, item)
        item = menu.Append(wx.ID_ANY,
                           _translate("&Flow Smaller\t%s") % self.app.keys[
                               'smallerFlow'],
                           _translate("Smaller flow items"))
        self.Bind(wx.EVT_MENU, self.flowPanel.decreaseSize, item)
        item = menu.Append(wx.ID_ANY,
                           _translate("&Routine Larger\t%s") % keys[
                               'largerRoutine'],
                           _translate("Larger routine items"))
        self.Bind(wx.EVT_MENU, self.routinePanel.increaseSize, item)
        item = menu.Append(wx.ID_ANY,
                           _translate("&Routine Smaller\t%s") % keys[
                               'smallerRoutine'],
                           _translate("Smaller routine items"))
        self.Bind(wx.EVT_MENU, self.routinePanel.decreaseSize, item)
        menu.AppendSeparator()
        # Get list of themes
        themePath = self.GetTopLevelParent().app.prefs.paths['themes']
        self.themeList = {}
        for themeFile in os.listdir(themePath):
            try:
                # Load theme from json file
                with open(os.path.join(themePath, themeFile), "rb") as fp:
                    theme = json.load(fp)
                # Add themes to list only if min spec is defined
                base = theme['base']
                if all(key in base for key in ['bg', 'fg', 'font']):
                    self.themeList[themeFile.replace('.json', '')] = []
            except:
                pass
        # Add Theme Switcher
        self.themesMenu = wx.Menu()
        item = menu.AppendSubMenu(self.themesMenu,
                               _translate("Themes..."))
        for theme in self.themeList:
            self.themeList[theme] = self.themesMenu.Append(wx.ID_ANY, _translate(theme))
            self.Bind(wx.EVT_MENU, self.app.onThemeChange, self.themeList[theme])

        # ---_experiment---#000000#FFFFFF-------------------------------------
        self.expMenu = wx.Menu()
        menuBar.Append(self.expMenu, _translate('&Experiment'))
        menu = self.expMenu
        item = menu.Append(wx.ID_ANY,
                           _translate("&New Routine\t%s") % keys['newRoutine'],
                           _translate("Create a new routine (e.g. the trial "
                                      "definition)"))
        self.Bind(wx.EVT_MENU, self.addRoutine, item)
        item = menu.Append(wx.ID_ANY,
                           _translate("&Copy Routine\t%s") % keys[
                               'copyRoutine'],
                           _translate("Copy the current routine so it can be "
                                      "used in another exp"),
                           wx.ITEM_NORMAL)
        self.Bind(wx.EVT_MENU, self.onCopyRoutine, item)
        item = menu.Append(wx.ID_ANY,
                           _translate("&Paste Routine\t%s") % keys[
                               'pasteRoutine'],
                           _translate("Paste the Routine into the current "
                                      "experiment"),
                           wx.ITEM_NORMAL)
        self.Bind(wx.EVT_MENU, self.onPasteRoutine, item)
        item = menu.Append(wx.ID_ANY,
                           _translate("&Rename Routine\t%s") % keys[
                               'renameRoutine'],
                           _translate("Change the name of this routine"))
        self.Bind(wx.EVT_MENU, self.renameRoutine, item)
        item = menu.Append(wx.ID_ANY,
                           _translate("Paste Component\t%s") % keys[
                               'pasteCompon'],
                           _translate(
                               "Paste the Component at bottom of the current "
                               "Routine"),
                           wx.ITEM_NORMAL)
        self.Bind(wx.EVT_MENU, self.onPasteCompon, item)
        menu.AppendSeparator()

        item = menu.Append(wx.ID_ANY,
                           _translate("Insert Routine in Flow"),
                           _translate(
                               "Select one of your routines to be inserted"
                               " into the experiment flow"))
        self.Bind(wx.EVT_MENU, self.flowPanel.onInsertRoutine, item)
        item = menu.Append(wx.ID_ANY,
                           _translate("Insert Loop in Flow"),
                           _translate("Create a new loop in your flow window"))
        self.Bind(wx.EVT_MENU, self.flowPanel.insertLoop, item)

        # ---_demos---#000000#FFFFFF------------------------------------------
        # for demos we need a dict where the event ID will correspond to a
        # filename

        self.demosMenu = wx.Menu()
        # unpack demos option
        menu = self.demosMenu
        item = menu.Append(wx.ID_ANY,
                           _translate("&Unpack Demos..."),
                           _translate(
                               "Unpack demos to a writable location (so that"
                               " they can be run)"))
        self.Bind(wx.EVT_MENU, self.demosUnpack, item)
        menu.AppendSeparator()
        # add any demos that are found in the prefs['demosUnpacked'] folder
        self.updateDemosMenu()
        menuBar.Append(self.demosMenu, _translate('&Demos'))

        # ---_onlineStudies---#000000#FFFFFF-------------------------------------------
        self.pavloviaMenu = pavlovia_ui.menu.PavloviaMenu(parent=self)
        menuBar.Append(self.pavloviaMenu, _translate("Pavlovia.org"))

        # ---_help---#000000#FFFFFF-------------------------------------------
        self.helpMenu = wx.Menu()
        menuBar.Append(self.helpMenu, _translate('&Help'))
        menu = self.helpMenu

        item = menu.Append(wx.ID_ANY,
                           _translate("&PsychoPy Homepage"),
                           _translate("Go to the PsychoPy homepage"))
        self.Bind(wx.EVT_MENU, self.app.followLink, item)
        self.app.urls[item.GetId()] = self.app.urls['psychopyHome']
        item = menu.Append(wx.ID_ANY,
                           _translate("&PsychoPy Builder Help"),
                           _translate(
                               "Go to the online documentation for PsychoPy"
                               " Builder"))
        self.Bind(wx.EVT_MENU, self.app.followLink, item)
        self.app.urls[item.GetId()] = self.app.urls['builderHelp']

        menu.AppendSeparator()
        item = menu.Append(wx.ID_ANY,
                           _translate("&System Info..."),
                           _translate("Get system information."))
        self.Bind(wx.EVT_MENU, self.app.showSystemInfo, id=item.GetId())

        menu.AppendSeparator()
        menu.Append(wx.ID_ABOUT, _translate(
            "&About..."), _translate("About PsychoPy"))
        self.Bind(wx.EVT_MENU, self.app.showAbout, id=wx.ID_ABOUT)

        menu.AppendSeparator()
        menu.AppendSeparator()

        item = menu.Append(wx.ID_ANY,
                           _translate("&News..."),
                           _translate("News"))
        self.Bind(wx.EVT_MENU, self.app.showNews, id=item.GetId())

        self.SetMenuBar(menuBar)

    def commandCloseFrame(self, event):
        """Defines Builder Frame Closing Event"""
        self.Close()

    def closeFrame(self, event=None, checkSave=True):
        """Defines Frame closing behavior, such as checking for file
           saving"""
        # close file first (check for save) but no need to update view
        okToClose = self.fileClose(updateViews=False, checkSave=checkSave)

        if not okToClose:
            if hasattr(event, 'Veto'):
                event.Veto()
            return
        else:
            # as of wx3.0 the AUI manager needs to be uninitialised explicitly
            self._mgr.UnInit()
            # is it the last frame?
            lastFrame = len(self.app.getAllFrames()) == 1
            quitting = self.app.quitting
            if lastFrame and sys.platform != 'darwin' and not quitting:
                self.app.quit(event)
            else:
                self.app.forgetFrame(self)
                self.Destroy()  # required

            # Show Runner if hidden
            if self.app.runner is not None:
                self.app.showRunner()

    def quit(self, event=None):
        """quit the app
        """
        self.app.quit(event)

    def fileNew(self, event=None, closeCurrent=True):
        """Create a default experiment (maybe an empty one instead)
        """
        # Note: this is NOT the method called by the File>New menu item.
        # That calls app.newBuilderFrame() instead
        if closeCurrent:  # if no exp exists then don't try to close it
            if not self.fileClose(updateViews=False):
                # close the existing (and prompt for save if necess)
                return False
        self.filename = 'untitled.psyexp'
        self.exp = experiment.Experiment(prefs=self.app.prefs)
        defaultName = 'trial'
        # create the trial routine as an example
        self.exp.addRoutine(defaultName)
        self.exp.flow.addRoutine(
            self.exp.routines[defaultName], pos=1)  # add it to flow
        # add it to user's namespace
        self.exp.namespace.add(defaultName, self.exp.namespace.user)
        routine = self.exp.routines[defaultName]
        ## add an ISI component by default
        # components = self.componentButtons.components
        # Static = components['StaticComponent']
        # ISI = Static(self.exp, parentName=defaultName, name='ISI',
        #             startType='time (s)', startVal=0.0,
        #             stopType='duration (s)', stopVal=0.5)
        # routine.addComponent(ISI)
        self.resetUndoStack()
        self.setIsModified(False)
        self.updateAllViews()

    def fileOpen(self, event=None, filename=None, closeCurrent=True):
        """Open a FileDialog, then load the file if possible.
        """
        if filename is None:
            _wld = "PsychoPy experiments (*.psyexp)|*.psyexp|Any file (*.*)|*"
            dlg = wx.FileDialog(self, message=_translate("Open file ..."),
                                style=wx.FD_OPEN | wx.FD_FILE_MUST_EXIST,
                                wildcard=_translate(_wld))
            if dlg.ShowModal() != wx.ID_OK:
                return 0
            filename = dlg.GetPath()

        # did user try to open a script in Builder?
        if filename.endswith('.py'):
            self.app.showCoder()  # ensures that a coder window exists
            self.app.coder.setCurrentDoc(filename)
            self.app.coder.setFileModified(False)
            return
        with WindowFrozen(ctrl=self):
            # try to pause rendering until all panels updated
            if closeCurrent:
                if not self.fileClose(updateViews=False):
                    # close the existing (and prompt for save if necess)
                    return False
            self.exp = experiment.Experiment(prefs=self.app.prefs)
            try:
                self.exp.loadFromXML(filename)
            except Exception:
                print(u"Failed to load {}. Please send the following to"
                      u" the PsychoPy user list".format(filename))
                traceback.print_exc()
                logging.flush()
            self.resetUndoStack()
            self.setIsModified(False)
            self.filename = filename
            # routinePanel.addRoutinePage() is done in
            # routinePanel.redrawRoutines(), called by self.updateAllViews()
            # update the views
            self.updateAllViews()  # if frozen effect will be visible on thaw
        self.updateReadme()
        self.fileHistory.AddFileToHistory(filename)
        self.htmlPath = None  # so we won't accidentally save to other html exp

        if self.app.runner:
            self.app.runner.addTask(fileName=self.filename)  # Add to Runner

        try:
            self.project = pavlovia.getProject(filename)
        except Exception as e:  # failed for
            self.project = None
            print(e)

    def fileSave(self, event=None, filename=None):
        """Save file, revert to SaveAs if the file hasn't yet been saved
        """
        if filename is None:
            filename = self.filename
        if filename.startswith('untitled'):
            if not self.fileSaveAs(filename):
                return False  # the user cancelled during saveAs
        else:
            filename = self.exp.saveToXML(filename)
            self.fileHistory.AddFileToHistory(filename)
        self.setIsModified(False)
        # if export on save then we should have an html file to update
        if self._getExportPref('on save') and os.path.split(filename)[0]:
            self.filename = filename
            self.fileExport(htmlPath=self.htmlPath)
        return True

    def fileSaveAs(self, event=None, filename=None):
        """Defines Save File as Behavior
        """
        shortFilename = self.getShortFilename()
        expName = self.exp.getExpName()
        if (not expName) or (shortFilename == expName):
            usingDefaultName = True
        else:
            usingDefaultName = False
        if filename is None:
            filename = self.filename
        initPath, filename = os.path.split(filename)

        _w = "PsychoPy experiments (*.psyexp)|*.psyexp|Any file (*.*)|*"
        if sys.platform != 'darwin':
            _w += '.*'
        wildcard = _translate(_w)
        returnVal = False
        dlg = wx.FileDialog(
            self, message=_translate("Save file as ..."), defaultDir=initPath,
            defaultFile=filename, style=wx.FD_SAVE | wx.FD_OVERWRITE_PROMPT,
            wildcard=wildcard)

        if dlg.ShowModal() == wx.ID_OK:
            newPath = dlg.GetPath()
            # update exp name
            # if user has not manually renamed experiment
            if usingDefaultName:
                newShortName = os.path.splitext(
                    os.path.split(newPath)[1])[0]
                self.exp.setExpName(newShortName)
            # actually save
            self.fileSave(event=None, filename=newPath)
            self.filename = newPath
            returnVal = 1
        try:  # this seems correct on PC, but not on mac
            dlg.destroy()
        except Exception:
            pass

        self.updateWindowTitle()
        return returnVal

    def fileExport(self, event=None, htmlPath=None):
        """Exports the script as an HTML file (PsychoJS library)
        """
        # get path if not given one
        expPath, expName = os.path.split(self.filename)
        if htmlPath is None:
            htmlPath = self._getHtmlPath(self.filename)

        dlg = ExportFileDialog(self, wx.ID_ANY,
                               title=_translate("Export HTML file"),
                               filePath=htmlPath,
                               exp=self.exp)

        export = dlg.exportOnSave
        if self.exp.settings.params['exportHTML'].val == 'manually':
            retVal = dlg.ShowModal()
            self.exp.settings.params['exportHTML'].val = export.GetString(export.GetCurrentSelection())
            if retVal != wx.ID_OK:  # User cancelled export
                return False

        exportPath = os.path.join(htmlPath, expName.replace('.psyexp', '.js'))
        self.generateScript(experimentPath=exportPath,
                            exp=self.exp,
                            target="PsychoJS")

    def getShortFilename(self):
        """returns the filename without path or extension
        """
        return os.path.splitext(os.path.split(self.filename)[1])[0]

    def updateReadme(self):
        """Check whether there is a readme file in this folder and try to show
        """
        # create the frame if we don't have one yet
        if not hasattr(self, 'readmeFrame') or self.readmeFrame is None:
            self.readmeFrame = ReadmeFrame(parent=self)
        # look for a readme file
        if self.filename and self.filename != 'untitled.psyexp':
            dirname = os.path.dirname(self.filename)
            possibles = glob.glob(os.path.join(dirname, 'readme*'))
            if len(possibles) == 0:
                possibles = glob.glob(os.path.join(dirname, 'Readme*'))
                possibles.extend(glob.glob(os.path.join(dirname, 'README*')))
            # still haven't found a file so use default name
            if len(possibles) == 0:
                self.readmeFilename = os.path.join(
                    dirname, 'readme.txt')  # use this as our default
            else:
                self.readmeFilename = possibles[0]  # take the first one found
        else:
            self.readmeFilename = None
        self.readmeFrame.setFile(self.readmeFilename)
        content = self.readmeFrame.ctrl.GetValue()
        if content and self.prefs['alwaysShowReadme']:
            self.showReadme()

    def showReadme(self, evt=None, value=True):
        """Shows Readme file
        """
        if not self.readmeFrame.IsShown():
            self.readmeFrame.Show(value)

    def toggleReadme(self, evt=None):
        """Toggles visibility of Readme file
        """
        if self.readmeFrame is None:
            self.updateReadme()
            self.showReadme()
        else:
            self.readmeFrame.toggleVisible()

    def OnFileHistory(self, evt=None):
        """get the file based on the menu ID
        """
        fileNum = evt.GetId() - wx.ID_FILE1
        path = self.fileHistory.GetHistoryFile(fileNum)
        self.fileOpen(filename=path)
        # add it back to the history so it will be moved up the list
        self.fileHistory.AddFileToHistory(path)

    def checkSave(self):
        """Check whether we need to save before quitting
        """
        if hasattr(self, 'isModified') and self.isModified:
            self.Show(True)
            self.Raise()
            self.app.SetTopWindow(self)
            msg = _translate('Experiment %s has changed. Save before '
                             'quitting?') % self.filename
            dlg = dialogs.MessageDialog(self, msg, type='Warning')
            resp = dlg.ShowModal()
            if resp == wx.ID_CANCEL:
                return False  # return, don't quit
            elif resp == wx.ID_YES:
                if not self.fileSave():
                    return False  # user might cancel during save
            elif resp == wx.ID_NO:
                pass  # don't save just quit
        return True

    def fileClose(self, event=None, checkSave=True, updateViews=True):
        """This is typically only called when the user x
        """
        if checkSave:
            ok = self.checkSave()
            if not ok:
                return False  # user cancelled
        if self.filename is None:
            frameData = self.appData['defaultFrame']
        else:
            frameData = dict(self.appData['defaultFrame'])
            self.appData['prevFiles'].append(self.filename)

            # get size and window layout info
        if self.IsIconized():
            self.Iconize(False)  # will return to normal mode to get size info
            frameData['state'] = 'normal'
        elif self.IsMaximized():
            # will briefly return to normal mode to get size info
            self.Maximize(False)
            frameData['state'] = 'maxim'
        else:
            frameData['state'] = 'normal'
        frameData['auiPerspective'] = self._mgr.SavePerspective()
        frameData['winW'], frameData['winH'] = self.GetSize()
        frameData['winX'], frameData['winY'] = self.GetPosition()

        # truncate history to the recent-most last N unique files, where
        # N = self.fileHistoryMaxFiles, as defined in makeMenus()
        for ii in range(self.fileHistory.GetCount()):
            self.appData['fileHistory'].append(
                self.fileHistory.GetHistoryFile(ii))
        # fileClose gets calls multiple times, so remove redundancy
        # while preserving order; end of the list is recent-most:
        tmp = []
        fhMax = self.fileHistoryMaxFiles
        for f in self.appData['fileHistory'][-3 * fhMax:]:
            if f not in tmp:
                tmp.append(f)
        self.appData['fileHistory'] = copy.copy(tmp[-fhMax:])

        # assign the data to this filename
        self.appData['frames'][self.filename] = frameData
        # save the display data only for those frames in the history:
        tmp2 = {}
        for f in self.appData['frames']:
            if f in self.appData['fileHistory']:
                tmp2[f] = self.appData['frames'][f]
        self.appData['frames'] = copy.copy(tmp2)

        # close self
        self.routinePanel.removePages()
        self.filename = 'untitled.psyexp'
        # add the current exp as the start point for undo:
        self.resetUndoStack()
        if updateViews:
            self.updateAllViews()
        return 1

    def updateAllViews(self):
        """Updates Flow Panel, Routine Panel, and Window Title simultaneously
        """
        self.flowPanel.draw()
        self.routinePanel.redrawRoutines()
        self.updateWindowTitle()

    def updateWindowTitle(self, newTitle=None):
        """Defines behavior to update window Title
        """
        if newTitle is None:
            shortName = os.path.split(self.filename)[-1]
            newTitle = '%s - PsychoPy Builder' % (shortName)
        self.SetTitle(newTitle)

    def setIsModified(self, newVal=None):
        """Sets current modified status and updates save icon accordingly.

        This method is called by the methods fileSave, undo, redo,
        addToUndoStack and it is usually preferably to call those
        than to call this directly.

        Call with ``newVal=None``, to only update the save icon(s)
        """
        if newVal is None:
            newVal = self.getIsModified()
        else:
            self.isModified = newVal
        if hasattr(self, 'bldrBtnSave'):
            self.toolbar.EnableTool(self.bldrBtnSave.Id, newVal)
        self.fileMenu.Enable(wx.ID_SAVE, newVal)

    def getIsModified(self):
        """Checks if changes were made"""
        return self.isModified

    def resetUndoStack(self):
        """Reset the undo stack. do *immediately after* creating a new exp.

        Implicitly calls addToUndoStack() using the current exp as the state
        """
        self.currentUndoLevel = 1  # 1 is current, 2 is back one setp...
        self.currentUndoStack = []
        self.addToUndoStack()
        self.updateUndoRedo()
        self.setIsModified(newVal=False)  # update save icon if needed

    def addToUndoStack(self, action="", state=None):
        """Add the given ``action`` to the currentUndoStack, associated
        with the @state@. ``state`` should be a copy of the exp
        from *immediately after* the action was taken.
        If no ``state`` is given the current state of the experiment is used.

        If we are at end of stack already then simply append the action.  If
        not (user has done an undo) then remove orphan actions and append.
        """
        if state is None:
            state = copy.deepcopy(self.exp)
        # remove actions from after the current level
        if self.currentUndoLevel > 1:
            self.currentUndoStack = self.currentUndoStack[
                                    :-(self.currentUndoLevel - 1)]
            self.currentUndoLevel = 1
        # append this action
        self.currentUndoStack.append({'action': action, 'state': state})
        self.setIsModified(newVal=True)  # update save icon if needed
        self.updateUndoRedo()

    def undo(self, event=None):
        """Step the exp back one level in the @currentUndoStack@ if possible,
        and update the windows.

        Returns the final undo level (1=current, >1 for further in past)
        or -1 if redo failed (probably can't undo)
        """
        if self.currentUndoLevel >= len(self.currentUndoStack):
            return -1  # can't undo
        self.currentUndoLevel += 1
        state = self.currentUndoStack[-self.currentUndoLevel]['state']
        self.exp = copy.deepcopy(state)
        self.updateAllViews()
        self.setIsModified(newVal=True)  # update save icon if needed
        self.updateUndoRedo()

        return self.currentUndoLevel

    def redo(self, event=None):
        """Step the exp up one level in the @currentUndoStack@ if possible,
        and update the windows.

        Returns the final undo level (0=current, >0 for further in past)
        or -1 if redo failed (probably can't redo)
        """
        if self.currentUndoLevel <= 1:
            return -1  # can't redo, we're already at latest state
        self.currentUndoLevel -= 1
        self.exp = copy.deepcopy(
            self.currentUndoStack[-self.currentUndoLevel]['state'])
        self.updateUndoRedo()
        self.updateAllViews()
        self.setIsModified(newVal=True)  # update save icon if needed
        return self.currentUndoLevel

    def paste(self, event=None):
        """This receives paste commands for all child dialog boxes as well
        """
        foc = self.FindFocus()
        if hasattr(foc, 'Paste'):
            foc.Paste()

    def updateUndoRedo(self):
        """Defines Undo and Redo commands for the window
        """
        undoLevel = self.currentUndoLevel
        # check undo
        if undoLevel >= len(self.currentUndoStack):
            # can't undo if we're at top of undo stack
            label = _translate("Undo\t%s") % self.app.keys['undo']
            enable = False
        else:
            action = self.currentUndoStack[-undoLevel]['action']
            txt = _translate("Undo %(action)s\t%(key)s")
            fmt = {'action': action, 'key': self.app.keys['undo']}
            label = txt % fmt
            enable = True
        self._undoLabel.SetItemLabel(label)
        if hasattr(self, 'bldrBtnUndo'):
            self.toolbar.EnableTool(self.bldrBtnUndo.Id, enable)
        self.editMenu.Enable(wx.ID_UNDO, enable)

        # check redo
        if undoLevel == 1:
            label = _translate("Redo\t%s") % self.app.keys['redo']
            enable = False
        else:
            action = self.currentUndoStack[-undoLevel + 1]['action']
            txt = _translate("Redo %(action)s\t%(key)s")
            fmt = {'action': action, 'key': self.app.keys['redo']}
            label = txt % fmt
            enable = True
        self._redoLabel.SetItemLabel(label)
        if hasattr(self, 'bldrBtnRedo'):
            self.toolbar.EnableTool(self.bldrBtnRedo.Id, enable)
        self.editMenu.Enable(wx.ID_REDO, enable)

    def demosUnpack(self, event=None):
        """Get a folder location from the user and unpack demos into it."""
        # choose a dir to unpack in
        dlg = wx.DirDialog(parent=self, message=_translate(
            "Location to unpack demos"))
        if dlg.ShowModal() == wx.ID_OK:
            unpackFolder = dlg.GetPath()
        else:
            return -1  # user cancelled
        # ensure it's an empty dir:
        if os.listdir(unpackFolder) != []:
            unpackFolder = os.path.join(unpackFolder, 'PsychoPy3 Demos')
            if not os.path.isdir(unpackFolder):
                os.mkdir(unpackFolder)
        mergeFolder(os.path.join(self.paths['demos'], 'builder'),
                    unpackFolder)
        self.prefs['unpackedDemosDir'] = unpackFolder
        self.app.prefs.saveUserPrefs()
        self.updateDemosMenu()

    def demoLoad(self, event=None):
        """Defines Demo Loading Event."""
        fileDir = self.demos[event.GetId()]
        files = glob.glob(os.path.join(fileDir, '*.psyexp'))
        if len(files) == 0:
            print("Found no psyexp files in %s" % fileDir)
        else:
            self.fileOpen(event=None, filename=files[0], closeCurrent=True)

    def updateDemosMenu(self):
        """Update Demos menu as needed."""
        unpacked = self.prefs['unpackedDemosDir']
        if not unpacked:
            return
        # list available demos
        demoList = sorted(glob.glob(os.path.join(unpacked, '*')))
        self.demos = {wx.NewIdRef(): demoList[n]
                      for n in range(len(demoList))}
        for thisID in self.demos:
            junk, shortname = os.path.split(self.demos[thisID])
            if (shortname.startswith('_') or
                    shortname.lower().startswith('readme.')):
                continue  # ignore 'private' or README files
            self.demosMenu.Append(thisID, shortname)
            self.Bind(wx.EVT_MENU, self.demoLoad, id=thisID)

    def runFile(self, event=None):
        """Open Runner for running the psyexp file."""
        if not os.path.exists(self.filename):
            ok = self.fileSave(self.filename)
            if not ok:
                return  # save file before compiling script

        if self.getIsModified():
            ok = self.fileSave(self.filename)
            if not ok:
                return  # save file before compiling script

        self.stdoutFrame.addTask(fileName=self.filename)
        self.stdoutFrame.showRunner()

    def onCopyRoutine(self, event=None):
        """copy the current routine from self.routinePanel
        to self.app.copiedRoutine.
        """
        r = copy.deepcopy(self.routinePanel.getCurrentRoutine())
        if r is not None:
            self.app.copiedRoutine = r

    def onPasteRoutine(self, event=None):
        """Paste the current routine from self.app.copiedRoutine to a new page
        in self.routinePanel after promting for a new name.
        """
        if self.app.copiedRoutine is None:
            return -1
        origName = self.app.copiedRoutine.name
        defaultName = self.exp.namespace.makeValid(origName)
        msg = _translate('New name for copy of "%(copied)s"?  [%(default)s]')
        vals = {'copied': origName, 'default': defaultName}
        message = msg % vals
        dlg = wx.TextEntryDialog(self, message=message,
                                 caption=_translate('Paste Routine'))
        if dlg.ShowModal() == wx.ID_OK:
            routineName = dlg.GetValue()
            newRoutine = copy.deepcopy(self.app.copiedRoutine)
            if not routineName:
                routineName = defaultName
            newRoutine.name = self.exp.namespace.makeValid(routineName)
            newRoutine.params['name'] = newRoutine.name
            self.exp.namespace.add(newRoutine.name)
            # add to the experiment
            self.exp.addRoutine(newRoutine.name, newRoutine)
            for newComp in newRoutine:  # routine == list of components
                newName = self.exp.namespace.makeValid(newComp.params['name'])
                self.exp.namespace.add(newName)
                newComp.params['name'].val = newName
            # could do redrawRoutines but would be slower?
            self.routinePanel.addRoutinePage(newRoutine.name, newRoutine)
            self.addToUndoStack("PASTE Routine `%s`" % newRoutine.name)
        dlg.Destroy()

    def onPasteCompon(self, event=None):
        """
        Paste the copied Component (if there is one) into the current
        Routine
        """
        routinePage = self.routinePanel.getCurrentPage()
        routinePage.pasteCompon()

    def onURL(self, evt):
        """decompose the URL of a file and line number"""
        # "C:\Program Files\wxPython...\samples\hangman\hangman.py"
        filename = evt.GetString().split('"')[1]
        lineNumber = int(evt.GetString().split(',')[1][5:])
        self.app.showCoder()
        self.app.coder.gotoLine(filename, lineNumber)

    def setExperimentSettings(self, event=None, timeout=None):
        """Defines ability to save experiment settings
        """
        component = self.exp.settings
        # does this component have a help page?
        if hasattr(component, 'url'):
            helpUrl = component.url
        else:
            helpUrl = None
        title = '%s Properties' % self.exp.getExpName()
        dlg = DlgExperimentProperties(frame=self, title=title,
                                      params=component.params,
                                      helpUrl=helpUrl, order=component.order,
                                      timeout=timeout)
        if dlg.OK:
            self.addToUndoStack("EDIT experiment settings")
            self.setIsModified(True)

    def addRoutine(self, event=None):
        """Defines ability to add routine in the routine panel
        """
        self.routinePanel.createNewRoutine()

    def renameRoutine(self, name, event=None, returnName=True):
        """Defines ability to rename routine in the routine panel
        """
        # get notebook details
        currentRoutine = self.routinePanel.getCurrentPage()
        currentRoutineIndex = self.routinePanel.GetPageIndex(currentRoutine)
        routine = self.routinePanel.GetPage(
            self.routinePanel.GetSelection()).routine
        oldName = routine.name
        msg = _translate("What is the new name for the Routine?")
        dlg = wx.TextEntryDialog(self, message=msg, value=oldName,
                                 caption=_translate('Rename'))
        exp = self.exp
        if dlg.ShowModal() == wx.ID_OK:
            name = dlg.GetValue()
            # silently auto-adjust the name to be valid, and register in the
            # namespace:
            name = exp.namespace.makeValid(
                name, prefix='routine')
            if oldName in self.exp.routines:
                # Swap old with new names
                self.exp.routines[oldName].name = name
                self.exp.routines[name] = self.exp.routines.pop(oldName)
                for comp in self.exp.routines[name]:
                    comp.parentName = name
                self.exp.namespace.rename(oldName, name)
                self.routinePanel.renameRoutinePage(currentRoutineIndex, name)
                self.addToUndoStack("`RENAME Routine `%s`" % oldName)
                dlg.Destroy()
                self.flowPanel.draw()

    def compileScript(self, event=None):
        """Defines compile script button behavior"""
        fullPath = self.filename.replace('.psyexp', '.py')
        self.generateScript(experimentPath=fullPath, exp=self.exp)

        self.stdoutFrame.showRunner()
        self.stdoutFrame.stdOut.flush()

        self.app.showCoder()  # make sure coder is visible
        self.app.coder.fileNew(filepath=fullPath)
        self.app.coder.fileReload(event=None, filename=fullPath)

    @property
    def stdoutFrame(self):
        """
        Gets Experiment Runner stdout.
        """
        if not self.app.runner:
            self.app.runner = self.app.newRunnerFrame()
        return self.app.runner

    def _getHtmlPath(self, filename):
        expPath = os.path.split(filename)[0]
        if not os.path.isdir(expPath):
            retVal = self.fileSave()
            if retVal:
                return self._getHtmlPath(self.filename)
            else:
                return False

        htmlPath = os.path.join(expPath, self.exp.htmlFolder)
        return htmlPath

    def _getExportPref(self, pref):
        """Returns True if pref matches exportHTML preference"""
        if pref.lower() not in [prefs.lower() for prefs in self.exp.settings.params['exportHTML'].allowedVals]:
            raise ValueError("'{}' is not an allowed value for {}".format(pref, 'exportHTML'))
        exportHtml = str(self.exp.settings.params['exportHTML'].val).lower()
        if exportHtml == pref.lower():
            return True

    def onPavloviaSync(self, evt=None):
        if self._getExportPref('on sync'):
            self.fileExport(htmlPath=self._getHtmlPath(self.filename))

        self.enablePavloviaButton(['pavloviaSync', 'pavloviaRun'], False)
        try:
            retVal = pavlovia_ui.syncProject(parent=self, project=self.project)
            pavlovia.knownProjects.save()  # update projects.json
            self.gitFeedback(retVal)
        finally:
            self.enablePavloviaButton(['pavloviaSync', 'pavloviaRun'], True)

    def onPavloviaRun(self, evt=None):
        if self._getExportPref('on save'):
            self.fileSave()
            retVal = pavlovia_ui.syncProject(parent=self, project=self.project,
                                             closeFrameWhenDone=False)
            self.gitFeedback(retVal)
        elif self._getExportPref('on sync'):
            self.fileExport(htmlPath=self._getHtmlPath(self.filename))
            retVal = pavlovia_ui.syncProject(parent=self, project=self.project,
                                             closeFrameWhenDone=False)
            self.gitFeedback(retVal)
        elif self._getExportPref('manually'):
            # Check htmlpath and projects exists
            noHtmlFolder = not os.path.isdir(self._getHtmlPath(self.filename))
            noProject = not bool(pavlovia.getProject(self.filename))
            if noHtmlFolder:
                self.fileExport()
            if noProject or noHtmlFolder:
                retVal = pavlovia_ui.syncProject(parent=self, project=self.project,
                                                 closeFrameWhenDone=False)
                self.gitFeedback(retVal)
        if self.project:
            htmlPath = self.exp.settings.params['HTML path'].val
            self.project.pavloviaStatus = 'ACTIVATED'
            url = "https://pavlovia.org/run/{}/{}".format(self.project.id, htmlPath)
            wx.LaunchDefaultBrowser(url)

    def enablePavloviaButton(self, buttons, enable):
        """
        Enables or disables Pavlovia buttons.

        Parameters
        ----------
        name: string, list
            Takes single buttons 'pavloviaSync', 'pavloviaRun', 'pavloviaSearch', 'pavloviaUser',
            or multiple buttons in string 'pavloviaSync, pavloviaRun',
            or comma separated list of strings ['pavloviaSync', 'pavloviaRun', ...].
        enable: bool
            True enables and False disables the button
        """
        if isinstance(buttons, str):
            buttons = buttons.split(',')
        for button in buttons:
            self.toolbar.EnableTool(self.btnHandles[button.strip(' ')].GetId(), enable)

    def setPavloviaUser(self, user):
        # TODO: update user icon on button to user avatar
        pass

    def gitFeedback(self, val):
        """
        Set feedback color for the Pavlovia Sync toolbar button.

        Parameters
        ----------
        val: int
            Status of git sync. 1 for SUCCESS (green), 0 or -1 for FAIL (RED)
        """
        rc = self.app.prefs.paths['icons']
        feedbackTime = 1500
        colour = {0: "red", -1: "red", 1: "green"}

        if sys.platform == 'win32' or sys.platform.startswith('linux'):
            if self.appPrefs['largeIcons']:
                toolbarSize = 32
            else:
                toolbarSize = 16
        else:
            toolbarSize = 32  # mac: 16 either doesn't work, or looks ba

        # Store original
        origBtn = self.btnHandles['pavloviaSync'].NormalBitmap
        # Create new feedback bitmap
        feedbackBmp = IconCache.getBitmap(
                '{}globe.png'.format(colour[val]),
                size=toolbarSize)

        # Set feedback button
        self.btnHandles['pavloviaSync'].SetNormalBitmap(feedbackBmp)
        self.toolbar.Realize()
        self.toolbar.Refresh()

        # Reset button to default state after time
        wx.CallLater(feedbackTime, self.btnHandles['pavloviaSync'].SetNormalBitmap, origBtn)
        wx.CallLater(feedbackTime + 50, self.toolbar.Realize)
        wx.CallLater(feedbackTime + 50, self.toolbar.Refresh)

    @property
    def project(self):
        """A PavloviaProject object if one is known for this experiment
        """
        if 'project' in self.__dict__ and self.__dict__['project']:
            return self.__dict__['project']
        elif self.filename and pavlovia.getProject(self.filename):
            return pavlovia.getProject(self.filename)
        else:
            return None

    @project.setter
    def project(self, project):
        self.__dict__['project'] = project


class RoutinesNotebook(aui.AuiNotebook, ThemeMixin):
    """A notebook that stores one or more routines
    """

    def __init__(self, frame, id=-1):
        self.frame = frame
        self.app = frame.app
        self.routineMaxSize = 2
        self.appData = self.app.prefs.appData
        aui.AuiNotebook.__init__(self, frame, id)
        self.Bind(aui.EVT_AUINOTEBOOK_PAGE_CLOSE, self.onClosePane)
<<<<<<< HEAD
=======

        # double buffered better rendering except if retina
        self.SetDoubleBuffered(self.frame.IsDoubleBuffered())

>>>>>>> 7ea4a9e8
        self._applyAppTheme()
        if not hasattr(self.frame, 'exp'):
            return  # we haven't yet added an exp

<<<<<<< HEAD
    # def _applyAppTheme(self, target=None):
    #     self.SetArtProvider(PsychopyTabArt())
    #     self.GetAuiManager().SetArtProvider(PsychopyDockArt())
    #     for index in range(self.GetPageCount()):
    #         page = self.GetPage(index)
    #         page._applyAppTheme()
=======
    def _applyAppTheme(self, target=None):
        self.SetArtProvider(PsychopyTabArt())
        self.GetAuiManager().SetArtProvider(PsychopyDockArt())
        for index in range(self.GetPageCount()):
            page = self.GetPage(index)
            # double buffered better rendering except if retina
            self.SetDoubleBuffered(self.frame.IsDoubleBuffered())
            page._applyAppTheme()
        self.Refresh()
>>>>>>> 7ea4a9e8

    def getCurrentRoutine(self):
        routinePage = self.getCurrentPage()
        if routinePage:
            return routinePage.routine  # no routine page
        return None

    def setCurrentRoutine(self, routine):
        for ii in range(self.GetPageCount()):
            if routine is self.GetPage(ii).routine:
                self.SetSelection(ii)

    def getCurrentPage(self):
        if self.GetSelection() >= 0:
            return self.GetPage(self.GetSelection())
        return None

    def addRoutinePage(self, routineName, routine):
        #        routinePage = RoutinePage(parent=self, routine=routine)
        routinePage = RoutineCanvas(notebook=self, routine=routine)
        self.AddPage(routinePage, routineName)

    def renameRoutinePage(self, index, newName, ):
        self.SetPageText(index, newName)

    def removePages(self):
        for ii in range(self.GetPageCount()):
            currId = self.GetSelection()
            self.DeletePage(currId)

    def createNewRoutine(self, returnName=False):
        msg = _translate("What is the name for the new Routine? "
                         "(e.g. instr, trial, feedback)")
        dlg = wx.TextEntryDialog(self, message=msg,
                                 caption=_translate('New Routine'))
        exp = self.frame.exp
        routineName = None
        if dlg.ShowModal() == wx.ID_OK:
            routineName = dlg.GetValue()
            # silently auto-adjust the name to be valid, and register in the
            # namespace:
            routineName = exp.namespace.makeValid(
                routineName, prefix='routine')
            exp.namespace.add(routineName)  # add to the namespace
            exp.addRoutine(routineName)  # add to the experiment
            # then to the notebook:
            self.addRoutinePage(routineName, exp.routines[routineName])
            self.frame.addToUndoStack("NEW Routine `%s`" % routineName)
        dlg.Destroy()
        if returnName:
            return routineName

    def onClosePane(self, event=None):
        """Close the pane and remove the routine from the exp
        """
        routine = self.GetPage(event.GetSelection()).routine
        name = routine.name
        # update experiment object, namespace, and flow window (if this is
        # being used)
        if name in self.frame.exp.routines:
            # remove names of the routine and its components from namespace
            _nsp = self.frame.exp.namespace
            for c in self.frame.exp.routines[name]:
                _nsp.remove(c.params['name'].val)
            _nsp.remove(self.frame.exp.routines[name].name)
            del self.frame.exp.routines[name]
        if routine in self.frame.exp.flow:
            self.frame.exp.flow.removeComponent(routine)
            self.frame.flowPanel.draw()
        self.frame.addToUndoStack("REMOVE Routine `%s`" % (name))

    def increaseSize(self, event=None):
        self.appData['routineSize'] = min(
            self.routineMaxSize, self.appData['routineSize'] + 1)
        with WindowFrozen(self):
            self.redrawRoutines()

    def decreaseSize(self, event=None):
        self.appData['routineSize'] = max(0, self.appData['routineSize'] - 1)
        with WindowFrozen(self):
            self.redrawRoutines()

    def redrawRoutines(self):
        """Removes all the routines, adds them back (alphabetical order),
        sets current back to orig
        """
        currPage = self.GetSelection()
        self.removePages()
        displayOrder = sorted(self.frame.exp.routines.keys())  # alphabetical
        for routineName in displayOrder:
            self.addRoutinePage(
                routineName, self.frame.exp.routines[routineName])
        if currPage > -1:
            self.SetSelection(currPage)


class RoutineCanvas(wx.ScrolledWindow):
    """Represents a single routine (used as page in RoutinesNotebook)"""

    def __init__(self, notebook, id=wx.ID_ANY, routine=None):
        """This window is based heavily on the PseudoDC demo of wxPython
        """
        wx.ScrolledWindow.__init__(
            self, notebook, id, (0, 0), style=wx.BORDER_NONE | wx.VSCROLL)

        self.frame = notebook.frame
        self.app = self.frame.app
        self.dpi = self.app.dpi
        self.lines = []
        self.maxWidth = self.GetSize().GetWidth()
        self.maxHeight = 15 * self.dpi
        self.x = self.y = 0
        self.curLine = []
        self.drawing = False
        self.drawSize = self.app.prefs.appData['routineSize']
        # auto-rescale based on number of components and window size is jumpy
        # when switch between routines of diff drawing sizes
        self.iconSize = (24, 24, 48)[self.drawSize]  # only 24, 48 so far
        self.fontBaseSize = (1100, 1200, 1300)[self.drawSize]  # depends on OS?
        #self.scroller = PsychopyScrollbar(self, wx.VERTICAL)
        self.SetVirtualSize((self.maxWidth, self.maxHeight))
        self.SetScrollRate(self.dpi / 4, self.dpi / 4)

        self.routine = routine
        self.yPositions = None
        self.yPosTop = (25, 40, 60)[self.drawSize]
        # the step in Y between each component
        self.componentStep = (25, 32, 50)[self.drawSize]
        self.timeXposStart = (150, 150, 200)[self.drawSize]
        # the left hand edge of the icons:
        _scale = (1.3, 1.5, 1.5)[self.drawSize]
        self.iconXpos = self.timeXposStart - self.iconSize * _scale
        self.timeXposEnd = self.timeXposStart + 400  # onResize() overrides

        # create a PseudoDC to record our drawing
        self.pdc = PseudoDC()
        self.pen_cache = {}
        self.brush_cache = {}
        # vars for handling mouse clicks
        self.dragid = -1
        self.lastpos = (0, 0)
        # use the ID of the drawn icon to retrieve component name:
        self.componentFromID = {}
        self.contextMenuItems = ['copy', 'edit', 'remove',
                                 'move to top', 'move up',
                                 'move down', 'move to bottom']
        # labels are only for display, and allow localization
        self.contextMenuLabels = {k: _localized[k]
                                  for k in self.contextMenuItems}
        self.contextItemFromID = {}
        self.contextIDFromItem = {}
        for item in self.contextMenuItems:
            id = wx.NewIdRef()
            self.contextItemFromID[id] = item
            self.contextIDFromItem[item] = id

        self._applyAppTheme()

        self.Bind(wx.EVT_PAINT, self.OnPaint)
        self.Bind(wx.EVT_ERASE_BACKGROUND, lambda x: None)
        self.Bind(wx.EVT_MOUSE_EVENTS, self.OnMouse)
        self.Bind(wx.EVT_SIZE, self.onResize)
        # crashes if drop on OSX:
        # self.SetDropTarget(FileDropTarget(builder = self.frame))

    def _applyAppTheme(self, target=None):
        """Synonymise app theme method with redraw method"""
        return self.redrawRoutine()

    def onResize(self, event):
        self.sizePix = event.GetSize()
        self.timeXposStart = (150, 150, 200)[self.drawSize]
        self.timeXposEnd = self.sizePix[0] - (60, 80, 100)[self.drawSize]
        self.redrawRoutine()  # then redraw visible

    def ConvertEventCoords(self, event):
        xView, yView = self.GetViewStart()
        xDelta, yDelta = self.GetScrollPixelsPerUnit()
        return (event.GetX() + (xView * xDelta),
                event.GetY() + (yView * yDelta))

    def OffsetRect(self, r):
        """Offset the rectangle, r, to appear in the given pos in the window
        """
        xView, yView = self.GetViewStart()
        xDelta, yDelta = self.GetScrollPixelsPerUnit()
        r.OffsetXY(-(xView * xDelta), -(yView * yDelta))

    def OnMouse(self, event):
        if event.LeftDown():
            x, y = self.ConvertEventCoords(event)
            icons = self.pdc.FindObjectsByBBox(x, y)
            if len(icons):
                self.editComponentProperties(
                    component=self.componentFromID[icons[0]])
        elif event.RightDown():
            x, y = self.ConvertEventCoords(event)
            icons = self.pdc.FindObjectsByBBox(x, y)
            menuPos = event.GetPosition()
            if self.app.prefs.builder['topFlow']:
                # width of components panel
                menuPos[0] += self.frame.componentButtons.GetSize()[0]
                # height of flow panel
                menuPos[1] += self.frame.flowPanel.GetSize()[1]
            if len(icons):
                self._menuComponent = self.componentFromID[icons[0]]
                self.showContextMenu(self._menuComponent, xy=menuPos)
        elif event.Dragging() or event.LeftUp():
            if self.dragid != -1:
                pass
            if event.LeftUp():
                pass

    def showContextMenu(self, component, xy):
        menu = wx.Menu()
        for item in self.contextMenuItems:
            id = self.contextIDFromItem[item]
            menu.Append(id, self.contextMenuLabels[item])
            menu.Bind(wx.EVT_MENU, self.onContextSelect, id=id)
        self.frame.PopupMenu(menu, xy)
        menu.Destroy()  # destroy to avoid mem leak

    def onContextSelect(self, event):
        """Perform a given action on the component chosen
        """
        op = self.contextItemFromID[event.GetId()]
        component = self._menuComponent
        r = self.routine
        if op == 'edit':
            self.editComponentProperties(component=component)
        elif op == 'copy':
            self.copyCompon(component=component)
        elif op == 'remove':
            r.removeComponent(component)
            self.frame.addToUndoStack(
                "REMOVE `%s` from Routine" % (component.params['name'].val))
            self.frame.exp.namespace.remove(component.params['name'].val)
        elif op.startswith('move'):
            lastLoc = r.index(component)
            r.remove(component)
            if op == 'move to top':
                r.insert(0, component)
            if op == 'move up':
                r.insert(lastLoc - 1, component)
            if op == 'move down':
                r.insert(lastLoc + 1, component)
            if op == 'move to bottom':
                r.append(component)
            self.frame.addToUndoStack("MOVED `%s`" %
                                      component.params['name'].val)
        self.redrawRoutine()
        self._menuComponent = None

    def OnPaint(self, event):
        # Create a buffered paint DC.  It will create the real
        # wx.PaintDC and then blit the bitmap to it when dc is
        # deleted.
        dc = wx.GCDC(wx.BufferedPaintDC(self))
        # we need to clear the dc BEFORE calling PrepareDC
        bg = wx.Brush(self.GetBackgroundColour())
        dc.SetBackground(bg)
        dc.Clear()
        # use PrepareDC to set position correctly
        self.PrepareDC(dc)
        # create a clipping rect from our position and size
        # and the Update Region
        xv, yv = self.GetViewStart()
        dx, dy = self.GetScrollPixelsPerUnit()
        x, y = (xv * dx, yv * dy)
        rgn = self.GetUpdateRegion()
        rgn.Offset(x, y)
        r = rgn.GetBox()
        # draw to the dc using the calculated clipping rect
        self.pdc.DrawToDCClipped(dc, r)

    def redrawRoutine(self):
        self.pdc.Clear()  # clear the screen
        self.pdc.RemoveAll()  # clear all objects (icon buttons)

        self.SetBackgroundColour(ThemeMixin.appColors['tab_bg'])
        # work out where the component names and icons should be from name
        # lengths
        self.setFontSize(self.fontBaseSize // self.dpi, self.pdc)
        longest = 0
        w = 50
        for comp in self.routine:
            name = comp.params['name'].val
            if len(name) > longest:
                longest = len(name)
                w = self.GetFullTextExtent(name)[0]
        self.timeXpos = w + (50, 50, 90)[self.drawSize]

        # separate components according to whether they are drawn in separate
        # row
        rowComponents = []
        staticCompons = []
        for n, component in enumerate(self.routine):
            if component.type == 'Static':
                staticCompons.append(component)
            else:
                rowComponents.append(component)

        # draw static, time grid, normal (row) comp:
        yPos = self.yPosTop
        yPosBottom = yPos + len(rowComponents) * self.componentStep
        # draw any Static Components first (below the grid)
        for component in staticCompons:
            bottom = max(yPosBottom, self.GetSize()[1])
            self.drawStatic(self.pdc, component, yPos, bottom)
        self.drawTimeGrid(self.pdc, yPos, yPosBottom)
        # normal components, one per row
        for component in rowComponents:
            self.drawComponent(self.pdc, component, yPos)
            yPos += self.componentStep

        # the 50 allows space for labels below the time axis
        self.SetVirtualSize((self.maxWidth, yPos + 50))
        self.Refresh()  # refresh the visible window after drawing (OnPaint)
        #self.scroller.Resize()

    def getMaxTime(self):
        """Return the max time to be drawn in the window
        """
        maxTime, nonSlip = self.routine.getMaxTime()
        if self.routine.hasOnlyStaticComp():
            maxTime = int(maxTime) + 1.0
        return maxTime

    def drawTimeGrid(self, dc, yPosTop, yPosBottom, labelAbove=True):
        """Draws the grid of lines and labels the time axes
        """
        tMax = self.getMaxTime() * 1.1
        xScale = self.getSecsPerPixel()
        xSt = self.timeXposStart
        xEnd = self.timeXposEnd

        # dc.SetId(wx.NewIdRef())
        dc.SetPen(wx.Pen(ThemeMixin.appColors['rt_timegrid']))
        dc.SetTextForeground(wx.Colour(ThemeMixin.appColors['rt_timegrid']))
        # draw horizontal lines on top and bottom
        dc.DrawLine(x1=xSt, y1=yPosTop,
                    x2=xEnd, y2=yPosTop)
        dc.DrawLine(x1=xSt, y1=yPosBottom,
                    x2=xEnd, y2=yPosBottom)
        # draw vertical time points
        # gives roughly 1/10 the width, but in rounded to base 10 of
        # 0.1,1,10...
        unitSize = 10 ** numpy.ceil(numpy.log10(tMax * 0.8)) / 10.0
        if tMax / unitSize < 3:
            # gives units of 2 (0.2,2,20)
            unitSize = 10 ** numpy.ceil(numpy.log10(tMax * 0.8)) / 50.0
        elif tMax / unitSize < 6:
            # gives units of 5 (0.5,5,50)
            unitSize = 10 ** numpy.ceil(numpy.log10(tMax * 0.8)) / 20.0
        for lineN in range(int(numpy.floor((tMax / unitSize)))):
            # vertical line:
            dc.DrawLine(xSt + lineN * unitSize / xScale, yPosTop - 4,
                        xSt + lineN * unitSize / xScale, yPosBottom + 4)
            # label above:
            dc.DrawText('%.2g' % (lineN * unitSize), xSt + lineN *
                        unitSize / xScale - 4, yPosTop - 30)
            if yPosBottom > 300:
                # if bottom of grid is far away then draw labels here too
                dc.DrawText('%.2g' % (lineN * unitSize), xSt + lineN *
                            unitSize / xScale - 4, yPosBottom + 10)
        # add a label
        self.setFontSize(self.fontBaseSize // self.dpi, dc)
        # y is y-half height of text
        dc.DrawText('t (sec)', xEnd + 5,
                    yPosTop - self.GetFullTextExtent('t')[1] / 2.0)
        # or draw bottom labels only if scrolling is turned on, virtual size >
        # available size?
        if yPosBottom > 300:
            # if bottom of grid is far away then draw labels there too
            # y is y-half height of text
            dc.DrawText('t (sec)', xEnd + 5,
                        yPosBottom - self.GetFullTextExtent('t')[1] / 2.0)
        dc.SetTextForeground(ThemeMixin.appColors['text'])

    def setFontSize(self, size, dc):
        font = self.GetFont()
        font.SetPointSize(size)
        dc.SetFont(font)

    def drawStatic(self, dc, component, yPosTop, yPosBottom):
        """draw a static (ISI) component box"""
        # set an id for the region of this component (so it can
        # act as a button). see if we created this already.
        id = None
        for key in self.componentFromID:
            if self.componentFromID[key] == component:
                id = key
        if not id:  # then create one and add to the dict
            id = wx.NewIdRef()
            self.componentFromID[id] = component
        dc.SetId(id)
        # deduce start and stop times if possible
        startTime, duration, nonSlipSafe = component.getStartAndDuration()
        # ensure static comps are clickable (even if $code start or duration)
        unknownTiming = False
        if startTime is None:
            startTime = 0
            unknownTiming = True
        if duration is None:
            duration = 0  # minimal extent ensured below
            unknownTiming = True
        # calculate rectangle for component
        xScale = self.getSecsPerPixel()

        if component.params['disabled'].val:
            dc.SetBrush(wx.Brush(ThemeMixin.appColors['rt_static_disabled']))
            dc.SetPen(wx.Pen(ThemeMixin.appColors['rt_static_disabled']))

        else:
            dc.SetBrush(wx.Brush(ThemeMixin.appColors['rt_static']))
            dc.SetPen(wx.Pen(ThemeMixin.appColors['rt_static']))

        xSt = self.timeXposStart + startTime // xScale
        w = duration // xScale + 1  # +1 b/c border alpha=0 in dc.SetPen
        w = max(min(w, 10000), 2)  # ensure 2..10000 pixels
        h = yPosBottom - yPosTop
        # name label, position:
        name = component.params['name'].val  # "ISI"
        if unknownTiming:
            # flag it as not literally represented in time, e.g., $code
            # duration
            name += ' ???'
        nameW, nameH = self.GetFullTextExtent(name)[0:2]
        x = xSt + w // 2
        staticLabelTop = (0, 50, 60)[self.drawSize]
        y = staticLabelTop - nameH * 3
        fullRect = wx.Rect(x - 20, y, nameW, nameH)
        # draw the rectangle, draw text on top:
        dc.DrawRectangle(xSt, yPosTop - nameH * 4, w, h + nameH * 5)
        dc.DrawText(name, x - nameW // 2, y)
        # update bounds to include time bar
        fullRect.Union(wx.Rect(xSt, yPosTop, w, h))
        dc.SetIdBounds(id, fullRect)

    def drawComponent(self, dc, component, yPos):
        """Draw the timing of one component on the timeline"""
        # set an id for the region of this component (so it
        # can act as a button). see if we created this already
        id = None
        for key in self.componentFromID:
            if self.componentFromID[key] == component:
                id = key
        if not id:  # then create one and add to the dict
            id = wx.NewIdRef()
            self.componentFromID[id] = component
        dc.SetId(id)

        iconYOffset = (6, 6, 0)[self.drawSize]
        icons = self.app.iconCache

        thisIcon = icons.getComponentBitmap(component, self.iconSize)
        dc.DrawBitmap(thisIcon, self.iconXpos, yPos + iconYOffset, True)
        fullRect = wx.Rect(self.iconXpos, yPos,
                           thisIcon.GetWidth(), thisIcon.GetHeight())

        self.setFontSize(self.fontBaseSize // self.dpi, dc)

        name = component.params['name'].val
        # get size based on text
        w, h = self.GetFullTextExtent(name)[0:2]
        # draw text
        _base = (self.iconSize, self.iconSize, 10)[self.drawSize]
        x = self.iconXpos - self.dpi // 10 - w + _base
        _adjust = (5, 5, -2)[self.drawSize]
        y = yPos + thisIcon.GetHeight() // 2 - h // 2 + _adjust
        dc.DrawText(name, x - 20, y)
        fullRect.Union(wx.Rect(x - 20, y, w, h))

        # deduce start and stop times if possible
        startTime, duration, nonSlipSafe = component.getStartAndDuration()
        # draw entries on timeline (if they have some time definition)
        if startTime is not None and duration is not None:
            # then we can draw a sensible time bar!
            dc.SetPen(wx.Pen(ThemeMixin.appColors['rt_comp'],
                             style=wx.TRANSPARENT))

            if component.params['disabled'].val:
                # Grey bar if comp is disabled
                dc.SetBrush(wx.Brush(ThemeMixin.appColors['rt_comp_disabled']))
                dc.DrawBitmap(thisIcon.ConvertToDisabled(), self.iconXpos, yPos + iconYOffset, True)
            elif 'forceEndRoutine' in component.params \
                    or 'forceEndRoutineOnPress' in component.params:
                if any(component.params[key].val
                       for key in ['forceEndRoutine', 'forceEndRoutineOnPress']
                       if key in component.params):
                    # Orange bar if component has forceEndRoutine or forceEndRoutineOnPress and either are true
                    dc.SetBrush(wx.Brush(ThemeMixin.appColors['rt_comp_force']))
                else:
                    # Blue bar if component has forceEndRoutine or forceEndRoutineOnPress but none are true
                    dc.SetBrush(wx.Brush(ThemeMixin.appColors['rt_comp']))
                dc.DrawBitmap(thisIcon, self.iconXpos, yPos + iconYOffset, True)
            else:
                # Blue bar otherwise
                dc.SetBrush(wx.Brush(ThemeMixin.appColors['rt_comp']))
                dc.DrawBitmap(thisIcon, self.iconXpos, yPos + iconYOffset, True)

            xScale = self.getSecsPerPixel()
            yOffset = (3.5, 3.5, 0.5)[self.drawSize]
            h = self.componentStep // (4, 3.25, 2.5)[self.drawSize]
            xSt = self.timeXposStart + startTime // xScale
            w = duration // xScale + 1
            if w > 10000:
                w = 10000  # limit width to 10000 pixels!
            if w < 2:
                w = 2  # make sure at least one pixel shows
            dc.DrawRectangle(xSt, y + yOffset, w, h)
            # update bounds to include time bar
            fullRect.Union(wx.Rect(xSt, y + yOffset, w, h))
        dc.SetIdBounds(id, fullRect)

    def copyCompon(self, event=None, component=None):
        """This is easy - just take a copy of the component into memory
        """
        self.app.copiedCompon = copy.deepcopy(component)

    def pasteCompon(self, event=None, component=None):
        if not self.app.copiedCompon:
            return -1  # not possible to paste if nothing copied
        exp = self.frame.exp
        origName = self.app.copiedCompon.params['name'].val
        defaultName = exp.namespace.makeValid(origName)
        msg = _translate('New name for copy of "%(copied)s"?  [%(default)s]')
        vals = {'copied': origName, 'default': defaultName}
        message = msg % vals
        dlg = wx.TextEntryDialog(self, message=message,
                                 caption=_translate('Paste Component'))
        if dlg.ShowModal() == wx.ID_OK:
            newName = dlg.GetValue()
            newCompon = copy.deepcopy(self.app.copiedCompon)
            if not newName:
                newName = defaultName
            newName = exp.namespace.makeValid(newName)
            newCompon.params['name'].val = newName
            if 'name' in dir(newCompon):
                newCompon.name = newName
            self.routine.addComponent(newCompon)
            # could do redrawRoutines but would be slower?
            self.redrawRoutine()
            self.frame.addToUndoStack("PASTE Component `%s`" % newName)
        dlg.Destroy()

    def editComponentProperties(self, event=None, component=None):
        # we got here from a wx.button press (rather than our own drawn icons)
        if event:
            componentName = event.EventObject.GetName()
            component = self.routine.getComponentFromName(componentName)
        # does this component have a help page?
        if hasattr(component, 'url'):
            helpUrl = component.url
        else:
            helpUrl = None
        old_name = component.params['name'].val
        old_disabled = component.params['disabled'].val
        # check current timing settings of component (if it changes we
        # need to update views)
        initialTimings = component.getStartAndDuration()
        if 'forceEndRoutine' in component.params \
                or 'forceEndRoutineOnPress' in component.params:
            # If component can force end routine, check if it did before
            initialForce = [component.params[key].val
                            for key in ['forceEndRoutine', 'forceEndRoutineOnPress']
                            if key in component.params]
        else:
            initialForce = False
        # create the dialog
        if hasattr(component, 'type') and component.type.lower() == 'code':
            _Dlg = DlgCodeComponentProperties
        else:
            _Dlg = DlgComponentProperties
        dlg = _Dlg(frame=self.frame,
                   title=component.params['name'].val + ' Properties',
                   params=component.params,
                   order=component.order, helpUrl=helpUrl, editing=True,
                   depends=component.depends)
        if dlg.OK:
            # Redraw if force end routine has changed
            if 'forceEndRoutine' in component.params \
                    or 'forceEndRoutineOnPress' in component.params:
                newForce = [component.params[key].val
                            for key in ['forceEndRoutine', 'forceEndRoutineOnPress']
                            if key in component.params]
                if initialForce != newForce:
                    self.redrawRoutine()  # need to refresh timings section
                    self.Refresh()  # then redraw visible
                    self.frame.flowPanel.draw()
            # Redraw if timings have changed
            if component.getStartAndDuration() != initialTimings:
                self.redrawRoutine()  # need to refresh timings section
                self.Refresh()  # then redraw visible
                self.frame.flowPanel.draw()
                # self.frame.flowPanel.Refresh()
            elif component.params['name'].val != old_name:
                self.redrawRoutine()  # need to refresh name
            elif component.params['disabled'].val != old_disabled:
                self.redrawRoutine()  # need to refresh color
            self.frame.exp.namespace.remove(old_name)
            self.frame.exp.namespace.add(component.params['name'].val)
            self.frame.addToUndoStack("EDIT `%s`" %
                                      component.params['name'].val)

    def getSecsPerPixel(self):
        pixels = float(self.timeXposEnd - self.timeXposStart)
        return self.getMaxTime() / pixels


class ComponentsPanel(scrolledpanel.ScrolledPanel):

    def __init__(self, frame, id=-1):
        """A panel that displays available components.
        """
        self.frame = frame
        self.app = frame.app
        self.dpi = self.app.dpi
        if self.app.prefs.app['largeIcons']:
            panelWidth = 3 * 48 + 50
        else:
            panelWidth = 3 * 24 + 50
        scrolledpanel.ScrolledPanel.__init__(self,
                                             frame,
                                             id,
                                             size=(panelWidth, 10 * self.dpi),
                                             style=wx.BORDER_NONE)
        self._maxBtnWidth = 0  # will store width of widest button
        self.sizer = wx.BoxSizer(wx.VERTICAL)
        self.componentButtons = []
        self.components = experiment.getAllComponents(
            self.app.prefs.builder['componentsFolders'])
        categories = ['Favorites']
        categories.extend(components.getAllCategories(
            self.app.prefs.builder['componentsFolders']))
        # get rid of hidden components
        for hiddenComp in self.frame.prefs['hiddenComponents']:
            if hiddenComp in self.components:
                del self.components[hiddenComp]
        # also remove settings - that's in toolbar not components panel
        del self.components['SettingsComponent']
        # get favorites
        self.favorites = FavoriteComponents(componentsPanel=self)
        # create labels and sizers for each category
        self.componentFromID = {}
        self.panels = {}
        # to keep track of the objects (sections and section labels)
        # within the main sizer
        self.sizerList = []

        for categ in categories:
            if categ in _localized:
                label = _localized[categ]
            else:
                label = categ
            _style = platebtn.PB_STYLE_DROPARROW | platebtn.PB_STYLE_SQUARE
            sectionBtn = PsychopyPlateBtn(self, -1, label, style=_style, name=categ)
            # Link to onclick functions
            sectionBtn.Bind(wx.EVT_LEFT_DOWN, self.onSectionBtn)
            sectionBtn.Bind(wx.EVT_RIGHT_DOWN, self.onSectionBtn)
            # Set button background and link to onhover functions
            #sectionBtn.Bind(wx.EVT_ENTER_WINDOW, self.onHover)
            #sectionBtn.Bind(wx.EVT_LEAVE_WINDOW, self.offHover)
            if self.app.prefs.app['largeIcons']:
                self.panels[categ] = wx.FlexGridSizer(cols=1)
            else:
                self.panels[categ] = wx.FlexGridSizer(cols=2)
            self.sizer.Add(sectionBtn, flag=wx.EXPAND)
            self.sizerList.append(sectionBtn)
            self.sizer.Add(self.panels[categ], flag=wx.ALIGN_CENTER)
            self.sizerList.append(self.panels[categ])
        maxWidth = self.makeComponentButtons()
        self._rightClicked = None
        # start all except for Favorites collapsed
        for section in categories[1:]:
            self.toggleSection(self.panels[section])

        self.Bind(wx.EVT_SIZE, self.on_resize)
        self.SetSizer(self.sizer)
        self.SetAutoLayout(True)
        self.SetupScrolling()
        # double buffered better rendering except if retina
        self.SetDoubleBuffered(self.frame.IsDoubleBuffered())
        self._applyAppTheme()  # bitmaps only just loaded

    def _applyAppTheme(self, target=None):
        cs = ThemeMixin.appColors
        self.app.iconCache
        # Style component panel
        self.SetForegroundColour(cs['text'])
        self.SetBackgroundColour(cs['panel_bg'])
        # Style component buttons
        for btn in self.componentButtons:
            btn.SetForegroundColour(cs['text'])
            btn.SetBackgroundColour(cs['panel_bg'])
            # then apply to all children as well
        for c in self.GetChildren():
            if hasattr(c, '_applyAppTheme'):
                # if the object understands themes then request that
                c._applyAppTheme()
        self.Refresh()
        self.Update()

        self._applyAppTheme()

    def _applyAppTheme(self, target=None):
        cs = ThemeMixin.appColors
        # Style component panel
        self.SetForegroundColour(cs['text'])
        self.SetBackgroundColour(cs['panel_bg'])
        # Style component buttons
        for btn in self.componentButtons:
            btn.SetForegroundColour(cs['text'])
            btn.SetBackgroundColour(cs['panel_bg'])
            sz = '48add' if self.app.prefs.app['largeIcons'] else '24add'
            # Set all bitmap attributes
            btn.SetBitmap(ThemeMixin.appIcons['components'][btn.GetName()][sz])
            btn.SetBitmapCurrent(ThemeMixin.appIcons['components'][btn.GetName()][sz])
            btn.SetBitmapPressed(ThemeMixin.appIcons['components'][btn.GetName()][sz])
            btn.SetBitmapFocus(ThemeMixin.appIcons['components'][btn.GetName()][sz])
            btn.SetBitmapDisabled(ThemeMixin.appIcons['components'][btn.GetName()][sz])
            btn.SetBitmapPosition(wx.TOP)
            # Set hover effect
            btn.Bind(wx.EVT_ENTER_WINDOW, self.onHover)
            btn.Bind(wx.EVT_LEAVE_WINDOW, self.offHover)
            #btn.SetBitmap(thisIcon)
            # then apply to all children as well
        for c in self.GetChildren():
            if hasattr(c, '_applyAppTheme'):
                # if the object understands themes then request that
                c._applyAppTheme()
            if hasattr(c, 'Refresh'):
                c.Refresh()
            if hasattr(c, 'Update'):
                c.Update()

    def on_resize(self, event):
        if self.app.prefs.app['largeIcons']:
            cols = self.GetClientSize()[0] // self._maxBtnWidth
        else:
            cols = self.GetClientSize()[0] // self._maxBtnWidth
        for category in list(self.panels.values()):
            category.SetCols(max(1, cols))

    def makeFavoriteButtons(self):
        # add a copy of each favorite to that panel first
        for thisName in self.favorites.getFavorites():
            self.addComponentButton(thisName, self.panels['Favorites'])

    def makeComponentButtons(self):
        """Make all the components buttons, including favorites
        """
        self.makeFavoriteButtons()
        # then add another copy for each category that the component itself
        # lists
        componentNames = list(self.components.keys())
        componentNames.sort()
        for thisName in componentNames:
            thisComp = self.components[thisName]
            # NB thisComp is a class - we can't use its methods/attribs until
            # it is an instance
            for category in thisComp.categories:
                panel = self.panels[category]
                self.addComponentButton(thisName, panel)

    def addComponentButton(self, name, panel):
        """Create a component button and add it to a specific panel's sizer
        """
        iconCache = self.app.iconCache
        thisComp = self.components[name]
        # get a shorter name too (without "Component")
        shortName = name
        for redundant in ['component', 'Component', "ButtonBox"]:
            shortName = shortName.replace(redundant, "")
        # set size
        if self.app.prefs.app['largeIcons']:
            size = 48
        else:
<<<<<<< HEAD
            thisIcon = componIcons[name][
                '24add']  # index 1 is the 'add' icon

        # btn = wx.BitmapButton(self, -1, thisIcon,
        #                       size=(thisIcon.GetWidth() + 10,
        #                             thisIcon.GetHeight() + 10),
        #                       name=thisComp.__name__,
        #                       style=wx.BORDER_NONE)
        label = thisComp.__name__.replace("Component", "")
        label = label.replace("ButtonBox", "")
        btn = wx.Button(self, -1, label=label,
                              name=thisComp.__name__,
                              style=wx.BORDER_NONE)
        btn.SetBitmap(thisIcon)  # also setBitmapPresseed setBitmapDisabled etc
        btn.SetBitmapPosition(wx.TOP)

        # Configure tooltip
=======
            size = 24
        # get tooltip
>>>>>>> 7ea4a9e8
        if name in components.tooltips:
            thisTip = components.tooltips[name]
        else:
            thisTip = shortName
        btn = iconCache.getComponentButton(
                parent=self,
                name=name,
                label=shortName,
                size=size,
                tip=thisTip,
        )
        btn.SetBitmapPosition(wx.TOP)
        self.componentFromID[btn.GetId()] = name
        # use btn.bind instead of self.Bind in oder to trap event here
        btn.Bind(wx.EVT_RIGHT_DOWN, self.onRightClick)
        self.Bind(wx.EVT_BUTTON, self.onClick, btn)
        # ,wx.EXPAND|wx.ALIGN_CENTER )
        panel.Add(btn, proportion=0, flag=wx.ALIGN_RIGHT)
        self._maxBtnWidth = max(btn.GetSize()[0], self._maxBtnWidth)
        self.componentButtons.append(btn)

    def onSectionBtn(self, evt):
        if hasattr(evt, 'GetString'):
            buttons = self.panels[evt.GetString()]
        else:
            btn = evt.GetEventObject()
            buttons = self.panels[btn.GetName()]
        self.toggleSection(buttons)

    def toggleSection(self, section):
        ii = self.sizerList.index(section)
        self.sizer.Show(ii, not self.sizer.IsShown(ii))  # ie toggle this item
        self.sizer.Layout()
        self.SetupScrolling()

    def getIndexInSizer(self, obj, sizer):
        """Find index of an item within a sizer (to see if it's there
        or to toggle visibility)
        WX sizers don't (as of v2.8.11) have a way to find the index of
        their contents. This method helps get around that.
        """
        # if the obj is itself a sizer (e.g. within the main sizer then
        # we can't even use sizer.Children (as far as I can work out)
        # so we keep a list to track the contents.
        # for the main sizer we kept track of everything with a list:
        if sizer == self.sizer:
            return self.sizerList.index(obj)
        index = None
        for ii, child in enumerate(sizer.Children):
            if child.GetWindow() == obj:
                index = ii
                break
        return index

    def onRightClick(self, evt):
        """
        Defines rightclick behavior within builder view's
        components panel
        """
        btn = evt.GetEventObject()
        self._rightClicked = btn
        index = self.getIndexInSizer(btn, self.panels['Favorites'])
        if index is None:
            # not currently in favs
            msg = "Add to favorites"
            clickFunc = self.onAddToFavorites
        else:
            # is currently in favs
            msg = "Remove from favorites"
            clickFunc = self.onRemFromFavorites
        menu = wx.Menu()
        id = wx.NewIdRef()
        menu.Append(id, _localized[msg])
        menu.Bind(wx.EVT_MENU, clickFunc, id=id)
        # where to put the context menu
        x, y = evt.GetPosition()  # this is position relative to object
        xBtn, yBtn = evt.GetEventObject().GetPosition()
        self.PopupMenu(menu, (x + xBtn, y + yBtn))
        menu.Destroy()  # destroy to avoid mem leak

    def onClick(self, evt, timeout=None):
        """
        Defines left-click behavior for builder views components panel
        :param: evt can be a wx.Event OR a component class name (MouseComponent)
        """
        # get name of current routine
        currRoutinePage = self.frame.routinePanel.getCurrentPage()
        if not currRoutinePage:
            msg = _translate("Create a routine (Experiment menu) "
                             "before adding components")
            dialogs.MessageDialog(self, msg, type='Info',
                                  title=_translate('Error')).ShowModal()
            return False
        currRoutine = self.frame.routinePanel.getCurrentRoutine()
        # get component name
        if hasattr(evt, "GetId"):
            newClassStr = self.componentFromID[evt.GetId()]
        else:
            newClassStr = evt
        newCompClass = self.components[newClassStr]
        newComp = newCompClass(parentName=currRoutine.name,
                               exp=self.frame.exp)
        # does this component have a help page?
        if hasattr(newComp, 'url'):
            helpUrl = newComp.url
        else:
            helpUrl = None
        # create component template
        if newClassStr == 'CodeComponent':
            _Dlg = DlgCodeComponentProperties
        else:
            _Dlg = DlgComponentProperties
        dlg = _Dlg(frame=self.frame,
                   title='{} Properties'.format(newComp.params['name']),
                   params=newComp.params, order=newComp.order,
                   helpUrl=helpUrl,
                   depends=newComp.depends,
                   timeout=timeout)

        compName = newComp.params['name']
        if dlg.OK:
            currRoutine.addComponent(newComp)  # add to the actual routing
            namespace = self.frame.exp.namespace
            newComp.params['name'].val = namespace.makeValid(
                newComp.params['name'].val)
            namespace.add(newComp.params['name'].val)
            # update the routine's view with the new component too
            currRoutinePage.redrawRoutine()
            self.frame.addToUndoStack(
                "ADD `%s` to `%s`" % (compName, currRoutine.name))
            wasNotInFavs = (newClassStr not in self.favorites.getFavorites())
            self.favorites.promoteComponent(newClassStr, 1)
            # was that promotion enough to be a favorite?
            if wasNotInFavs and newClassStr in self.favorites.getFavorites():
                self.addComponentButton(newClassStr, self.panels['Favorites'])
                self.sizer.Layout()
        return True

    def onAddToFavorites(self, evt=None, btn=None):
        """Defines Add To Favorites Menu Behavior"""
        if btn is None:
            btn = self._rightClicked
        if btn.Name not in self.favorites.getFavorites():
            # check we aren't duplicating
            self.favorites.makeFavorite(btn.Name)
            self.addComponentButton(btn.Name, self.panels['Favorites'])
        self.sizer.Layout()
        self._rightClicked = None

    def onRemFromFavorites(self, evt=None, btn=None):
        """Defines Remove from Favorites Menu Behavior"""
        if btn is None:
            btn = self._rightClicked
        index = self.getIndexInSizer(btn, self.panels['Favorites'])
        if index is None:
            pass
        else:
            self.favorites.setLevel(btn.Name, -100)
            btn.Destroy()
        self.sizer.Layout()
        self._rightClicked = None

    def onHover(self, evt):
        cs = ThemeMixin.appColors
        btn = evt.GetEventObject()
        btn.SetBackgroundColour(cs['bmpbutton_bg_hover'])
        btn.SetForegroundColour(cs['bmpbutton_fg_hover'])

    def offHover(self, evt):
        cs = ThemeMixin.appColors
        btn = evt.GetEventObject()
        btn.SetBackgroundColour(cs['panel_bg'])
        btn.SetForegroundColour(cs['text'])


class FavoriteComponents(object):
    """Defines the Favorite Components Object class, meant for dealing with
    the user's frequently accessed components"""

    def __init__(self, componentsPanel, threshold=20, neutral=0):
        super(FavoriteComponents, self).__init__()
        self.threshold = 20
        self.neutral = 0
        self.panel = componentsPanel
        self.frame = componentsPanel.frame
        self.app = self.frame.app
        self.prefs = self.app.prefs
        self.currentLevels = self.prefs.appDataCfg['builder']['favComponents']
        self.setDefaults()

    def setDefaults(self):
        """Defines Default Favorite Components"""
        # set those that are favorites by default
        for comp in ('ImageComponent', 'KeyboardComponent',
                     'SoundComponent', 'TextComponent'):
            if comp not in self.currentLevels:
                self.currentLevels[comp] = self.threshold
        for comp in self.panel.components:
            if comp not in self.currentLevels:
                self.currentLevels[comp] = self.neutral

    def makeFavorite(self, compName):
        """Set the value of this component to an arbitrary high value (10000)
        """
        self.currentLevels[compName] = 10000

    def promoteComponent(self, compName, value=1):
        """Promote this component by a certain value (negative to demote)
        """
        self.currentLevels[compName] += value

    def setLevel(self, compName, value=0):
        """Set the level to neutral (0) favourite (20?) or banned (-1000?)
        """
        self.currentLevels[compName] = value

    def getFavorites(self):
        """Returns a list of favorite components. Each must have level greater
        than the threshold and there will be not more than
        max length prefs['builder']['maxFavorites']
        """
        sortedVals = sorted(list(self.currentLevels.items()),
                            key=lambda x: x[1], reverse=True)
        favorites = []
        maxFav = self.prefs.builder['maxFavorites']
        for name, level in sortedVals:
            # this has been explicitly requested (or REALLY liked!)
            if level >= 10000:
                favorites.append(name)
            elif level >= self.threshold and len(favorites) < maxFav:
                favorites.append(name)
            else:
                # either we've run out of levels>10000 or exceeded maxFavs or
                # run out of level >= thresh
                break
        return favorites


class ReadmeFrame(wx.Frame):
    """Defines construction of the Readme Frame"""

    def __init__(self, parent):
        """
        A frame for presenting/loading/saving readme files
        """
        self.parent = parent
        title = "%s readme" % (parent.exp.name)
        self._fileLastModTime = None
        pos = wx.Point(parent.Position[0] + 80, parent.Position[1] + 80)
        _style = wx.DEFAULT_FRAME_STYLE | wx.FRAME_FLOAT_ON_PARENT
        wx.Frame.__init__(self, parent, title=title,
                          size=(600, 500), pos=pos, style=_style)
        self.Bind(wx.EVT_CLOSE, self.onClose)
        self.Hide()
        self.makeMenus()
        self.ctrl = wx.TextCtrl(self, style=wx.TE_MULTILINE)

    def onClose(self, evt=None):
        """
        Defines behavior on close of the Readme Frame
        """
        self.parent.readmeFrame = None
        self.Destroy()

    def makeMenus(self):
        """Produces menus for the Readme Frame"""

        # ---Menus---#000000#FFFFFF-------------------------------------------
        menuBar = wx.MenuBar()
        # ---_file---#000000#FFFFFF-------------------------------------------
        self.fileMenu = wx.Menu()
        menuBar.Append(self.fileMenu, _translate('&File'))
        menu = self.fileMenu
        keys = self.parent.app.keys
        menu.Append(wx.ID_SAVE, _translate("&Save\t%s") % keys['save'])
        menu.Append(wx.ID_CLOSE,
                    _translate("&Close readme\t%s") % keys['close'])
        item = menu.Append(-1,
                           _translate("&Toggle readme\t%s") % keys[
                               'toggleReadme'],
                           _translate("Toggle Readme"))
        self.Bind(wx.EVT_MENU, self.toggleVisible, item)
        self.Bind(wx.EVT_MENU, self.fileSave, id=wx.ID_SAVE)
        self.Bind(wx.EVT_MENU, self.toggleVisible, id=wx.ID_CLOSE)
        self.SetMenuBar(menuBar)

    def setFile(self, filename):
        """Sets the readme file found with current builder experiment"""
        self.filename = filename
        self.expName = self.parent.exp.getExpName()
        # check we can read
        if filename is None:  # check if we can write to the directory
            return False
        elif not os.path.exists(filename):
            self.filename = None
            return False
        elif not os.access(filename, os.R_OK):
            msg = "Found readme file (%s) no read permissions"
            logging.warning(msg % filename)
            return False
        # attempt to open
        try:
            f = codecs.open(filename, 'r', 'utf-8-sig')
        except IOError as err:
            msg = ("Found readme file for %s and appear to have"
                   " permissions, but can't open")
            logging.warning(msg % self.expName)
            logging.warning(err)
            return False
            # attempt to read
        try:
            readmeText = f.read().replace("\r\n", "\n")
        except Exception:
            msg = ("Opened readme file for %s it but failed to read it "
                   "(not text/unicode?)")
            logging.error(msg % self.expName)
            return False
        f.close()
        self._fileLastModTime = os.path.getmtime(filename)
        self.ctrl.SetValue(readmeText)
        self.SetTitle("%s readme (%s)" % (self.expName, filename))

    def fileSave(self, evt=None):
        """Defines save behavior for readme frame"""
        mtime = os.path.getmtime(self.filename)
        if self._fileLastModTime and mtime > self._fileLastModTime:
            logging.warning(
                'readme file has been changed by another programme?')
        txt = self.ctrl.GetValue()
        with codecs.open(self.filename, 'w', 'utf-8-sig') as f:
            f.write(txt)

    def toggleVisible(self, evt=None):
        """Defines visibility toggle for readme frame"""
        if self.IsShown():
            self.Hide()
        else:
            self.Show()


class ExportFileDialog(wx.Dialog):
    def __init__(self, parent, ID, title, size=wx.DefaultSize,
                 pos=wx.DefaultPosition, style=wx.DEFAULT_DIALOG_STYLE,
                 filePath=None, exp=None):
        wx.Dialog.__init__(self, parent, ID, title,
                           size=size, pos=pos, style=style)
        # Now continue with the normal construction of the dialog
        # contents
        self.exp = exp
        sizer = wx.BoxSizer(wx.VERTICAL)
        box = wx.BoxSizer(wx.HORIZONTAL)

        label = wx.StaticText(self, wx.ID_ANY, _translate("Filepath:"))
        box.Add(label, 0, wx.ALIGN_CENTRE | wx.ALL, 5)
        if len(filePath) > 70:
            filePath = filePath[:20] + "....." + filePath[-40:]
        self.filePath = wx.StaticText(self, wx.ID_ANY, filePath, size=(500, -1))
        box.Add(self.filePath, 1, wx.ALIGN_CENTRE | wx.ALL, 5)

        sizer.Add(box, 0, wx.GROW | wx.ALIGN_CENTER_VERTICAL | wx.ALL, 5)

        # Set save on export HTML choice
        box = wx.BoxSizer(wx.HORIZONTAL)
        choices = ['on Save', 'on Sync', 'manually']
        exportLabel = _translate("Select 'manually' to receive this alert when exporting HTML.\n"
                                 "Click 'OK' to export HTML, or click 'Cancel' to return.")
        self.exportOnSave = wx.Choice(self, wx.ID_ANY,
                                      size=wx.DefaultSize,
                                      choices=choices)
        self.exportOnSave.SetSelection(choices.index(self.exp.settings.params['exportHTML']))
        self.exportText = wx.StaticText(self, wx.ID_ANY, exportLabel)
        self.exportOnSave.SetHelpText(exportLabel)
        box.Add(self.exportOnSave, .5, wx.ALIGN_CENTRE | wx.ALL, 5)
        box.Add(self.exportText, 1, wx.ALIGN_CENTRE | wx.ALL, 5)

        sizer.Add(box, 0, wx.GROW | wx.ALIGN_CENTER_VERTICAL | wx.ALL, 5)

        line = wx.StaticLine(self, wx.ID_ANY, size=(20, -1),
                             style=wx.LI_HORIZONTAL)
        sizer.Add(line, 0,
                  wx.GROW | wx.ALIGN_CENTER_VERTICAL | wx.RIGHT | wx.TOP, 5)

        btnsizer = wx.StdDialogButtonSizer()

        btn = wx.Button(self, wx.ID_OK)
        btn.SetHelpText("The OK button completes the dialog")
        btn.SetDefault()
        btnsizer.AddButton(btn)

        btn = wx.Button(self, wx.ID_CANCEL)
        btn.SetHelpText("The Cancel button cancels the dialog. (Crazy, huh?)")
        btnsizer.AddButton(btn)
        btnsizer.Realize()

        sizer.Add(btnsizer, 0, wx.ALIGN_CENTER_VERTICAL | wx.ALL, 5)

        self.SetSizerAndFit(sizer)


class FlowPanel(wx.ScrolledWindow):

    def __init__(self, frame, id=-1):
        """A panel that shows how the routines will fit together
        """
        self.frame = frame
        self.app = frame.app
        self.dpi = self.app.dpi
        wx.ScrolledWindow.__init__(self, frame, id, (0, 0),
                                   size=wx.Size(8 * self.dpi, 3 * self.dpi),
                                   style=wx.HSCROLL | wx.VSCROLL | wx.BORDER_NONE)
        self.needUpdate = True
        self.maxWidth = 50 * self.dpi
        self.maxHeight = 2 * self.dpi
        self.mousePos = None
        # if we're adding a loop or routine then add spots to timeline
        # self.drawNearestRoutinePoint = True
        # self.drawNearestLoopPoint = False
        # lists the x-vals of points to draw, eg loop locations:
        self.pointsToDraw = []
        # for flowSize, showLoopInfoInFlow:
        self.appData = self.app.prefs.appData

        # self.SetAutoLayout(True)
        self.SetScrollRate(self.dpi / 4, self.dpi / 4)

        # create a PseudoDC to record our drawing
        self.pdc = PseudoDC()
        if parse_version(wx.__version__) < parse_version('4.0.0a1'):
            self.pdc.DrawRoundedRectangle = self.pdc.DrawRoundedRectangleRect
        self.pen_cache = {}
        self.brush_cache = {}
        # vars for handling mouse clicks
        self.hitradius = 5
        self.dragid = -1
        self.entryPointPosList = []
        self.entryPointIDlist = []
        self.gapsExcluded = []
        # mode can also be 'loopPoint1','loopPoint2','routinePoint'
        self.mode = 'normal'
        self.insertingRoutine = ""

        # for the context menu use the ID of the drawn icon to retrieve
        # the component (loop or routine)
        self.componentFromID = {}
        self.contextMenuLabels = {
            'remove': _translate('remove'),
            'rename': _translate('rename')}
        self.contextMenuItems = ['remove', 'rename']
        self.contextItemFromID = {}
        self.contextIDFromItem = {}
        for item in self.contextMenuItems:
            id = wx.NewIdRef()
            self.contextItemFromID[id] = item
            self.contextIDFromItem[item] = id

        # self.btnInsertRoutine = wx.Button(self,-1,
        #                                  'Insert Routine', pos=(10,10))
        # self.btnInsertLoop = wx.Button(self,-1,'Insert Loop', pos=(10,30))
        labelRoutine = _translate('Insert Routine ')
        labelLoop = _translate('Insert Loop     ')
        btnHeight = 50
        # Create add routine button
        self.btnInsertRoutine = PsychopyPlateBtn(
            self, -1, labelRoutine, pos=(10, 10), size=(120, btnHeight),
            style=platebtn.PB_STYLE_SQUARE
        )
        # Create add loop button
        self.btnInsertLoop = PsychopyPlateBtn(
            self, -1, labelLoop, pos=(10, btnHeight+20),
            size=(120, btnHeight),
            style=platebtn.PB_STYLE_SQUARE
        )  # spaces give size for CANCEL

        # use self.appData['flowSize'] to index a tuple to get a specific
        # value, eg: (4,6,8)[self.appData['flowSize']]
        self.flowMaxSize = 2  # upper limit on increaseSize

        # bind events
        self.Bind(wx.EVT_MOUSE_EVENTS, self.OnMouse)
        self.Bind(wx.EVT_BUTTON, self.onInsertRoutine, self.btnInsertRoutine)
        self.Bind(wx.EVT_BUTTON, self.setLoopPoint1, self.btnInsertLoop)
        self.Bind(wx.EVT_PAINT, self.OnPaint)

        idClear = wx.NewIdRef()
        self.Bind(wx.EVT_MENU, self.clearMode, id=idClear)
        aTable = wx.AcceleratorTable([
            (wx.ACCEL_NORMAL, wx.WXK_ESCAPE, idClear)
        ])
        self.SetAcceleratorTable(aTable)

        # double buffered better rendering except if retina
        self.SetDoubleBuffered(self.frame.IsDoubleBuffered())

        self._applyAppTheme()

    def _applyAppTheme(self, target=None):
        """Apply any changes which have been made to the theme since panel was last loaded"""
        cs = ThemeMixin.appColors
        # Style loop/routine buttons
        self.btnInsertLoop.SetBackgroundColour(cs['frame_bg'])
        self.btnInsertLoop.SetForegroundColour(cs['text'])
        self.btnInsertLoop.Update()
        self.btnInsertRoutine.SetBackgroundColour(cs['frame_bg'])
        self.btnInsertRoutine.SetForegroundColour(cs['text'])
        self.btnInsertRoutine.Update()
        # Set background
        self.SetBackgroundColour(cs['panel_bg'])

        self.draw()

        self._applyAppTheme()

    def _applyAppTheme(self, target=None):
        """Apply any changes which have been made to the theme since panel was last loaded"""
        cs = ThemeMixin.appColors
        # Style loop/routine buttons
        self.btnInsertLoop.SetBackgroundColour(cs['frame_bg'])
        self.btnInsertLoop.SetForegroundColour(cs['text'])
        self.btnInsertLoop.Update()
        self.btnInsertRoutine.SetBackgroundColour(cs['frame_bg'])
        self.btnInsertRoutine.SetForegroundColour(cs['text'])
        self.btnInsertRoutine.Update()
        # Set background
        self.SetBackgroundColour(cs['panel_bg'])

        self.draw()

    def clearMode(self, event=None):
        """If we were in middle of doing something (like inserting routine)
        then end it, allowing user to cancel
        """
        self.mode = 'normal'
        self.insertingRoutine = None
        for id in self.entryPointIDlist:
            self.pdc.RemoveId(id)
        self.entryPointPosList = []
        self.entryPointIDlist = []
        self.gapsExcluded = []
        self.draw()
        self.frame.SetStatusText("")
        self.btnInsertRoutine.SetLabel(_translate('Insert Routine'))
        self.btnInsertRoutine.SetLabelColor(wx.Colour(cs['fbtns_txt']))
        self.btnInsertRoutine.SetBackgroundColour(wx.Colour(cs['fbtns_face']))
        self.btnInsertRoutine.Update()
        self.btnInsertLoop.SetLabel(_translate('Insert Loop'))
        self.btnInsertLoop.SetLabelColor(wx.Colour(cs['fbtns_txt']))
        self.btnInsertLoop.SetBackgroundColour(wx.Colour(cs['fbtns_face']))
        self.btnInsertRoutine.Update()

    def ConvertEventCoords(self, event):
        xView, yView = self.GetViewStart()
        xDelta, yDelta = self.GetScrollPixelsPerUnit()
        return (event.GetX() + (xView * xDelta),
                event.GetY() + (yView * yDelta))

    def OffsetRect(self, r):
        """Offset the rectangle, r, to appear in the given position
        in the window
        """
        xView, yView = self.GetViewStart()
        xDelta, yDelta = self.GetScrollPixelsPerUnit()
        r.Offset((-(xView * xDelta), -(yView * yDelta)))

    def onInsertRoutine(self, evt):
        """For when the insert Routine button is pressed - bring up
        dialog and present insertion point on flow line.
        see self.insertRoutine() for further info
        """
        if self.mode.startswith('loopPoint'):
            self.clearMode()
        elif self.mode == 'routine':
            # clicked again with label now being "Cancel..."
            self.clearMode()
            return
        self.frame.SetStatusText(_translate(
            "Select a Routine to insert (Esc to exit)"))
        menu = wx.Menu()
        self.routinesFromID = {}
        id = wx.NewIdRef()
        menu.Append(id, '(new)')
        self.routinesFromID[id] = '(new)'
        menu.Bind(wx.EVT_MENU, self.insertNewRoutine, id=id)
        for routine in self.frame.exp.routines:
            id = wx.NewIdRef()
            menu.Append(id, routine)
            self.routinesFromID[id] = routine
            menu.Bind(wx.EVT_MENU, self.onInsertRoutineSelect, id=id)
        btnPos = self.btnInsertRoutine.GetRect()
        menuPos = (btnPos[0], btnPos[1] + btnPos[3])
        self.PopupMenu(menu, menuPos)
        menu.Bind(wx.EVT_MENU_CLOSE, self.clearMode)
        menu.Destroy()  # destroy to avoid mem leak

    def insertNewRoutine(self, event):
        """selecting (new) is a short-cut for:
        make new routine, insert it into the flow
        """
        newRoutine = self.frame.routinePanel.createNewRoutine(returnName=True)
        if newRoutine:
            self.routinesFromID[event.GetId()] = newRoutine
            self.onInsertRoutineSelect(event)
        else:
            self.clearMode()

    def onInsertRoutineSelect(self, event):
        """User has selected a routine to be entered so bring up the
        entrypoint marker and await mouse button press.
        see self.insertRoutine() for further info
        """
        self.mode = 'routine'
        self.btnInsertRoutine.SetLabel(_translate('CANCEL Insert'))
        self.frame.SetStatusText(_translate(
            'Click where you want to insert the Routine, or CANCEL insert.'))
        self.insertingRoutine = self.routinesFromID[event.GetId()]
        x = self.getNearestGapPoint(0)
        self.drawEntryPoints([x])

    def insertRoutine(self, ii):
        """Insert a routine into the Flow knowing its name and location

        onInsertRoutine() the button has been pressed so present menu
        onInsertRoutineSelect() user selected the name so present entry points
        OnMouse() user has selected a point on the timeline to insert entry

        """
        rtn = self.frame.exp.routines[self.insertingRoutine]
        self.frame.exp.flow.addRoutine(rtn, ii)
        self.frame.addToUndoStack("ADD Routine `%s`" % rtn.name)
        # reset flow drawing (remove entry point)
        self.clearMode()

    def setLoopPoint1(self, evt=None):
        """Someone pushed the insert loop button.
        Fetch the dialog
        """
        if self.mode == 'routine':
            self.clearMode()
        # clicked again, label is "Cancel..."
        elif self.mode.startswith('loopPoint'):
            self.clearMode()
            return
        self.btnInsertLoop.SetLabel(_translate('CANCEL insert'))
        self.mode = 'loopPoint1'
        self.frame.SetStatusText(_translate(
            'Click where you want the loop to start/end, or CANCEL insert.'))
        x = self.getNearestGapPoint(0)
        self.drawEntryPoints([x])

    def setLoopPoint2(self, evt=None):
        """We have the location of the first point, waiting to get the second
        """
        self.mode = 'loopPoint2'
        self.frame.SetStatusText(_translate(
            'Click the other end for the loop'))
        thisPos = self.entryPointPosList[0]
        self.gapsExcluded = [thisPos]
        self.gapsExcluded.extend(self.getGapPointsCrossingStreams(thisPos))
        # is there more than one available point
        diff = wx.GetMousePosition()[0] - self.GetScreenPosition()[0]
        x = self.getNearestGapPoint(diff, exclude=self.gapsExcluded)
        self.drawEntryPoints([self.entryPointPosList[0], x])
        nAvailableGaps = len(self.gapMidPoints) - len(self.gapsExcluded)
        if nAvailableGaps == 1:
            self.insertLoop()  # there's only one place - use it

    def insertLoop(self, evt=None):
        # bring up listbox to choose the routine to add, and / or a new one
        loopDlg = DlgLoopProperties(frame=self.frame,
                                    helpUrl=self.app.urls['builder.loops'])
        startII = self.gapMidPoints.index(min(self.entryPointPosList))
        endII = self.gapMidPoints.index(max(self.entryPointPosList))
        if loopDlg.OK:
            handler = loopDlg.currentHandler
            self.frame.exp.flow.addLoop(handler,
                                        startPos=startII, endPos=endII)
            action = "ADD Loop `%s` to Flow" % handler.params['name'].val
            self.frame.addToUndoStack(action)
        self.clearMode()
        self.draw()

    def increaseSize(self, event=None):
        if self.appData['flowSize'] == self.flowMaxSize:
            self.appData['showLoopInfoInFlow'] = True
        self.appData['flowSize'] = min(
            self.flowMaxSize, self.appData['flowSize'] + 1)
        self.clearMode()  # redraws

    def decreaseSize(self, event=None):
        if self.appData['flowSize'] == 0:
            self.appData['showLoopInfoInFlow'] = False
        self.appData['flowSize'] = max(0, self.appData['flowSize'] - 1)
        self.clearMode()  # redraws

    def editLoopProperties(self, event=None, loop=None):
        # add routine points to the timeline
        self.setDrawPoints('loops')
        self.draw()
        if 'conditions' in loop.params:
            condOrig = loop.params['conditions'].val
            condFileOrig = loop.params['conditionsFile'].val
        title = loop.params['name'].val + ' Properties'
        loopDlg = DlgLoopProperties(frame=self.frame,
                                    helpUrl=self.app.urls['builder.loops'],
                                    title=title, loop=loop)
        if loopDlg.OK:
            prevLoop = loop
            if loopDlg.params['loopType'].val == 'staircase':
                loop = loopDlg.stairHandler
            elif loopDlg.params['loopType'].val == 'interleaved staircases':
                loop = loopDlg.multiStairHandler
            else:
                # ['random','sequential', 'fullRandom', ]
                loop = loopDlg.trialHandler
            # if the loop is a whole new class then we can't just update the
            # params
            if loop.getType() != prevLoop.getType():
                # get indices for start and stop points of prev loop
                flow = self.frame.exp.flow
                # find the index of the initiator
                startII = flow.index(prevLoop.initiator)
                # minus one because initiator will have been deleted
                endII = flow.index(prevLoop.terminator) - 1
                # remove old loop completely
                flow.removeComponent(prevLoop)
                # finally insert the new loop
                flow.addLoop(loop, startII, endII)
            self.frame.addToUndoStack("EDIT Loop `%s`" %
                                      (loop.params['name'].val))
        elif 'conditions' in loop.params:
            loop.params['conditions'].val = condOrig
            loop.params['conditionsFile'].val = condFileOrig
        # remove the points from the timeline
        self.setDrawPoints(None)
        self.draw()

    def OnMouse(self, event):
        x, y = self.ConvertEventCoords(event)
        handlerTypes = ('StairHandler', 'TrialHandler', 'MultiStairHandler')
        if self.mode == 'normal':
            if event.LeftDown():
                icons = self.pdc.FindObjectsByBBox(x, y)
                for thisIcon in icons:
                    # might intersect several and only one has a callback
                    if thisIcon in self.componentFromID:
                        comp = self.componentFromID[thisIcon]
                        if comp.getType() in handlerTypes:
                            self.editLoopProperties(loop=comp)
                        if comp.getType() == 'Routine':
                            self.frame.routinePanel.setCurrentRoutine(
                                routine=comp)
            elif event.RightDown():
                icons = self.pdc.FindObjectsByBBox(x, y)
                # todo: clean-up remove `comp`, its unused
                comp = None
                for thisIcon in icons:
                    # might intersect several and only one has a callback
                    if thisIcon in self.componentFromID:
                        # loop through comps looking for Routine, or a Loop if
                        # no routine
                        thisComp = self.componentFromID[thisIcon]
                        if thisComp.getType() in handlerTypes:
                            comp = thisComp  # unused
                            icon = thisIcon
                        if thisComp.getType() == 'Routine':
                            comp = thisComp
                            icon = thisIcon
                            break  # we've found a Routine so stop looking
                try:
                    self._menuComponentID = icon
                    xy = wx.Point(x + self.GetPosition()[0],
                                  y + self.GetPosition()[1])
                    self.showContextMenu(self._menuComponentID, xy=xy)
                except UnboundLocalError:
                    # right click but not on an icon
                    # might as well do something
                    self.Refresh()
        elif self.mode == 'routine':
            if event.LeftDown():
                pt = self.entryPointPosList[0]
                self.insertRoutine(ii=self.gapMidPoints.index(pt))
            else:  # move spot if needed
                point = self.getNearestGapPoint(mouseX=x)
                self.drawEntryPoints([point])
        elif self.mode == 'loopPoint1':
            if event.LeftDown():
                self.setLoopPoint2()
            else:  # move spot if needed
                point = self.getNearestGapPoint(mouseX=x)
                self.drawEntryPoints([point])
        elif self.mode == 'loopPoint2':
            if event.LeftDown():
                self.insertLoop()
            else:  # move spot if needed
                point = self.getNearestGapPoint(mouseX=x,
                                                exclude=self.gapsExcluded)
                self.drawEntryPoints([self.entryPointPosList[0], point])

    def getNearestGapPoint(self, mouseX, exclude=()):
        """Get gap that is nearest to a particular mouse location
        """
        d = 1000000000
        nearest = None
        for point in self.gapMidPoints:
            if point in exclude:
                continue
            if (point - mouseX) ** 2 < d:
                d = (point - mouseX) ** 2
                nearest = point
        return nearest

    def getGapPointsCrossingStreams(self, gapPoint):
        """For a given gap point, identify the gap points that are
        excluded by crossing a loop line
        """
        gapArray = numpy.array(self.gapMidPoints)
        nestLevels = numpy.array(self.gapNestLevels)
        thisLevel = nestLevels[gapArray == gapPoint]
        invalidGaps = (gapArray[nestLevels != thisLevel]).tolist()
        return invalidGaps

    def showContextMenu(self, component, xy):
        menu = wx.Menu()
        # get ID
        # the ID is also the index to the element in the flow list
        compID = self._menuComponentID
        flow = self.frame.exp.flow
        component = flow[compID]
        compType = component.getType()
        if compType == 'Routine':
            for item in self.contextMenuItems:
                id = self.contextIDFromItem[item]
                menu.Append(id, self.contextMenuLabels[item])
                menu.Bind(wx.EVT_MENU, self.onContextSelect, id=id)
            self.frame.PopupMenu(menu, xy)
            # destroy to avoid mem leak:
            menu.Destroy()
        else:
            for item in self.contextMenuItems:
                if item == 'rename':
                    continue
                id = self.contextIDFromItem[item]
                menu.Append(id, self.contextMenuLabels[item])
                menu.Bind(wx.EVT_MENU, self.onContextSelect, id=id)
            self.frame.PopupMenu(menu, xy)
            # destroy to avoid mem leak:
            menu.Destroy()

    def onContextSelect(self, event):
        """Perform a given action on the component chosen
        """
        # get ID
        op = self.contextItemFromID[event.GetId()]
        # the ID is also the index to the element in the flow list
        compID = self._menuComponentID
        flow = self.frame.exp.flow
        component = flow[compID]
        # if we have a Loop Initiator, remove the whole loop
        if component.getType() == 'LoopInitiator':
            component = component.loop
        if op == 'remove':
            self.removeComponent(component, compID)
            self.frame.addToUndoStack(
                "REMOVE `%s` from Flow" % component.params['name'])
        if op == 'rename':
            self.frame.renameRoutine(component)

    def removeComponent(self, component, compID):
        """Remove either a Routine or a Loop from the Flow
        """
        flow = self.frame.exp.flow
        if component.getType() == 'Routine':
            # check whether this will cause a collapsed loop
            # prev and next elements on flow are a loop init/end
            prevIsLoop = nextIsLoop = False
            if compID > 0:  # there is at least one preceding
                prevIsLoop = (flow[compID - 1]).getType() == 'LoopInitiator'
            if len(flow) > (compID + 1):  # there is at least one more compon
                nextIsLoop = (flow[compID + 1]).getType() == 'LoopTerminator'
            if prevIsLoop and nextIsLoop:
                # because flow[compID+1] is a terminator
                loop = flow[compID + 1].loop
                msg = _translate('The "%s" Loop is about to be deleted as '
                                 'well (by collapsing). OK to proceed?')
                title = _translate('Impending Loop collapse')
                warnDlg = dialogs.MessageDialog(
                    parent=self.frame, message=msg % loop.params['name'],
                    type='Warning', title=title)
                resp = warnDlg.ShowModal()
                if resp in [wx.ID_CANCEL, wx.ID_NO]:
                    return  # abort
                elif resp == wx.ID_YES:
                    # make recursive calls to this same method until success
                    # remove the loop first
                    self.removeComponent(loop, compID)
                    # because the loop has been removed ID is now one less
                    self.removeComponent(component, compID - 1)
                    return  # have done the removal in final successful call
        # remove name from namespace only if it's a loop;
        # loops exist only in the flow
        elif 'conditionsFile' in component.params:
            conditionsFile = component.params['conditionsFile'].val
            if conditionsFile and conditionsFile not in ['None', '']:
                try:
                    trialList, fieldNames = data.importConditions(
                        conditionsFile, returnFieldNames=True)
                    for fname in fieldNames:
                        self.frame.exp.namespace.remove(fname)
                except Exception:
                    msg = ("Conditions file %s couldn't be found so names not"
                           " removed from namespace")
                    logging.debug(msg % conditionsFile)
            self.frame.exp.namespace.remove(component.params['name'].val)
        # perform the actual removal
        flow.removeComponent(component, id=compID)
        self.draw()

    def OnPaint(self, event):
        # Create a buffered paint DC.  It will create the real
        # wx.PaintDC and then blit the bitmap to it when dc is
        # deleted.
        dc = wx.GCDC(wx.BufferedPaintDC(self))
        # use PrepareDC to set position correctly
        self.PrepareDC(dc)
        # we need to clear the dc BEFORE calling PrepareDC
        bg = wx.Brush(self.GetBackgroundColour())
        dc.SetBackground(bg)
        dc.Clear()
        # create a clipping rect from our position and size
        # and the Update Region
        xv, yv = self.GetViewStart()
        dx, dy = self.GetScrollPixelsPerUnit()
        x, y = (xv * dx, yv * dy)
        rgn = self.GetUpdateRegion()
        rgn.Offset(x, y)
        r = rgn.GetBox()
        # draw to the dc using the calculated clipping rect
        self.pdc.DrawToDCClipped(dc, r)

    def draw(self, evt=None):
        """This is the main function for drawing the Flow panel.
        It should be called whenever something changes in the exp.

        This then makes calls to other drawing functions,
        like drawEntryPoints...
        """
        if not hasattr(self.frame, 'exp'):
            # we haven't yet added an exp
            return
        # retrieve the current flow from the experiment
        expFlow = self.frame.exp.flow
        pdc = self.pdc

        # use the ID of the drawn icon to retrieve component (loop or routine)
        self.componentFromID = {}

        pdc.Clear()  # clear the screen
        pdc.RemoveAll()  # clear all objects (icon buttons)

        font = self.GetFont()

        # draw the main time line
        self.linePos = (2.5 * self.dpi, 0.5 * self.dpi)  # x,y of start
        gap = self.dpi / (6, 4, 2)[self.appData['flowSize']]
        dLoopToBaseLine = (15, 25, 43)[self.appData['flowSize']]
        dBetweenLoops = (20, 24, 30)[self.appData['flowSize']]

        # guess virtual size; nRoutines wide by nLoops high
        # make bigger than needed and shrink later
        nRoutines = len(expFlow)
        nLoops = 0
        for entry in expFlow:
            if entry.getType() == 'LoopInitiator':
                nLoops += 1
        sizeX = nRoutines * self.dpi * 2
        sizeY = nLoops * dBetweenLoops + dLoopToBaseLine * 3
        self.SetVirtualSize(size=(sizeX, sizeY))

        # step through components in flow, get spacing from text size, etc
        currX = self.linePos[0]
        lineId = wx.NewIdRef()
        pdc.SetPen(wx.Pen(colour=cs['fl_flowline_bg']))
        pdc.DrawLine(x1=self.linePos[0] - gap, y1=self.linePos[1],
                     x2=self.linePos[0], y2=self.linePos[1])
        # NB the loop is itself the key, value is further info about it
        self.loops = {}
        nestLevel = 0
        maxNestLevel = 0
        self.gapMidPoints = [currX - gap / 2]
        self.gapNestLevels = [0]
        for ii, entry in enumerate(expFlow):
            if entry.getType() == 'LoopInitiator':
                # NB the loop is itself the dict key!?
                self.loops[entry.loop] = {
                    'init': currX, 'nest': nestLevel, 'id': ii}
                nestLevel += 1  # start of loop so increment level of nesting
                maxNestLevel = max(nestLevel, maxNestLevel)
            elif entry.getType() == 'LoopTerminator':
                # NB the loop is itself the dict key!
                self.loops[entry.loop]['term'] = currX
                nestLevel -= 1  # end of loop so decrement level of nesting
            elif entry.getType() == 'Routine':
                # just get currX based on text size, don't draw anything yet:
                currX = self.drawFlowRoutine(pdc, entry, id=ii,
                                             pos=[currX, self.linePos[1] - 10],
                                             draw=False)
            self.gapMidPoints.append(currX + gap / 2)
            self.gapNestLevels.append(nestLevel)
            pdc.SetId(lineId)
            pdc.SetPen(wx.Pen(colour=cs['fl_flowline_bg']))
            pdc.DrawLine(x1=currX, y1=self.linePos[1],
                         x2=currX + gap, y2=self.linePos[1])
            currX += gap
        lineRect = wx.Rect(self.linePos[0] - 2, self.linePos[1] - 2,
                           currX - self.linePos[0] + 2, 4)
        pdc.SetIdBounds(lineId, lineRect)

        # draw the loops first:
        maxHeight = 0
        for thisLoop in self.loops:
            thisInit = self.loops[thisLoop]['init']
            thisTerm = self.loops[thisLoop]['term']
            thisNest = maxNestLevel - self.loops[thisLoop]['nest'] - 1
            thisId = self.loops[thisLoop]['id']
            height = (self.linePos[1] + dLoopToBaseLine +
                      thisNest * dBetweenLoops)
            self.drawLoop(pdc, thisLoop, id=thisId,
                          startX=thisInit, endX=thisTerm,
                          base=self.linePos[1], height=height)
            self.drawLoopStart(pdc, pos=[thisInit, self.linePos[1]])
            self.drawLoopEnd(pdc, pos=[thisTerm, self.linePos[1]])
            if height > maxHeight:
                maxHeight = height

        # draw routines second (over loop lines):
        currX = self.linePos[0]
        for ii, entry in enumerate(expFlow):
            if entry.getType() == 'Routine':
                currX = self.drawFlowRoutine(pdc, entry, id=ii,
                                             pos=[currX, self.linePos[1] - 10])
            pdc.SetPen(wx.Pen(wx.Pen(colour=cs['fl_flowline_bg'])))
            pdc.DrawLine(x1=currX, y1=self.linePos[1],
                         x2=currX + gap, y2=self.linePos[1])
            currX += gap

        self.SetVirtualSize(size=(currX + 100, maxHeight + 50))

        self.drawLineStart(pdc, (self.linePos[0] - gap, self.linePos[1]))
        self.drawLineEnd(pdc, (currX, self.linePos[1]))

        # refresh the visible window after drawing (using OnPaint)
        self.Refresh()

    def drawEntryPoints(self, posList):
        ptSize = (3, 4, 5)[self.appData['flowSize']]
        for n, pos in enumerate(posList):
            if n >= len(self.entryPointPosList):
                # draw for first time
                id = wx.NewIdRef()
                self.entryPointIDlist.append(id)
                self.pdc.SetId(id)
                self.pdc.SetBrush(wx.Brush(cs['fl_flowline_bg']))
                self.pdc.DrawCircle(pos, self.linePos[1], ptSize)
                r = self.pdc.GetIdBounds(id)
                self.OffsetRect(r)
                self.RefreshRect(r, False)
            elif pos == self.entryPointPosList[n]:
                pass  # nothing to see here, move along please :-)
            else:
                # move to new position
                dx = pos - self.entryPointPosList[n]
                dy = 0
                r = self.pdc.GetIdBounds(self.entryPointIDlist[n])
                self.pdc.TranslateId(self.entryPointIDlist[n], dx, dy)
                r2 = self.pdc.GetIdBounds(self.entryPointIDlist[n])
                # combine old and new locations to get redraw area
                rectToRedraw = r.Union(r2)
                rectToRedraw.Inflate(4, 4)
                self.OffsetRect(rectToRedraw)
                self.RefreshRect(rectToRedraw, False)

        self.entryPointPosList = posList
        # refresh the visible window after drawing (using OnPaint)
        self.Refresh()

    def setDrawPoints(self, ptType, startPoint=None):
        """Set the points of 'routines', 'loops', or None
        """
        if ptType == 'routines':
            self.pointsToDraw = self.gapMidPoints
        elif ptType == 'loops':
            self.pointsToDraw = self.gapMidPoints
        else:
            self.pointsToDraw = []

    def drawLineStart(self, dc, pos):
        # draw bar at start of timeline; circle looked bad, offset vertically
        ptSize = (9, 9, 12)[self.appData['flowSize']]
        thic = (1, 1, 2)[self.appData['flowSize']]
        dc.SetBrush(wx.Brush(cs['fl_flowline_bg']))
        dc.SetPen(wx.Pen(cs['fl_flowline_bg']))
        dc.DrawPolygon([[0, -ptSize], [thic, -ptSize],
                        [thic, ptSize], [0, ptSize]], pos[0], pos[1])

    def drawLineEnd(self, dc, pos):
        # draws arrow at end of timeline
        # tmpId = wx.NewIdRef()
        # dc.SetId(tmpId)
        dc.SetBrush(wx.Brush(cs['fl_flowline_bg']))
        dc.SetPen(wx.Pen(cs['fl_flowline_bg']))
        dc.DrawPolygon([[0, -3], [5, 0], [0, 3]], pos[0], pos[1])
        # dc.SetIdBounds(tmpId,wx.Rect(pos[0],pos[1]+3,5,6))

    def drawLoopEnd(self, dc, pos, downwards=True):
        # define the right side of a loop but draw nothing
        # idea: might want an ID for grabbing and relocating the loop endpoint
        tmpId = wx.NewIdRef()
        dc.SetId(tmpId)
        # dc.SetBrush(wx.Brush(wx.Colour(0,0,0, 250)))
        # dc.SetPen(wx.Pen(wx.Colour(0,0,0, 255)))
        size = (3, 4, 5)[self.appData['flowSize']]
        # if downwards:
        #   dc.DrawPolygon([[size, 0], [0, size], [-size, 0]],
        #                  pos[0], pos[1] + 2 * size)  # points down
        # else:
        #   dc.DrawPolygon([[size, size], [0, 0], [-size, size]],
        #   pos[0], pos[1]-3*size)  # points up
        dc.SetIdBounds(tmpId, wx.Rect(
            pos[0] - size, pos[1] - size, 2 * size, 2 * size))
        return

    def drawLoopStart(self, dc, pos, downwards=True):
        # draws direction arrow on left side of a loop
        tmpId = wx.NewIdRef()
        dc.SetId(tmpId)
        dc.SetBrush(wx.Brush(cs['fl_flowline_bg']))
        dc.SetPen(wx.Pen(cs['fl_flowline_bg']))
        size = (3, 4, 5)[self.appData['flowSize']]
        offset = (3, 2, 0)[self.appData['flowSize']]
        if downwards:
            dc.DrawPolygon([[size, size], [0, 0], [-size, size]],
                           pos[0], pos[1] + 3 * size - offset)  # points up
        else:
            dc.DrawPolygon([[size, 0], [0, size], [-size, 0]],
                           pos[0], pos[1] - 4 * size)  # points down
        dc.SetIdBounds(tmpId, wx.Rect(
            pos[0] - size, pos[1] - size, 2 * size, 2 * size))

    def drawFlowRoutine(self, dc, routine, id, pos=[0, 0], draw=True):
        """Draw a box to show a routine on the timeline
        draw=False is for a dry-run, esp to compute and return size
        without drawing or setting a pdc ID
        """
        name = routine.name
        if self.appData['flowSize'] == 0 and len(name) > 5:
            name = ' ' + name[:4] + '..'
        else:
            name = ' ' + name + ' '
        if draw:
            dc.SetId(id)
        font = self.GetFont()
        if sys.platform == 'darwin':
            fontSizeDelta = (9, 6, 0)[self.appData['flowSize']]
            font.SetPointSize(1400 / self.dpi - fontSizeDelta)
        elif sys.platform.startswith('linux'):
            fontSizeDelta = (6, 4, 0)[self.appData['flowSize']]
            font.SetPointSize(1400 / self.dpi - fontSizeDelta)
        else:
            fontSizeDelta = (8, 4, 0)[self.appData['flowSize']]
            font.SetPointSize(1000 / self.dpi - fontSizeDelta)

        maxTime, nonSlip = routine.getMaxTime()
        if nonSlip:
            rtFill = cs['fl_routine_bg_nonslip']
            rtEdge = cs['fl_routine_bg_nonslip']
            rtText = cs['fl_routine_fg']
        else:
            rtFill = cs['fl_routine_bg_slip']
            rtEdge = cs['fl_routine_bg_slip']
            rtText = cs['fl_routine_fg']

        # get size based on text
        self.SetFont(font)
        if draw:
            dc.SetFont(font)
        w, h = self.GetFullTextExtent(name)[0:2]
        pad = (5, 10, 20)[self.appData['flowSize']]
        # draw box
        pos[1] += 2 - self.appData['flowSize']
        rect = wx.Rect(pos[0], pos[1], w + pad, h + pad)
        endX = pos[0] + w + pad
        # the edge should match the text
        if draw:
            dc.SetPen(wx.Pen(wx.Colour(rtEdge[0], rtEdge[1],
                                       rtEdge[2], wx.ALPHA_OPAQUE)))
            dc.SetBrush(wx.Brush(rtFill))
            dc.DrawRoundedRectangle(
                rect, (4, 6, 8)[self.appData['flowSize']])
            # draw text
            dc.SetTextForeground(rtText)
            dc.DrawLabel(name, rect, alignment=wx.ALIGN_CENTRE)
            if nonSlip and self.appData['flowSize'] != 0:
                font.SetPointSize(font.GetPointSize() * 0.6)
                dc.SetFont(font)
                _align = wx.ALIGN_CENTRE | wx.ALIGN_BOTTOM
                dc.DrawLabel("(%.2fs)" % maxTime, rect, alignment=_align)

            self.componentFromID[id] = routine
            # set the area for this component
            dc.SetIdBounds(id, rect)

        return endX

    def drawLoop(self, dc, loop, id, startX, endX,
                 base, height, downwards=True):
        if downwards:
            up = -1
        else:
            up = +1

        # draw loop itself, as transparent rect with curved corners
        tmpId = wx.NewIdRef()
        dc.SetId(tmpId)
        # extra distance, in both h and w for curve
        curve = (6, 11, 15)[self.appData['flowSize']]
        yy = [base, height + curve * up, height +
              curve * up / 2, height]  # for area
        dc.SetPen(wx.Pen(cs['fl_flowline_bg']))
        vertOffset = 0  # 1 is interesting too
        area = wx.Rect(startX, base + vertOffset,
                       endX - startX, max(yy) - min(yy))
        dc.SetBrush(wx.Brush(wx.Colour(0, 0, 0, 0), style=wx.TRANSPARENT))
        # draws outline:
        dc.DrawRoundedRectangle(area, curve)
        dc.SetIdBounds(tmpId, area)

        flowsize = self.appData['flowSize']  # 0, 1, or 2

        # add a name label, loop info, except at smallest size
        name = loop.params['name'].val
        _show = self.appData['showLoopInfoInFlow']
        if _show and flowsize:
            _cond = 'conditions' in list(loop.params)
            if _cond and loop.params['conditions'].val:
                xnumTrials = 'x' + str(len(loop.params['conditions'].val))
            else:
                xnumTrials = ''
            name += '  (' + str(loop.params['nReps'].val) + xnumTrials
            abbrev = ['',  # for flowsize == 0
                      {'random': 'rand.',
                       'sequential': 'sequ.',
                       'fullRandom': 'f-ran.',
                       'staircase': 'stair.',
                       'interleaved staircases': "int-str."},
                      {'random': 'random',
                       'sequential': 'sequential',
                       'fullRandom': 'fullRandom',
                       'staircase': 'staircase',
                       'interleaved staircases': "interl'vd stairs"}]
            name += ' ' + abbrev[flowsize][loop.params['loopType'].val] + ')'
        if flowsize == 0:
            if len(name) > 9:
                name = ' ' + name[:8] + '..'
            else:
                name = ' ' + name[:9]
        else:
            name = ' ' + name + ' '

        dc.SetId(id)
        font = self.GetFont()
        if sys.platform == 'darwin':
            basePtSize = (650, 750, 900)[flowsize]
        elif sys.platform.startswith('linux'):
            basePtSize = (750, 850, 1000)[flowsize]
        else:
            basePtSize = (700, 750, 800)[flowsize]
        font.SetPointSize(basePtSize / self.dpi)
        self.SetFont(font)
        dc.SetFont(font)

        # get size based on text
        pad = (5, 8, 10)[self.appData['flowSize']]
        w, h = self.GetFullTextExtent(name)[0:2]
        x = startX + (endX - startX) / 2 - w / 2 - pad / 2
        y = (height - h / 2)

        # draw box
        rect = wx.Rect(x, y, w + pad, h + pad)
        # the edge should match the text
        dc.SetPen(wx.Pen(cs['fl_flowline_bg']))
        # try to make the loop fill brighter than the background canvas:
        dc.SetBrush(wx.Brush(cs['fl_flowline_bg']))

        dc.DrawRoundedRectangle(rect, (4, 6, 8)[flowsize])
        # draw text
        dc.SetTextForeground(cs['fl_flowline_fg'])
        dc.DrawText(name, x + pad / 2, y + pad / 2)

        self.componentFromID[id] = loop
        # set the area for this component
        dc.SetIdBounds(id, rect)

def extractText(stream):
    """Take a byte stream (or any file object of type b?) and return

    :param stream: stream from wx.Process or any byte stream from a file
    :return: text converted to unicode ready for appending to wx text view
    """
    if constants.PY3:
        return stream.read().decode('utf-8')
    else:
        return stream.read()<|MERGE_RESOLUTION|>--- conflicted
+++ resolved
@@ -11,15 +11,12 @@
 from __future__ import absolute_import, division, print_function
 
 import json
-<<<<<<< HEAD
-=======
 import os, sys
 import glob
 import copy
 import traceback
 import codecs
 import numpy
->>>>>>> 7ea4a9e8
 
 from pkg_resources import parse_version
 import wx.stc
@@ -43,12 +40,8 @@
 from psychopy.localization import _translate
 from ... import experiment
 from .. import dialogs, icons
-<<<<<<< HEAD
-from ..icons import getAllIcons, combineImageEmblem
-=======
 from ..themes import IconCache, ThemeMixin
 from ..themes._themes import PsychopyDockArt, PsychopyTabArt
->>>>>>> 7ea4a9e8
 from psychopy import logging, constants, data
 from psychopy.tools.filetools import mergeFolder
 from .dialogs import (DlgComponentProperties, DlgExperimentProperties,
@@ -145,13 +138,10 @@
         self.Bind(wx.EVT_CLOSE, self.closeFrame)
         self.panel = wx.Panel(self)
 
-<<<<<<< HEAD
-=======
         # detect retina displays (then don't use double-buffering)
         self.isRetina = self.GetContentScaleFactor() != 1
         self.SetDoubleBuffered(not self.isRetina)
 
->>>>>>> 7ea4a9e8
         # create icon
         if sys.platform != 'darwin':
             # doesn't work on darwin and not necessary: handled by app bundle
@@ -234,19 +224,12 @@
         self._applyAppTheme()
 
     # def _applyAppTheme(self, target=None):
-<<<<<<< HEAD
-    #     self.SetArtProvider(PsychopyDockArt())
-    #     for c in self.GetChildren():
-    #         if hasattr(c, '_applyAppTheme'):
-    #             c._applyAppTheme()
-=======
     #     # self.SetArtProvider(PsychopyDockArt())
     #     for c in self.GetChildren():
     #         if hasattr(c, '_applyAppTheme'):
     #             c._applyAppTheme()
     #     self.Refresh()
     #     self.Update()
->>>>>>> 7ea4a9e8
 
     # Synonymise Aui manager for use with theme mixin
     def GetAuiManager(self):
@@ -1361,25 +1344,14 @@
         self.appData = self.app.prefs.appData
         aui.AuiNotebook.__init__(self, frame, id)
         self.Bind(aui.EVT_AUINOTEBOOK_PAGE_CLOSE, self.onClosePane)
-<<<<<<< HEAD
-=======
 
         # double buffered better rendering except if retina
         self.SetDoubleBuffered(self.frame.IsDoubleBuffered())
 
->>>>>>> 7ea4a9e8
         self._applyAppTheme()
         if not hasattr(self.frame, 'exp'):
             return  # we haven't yet added an exp
 
-<<<<<<< HEAD
-    # def _applyAppTheme(self, target=None):
-    #     self.SetArtProvider(PsychopyTabArt())
-    #     self.GetAuiManager().SetArtProvider(PsychopyDockArt())
-    #     for index in range(self.GetPageCount()):
-    #         page = self.GetPage(index)
-    #         page._applyAppTheme()
-=======
     def _applyAppTheme(self, target=None):
         self.SetArtProvider(PsychopyTabArt())
         self.GetAuiManager().SetArtProvider(PsychopyDockArt())
@@ -1389,7 +1361,6 @@
             self.SetDoubleBuffered(self.frame.IsDoubleBuffered())
             page._applyAppTheme()
         self.Refresh()
->>>>>>> 7ea4a9e8
 
     def getCurrentRoutine(self):
         routinePage = self.getCurrentPage()
@@ -2093,39 +2064,6 @@
         self.Refresh()
         self.Update()
 
-        self._applyAppTheme()
-
-    def _applyAppTheme(self, target=None):
-        cs = ThemeMixin.appColors
-        # Style component panel
-        self.SetForegroundColour(cs['text'])
-        self.SetBackgroundColour(cs['panel_bg'])
-        # Style component buttons
-        for btn in self.componentButtons:
-            btn.SetForegroundColour(cs['text'])
-            btn.SetBackgroundColour(cs['panel_bg'])
-            sz = '48add' if self.app.prefs.app['largeIcons'] else '24add'
-            # Set all bitmap attributes
-            btn.SetBitmap(ThemeMixin.appIcons['components'][btn.GetName()][sz])
-            btn.SetBitmapCurrent(ThemeMixin.appIcons['components'][btn.GetName()][sz])
-            btn.SetBitmapPressed(ThemeMixin.appIcons['components'][btn.GetName()][sz])
-            btn.SetBitmapFocus(ThemeMixin.appIcons['components'][btn.GetName()][sz])
-            btn.SetBitmapDisabled(ThemeMixin.appIcons['components'][btn.GetName()][sz])
-            btn.SetBitmapPosition(wx.TOP)
-            # Set hover effect
-            btn.Bind(wx.EVT_ENTER_WINDOW, self.onHover)
-            btn.Bind(wx.EVT_LEAVE_WINDOW, self.offHover)
-            #btn.SetBitmap(thisIcon)
-            # then apply to all children as well
-        for c in self.GetChildren():
-            if hasattr(c, '_applyAppTheme'):
-                # if the object understands themes then request that
-                c._applyAppTheme()
-            if hasattr(c, 'Refresh'):
-                c.Refresh()
-            if hasattr(c, 'Update'):
-                c.Update()
-
     def on_resize(self, event):
         if self.app.prefs.app['largeIcons']:
             cols = self.GetClientSize()[0] // self._maxBtnWidth
@@ -2168,28 +2106,8 @@
         if self.app.prefs.app['largeIcons']:
             size = 48
         else:
-<<<<<<< HEAD
-            thisIcon = componIcons[name][
-                '24add']  # index 1 is the 'add' icon
-
-        # btn = wx.BitmapButton(self, -1, thisIcon,
-        #                       size=(thisIcon.GetWidth() + 10,
-        #                             thisIcon.GetHeight() + 10),
-        #                       name=thisComp.__name__,
-        #                       style=wx.BORDER_NONE)
-        label = thisComp.__name__.replace("Component", "")
-        label = label.replace("ButtonBox", "")
-        btn = wx.Button(self, -1, label=label,
-                              name=thisComp.__name__,
-                              style=wx.BORDER_NONE)
-        btn.SetBitmap(thisIcon)  # also setBitmapPresseed setBitmapDisabled etc
-        btn.SetBitmapPosition(wx.TOP)
-
-        # Configure tooltip
-=======
             size = 24
         # get tooltip
->>>>>>> 7ea4a9e8
         if name in components.tooltips:
             thisTip = components.tooltips[name]
         else:
@@ -2682,23 +2600,6 @@
 
         # double buffered better rendering except if retina
         self.SetDoubleBuffered(self.frame.IsDoubleBuffered())
-
-        self._applyAppTheme()
-
-    def _applyAppTheme(self, target=None):
-        """Apply any changes which have been made to the theme since panel was last loaded"""
-        cs = ThemeMixin.appColors
-        # Style loop/routine buttons
-        self.btnInsertLoop.SetBackgroundColour(cs['frame_bg'])
-        self.btnInsertLoop.SetForegroundColour(cs['text'])
-        self.btnInsertLoop.Update()
-        self.btnInsertRoutine.SetBackgroundColour(cs['frame_bg'])
-        self.btnInsertRoutine.SetForegroundColour(cs['text'])
-        self.btnInsertRoutine.Update()
-        # Set background
-        self.SetBackgroundColour(cs['panel_bg'])
-
-        self.draw()
 
         self._applyAppTheme()
 
