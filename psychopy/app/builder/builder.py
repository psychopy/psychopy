# Part of the PsychoPy library
# Copyright (C) 2012 Jonathan Peirce
# Distributed under the terms of the GNU General Public License (GPL).

import wx
from wx.lib import platebtn, scrolledpanel
from wx.lib.expando import ExpandoTextCtrl, EVT_ETC_LAYOUT_NEEDED
import wx.aui, wx.stc
import sys, os, glob, copy, shutil, traceback
import keyword
import py_compile, codecs
import numpy
import experiment, components
from psychopy.app import stdOutRich, dialogs
from psychopy import data, logging, misc, gui
from tempfile import mkdtemp # to check code syntax
import cPickle
from psychopy.app.builder.experiment import _valid_var_re, _nonalphanumeric_re,\
    Param

from psychopy.constants import *
from psychopy.errors import DataImportError
from psychopy.app.builder import amp_launcher, resource_pool, validators


canvasColor=[200,200,200]#in prefs? ;-)
routineTimeColor=wx.Color(50,100,200, 200)
nonSlipFill=wx.Color(150,200,150, 255)
nonSlipEdge=wx.Color(0,100,0, 255)
relTimeFill=wx.Color(200,150,150, 255)
relTimeEdge=wx.Color(200,50,50, 255)
routineFlowColor=wx.Color(200,150,150, 255)
darkgrey=wx.Color(65,65,65, 255)
white=wx.Color(255,255,255, 255)
darkblue=wx.Color(30,30,150, 255)

class FileDropTarget(wx.FileDropTarget):
    """On Mac simply setting a handler for the EVT_DROP_FILES isn't enough.
    Need this too.
    """
    def __init__(self, builder):
        wx.FileDropTarget.__init__(self)
        self.builder = builder
    def OnDropFiles(self, x, y, filenames):
        logging.debug('PsychoPyBuilder: received dropped files: filenames')
        for filename in filenames:
            if filename.endswith('.psyexp'):
                self.builder.fileOpen(filename=filename)
            elif filename.lower().endswith('.py'):
                self.app.fileOpen(filename=filename)
            else:
                logging.warning('dropped file ignored: did not end in .psyexp')

class WindowFrozen(object):
    """
    Equivalent to wxWindowUpdateLocker.

    Usage::

        with WindowFrozen(wxControl):
          update multiple things
        #will automatically thaw here

    """
    def __init__(self, ctrl):
        self.ctrl = ctrl
    def __enter__(self):#started the with... statement
        if sys.platform!='darwin':#this is only tested on OSX
            return self.ctrl
        if self.ctrl is not None:#check it hasn't been deleted
            self.ctrl.Freeze()
        return self.ctrl
    def __exit__(self, exc_type, exc_val, exc_tb):#ended the with... statement
        if sys.platform!='darwin':#this is only tested on OSX
            return
        if self.ctrl is not None:#check it hasn't been deleted
            self.ctrl.Thaw()

class CodeBox(wx.stc.StyledTextCtrl):
    # this comes mostly from the wxPython demo styledTextCtrl 2
    def __init__(self, parent, ID, prefs,
                 pos=wx.DefaultPosition, size=wx.Size(100,160),#set the viewer to be small, then it will increase with wx.aui control
                 style=0):
        wx.stc.StyledTextCtrl.__init__(self, parent, ID, pos, size, style)
        #JWP additions
        self.notebook=parent
        self.prefs = prefs
        self.UNSAVED=False
        self.filename=""
        self.fileModTime=None # for checking if the file was modified outside of CodeEditor
        self.AUTOCOMPLETE = True
        self.autoCompleteDict={}
        #self.analyseScript()  #no - analyse after loading so that window doesn't pause strangely
        self.locals = None #this will contain the local environment of the script
        self.prevWord=None
        #remove some annoying stc key commands
        self.CmdKeyClear(ord('['), wx.stc.STC_SCMOD_CTRL)
        self.CmdKeyClear(ord(']'), wx.stc.STC_SCMOD_CTRL)
        self.CmdKeyClear(ord('/'), wx.stc.STC_SCMOD_CTRL)
        self.CmdKeyClear(ord('/'), wx.stc.STC_SCMOD_CTRL|wx.stc.STC_SCMOD_SHIFT)

        self.SetLexer(wx.stc.STC_LEX_PYTHON)
        self.SetKeyWords(0, " ".join(keyword.kwlist))

        self.SetProperty("fold", "1")
        self.SetProperty("tab.timmy.whinge.level", "4")#4 means 'tabs are bad'; 1 means 'flag inconsistency'
        self.SetMargins(0,0)
        self.SetUseTabs(False)
        self.SetTabWidth(4)
        self.SetIndent(4)
        self.SetViewWhiteSpace(self.prefs.appData['coder']['showWhitespace'])
        #self.SetBufferedDraw(False)
        self.SetViewEOL(False)
        self.SetEOLMode(wx.stc.STC_EOL_LF)
        self.SetUseAntiAliasing(True)
        #self.SetUseHorizontalScrollBar(True)
        #self.SetUseVerticalScrollBar(True)

        #self.SetEdgeMode(wx.stc.STC_EDGE_BACKGROUND)
        #self.SetEdgeMode(wx.stc.STC_EDGE_LINE)
        #self.SetEdgeColumn(78)

        # Setup a margin to hold fold markers
        self.SetMarginType(2, wx.stc.STC_MARGIN_SYMBOL)
        self.SetMarginMask(2, wx.stc.STC_MASK_FOLDERS)
        self.SetMarginSensitive(2, True)
        self.SetMarginWidth(2, 12)
        self.Bind(wx.stc.EVT_STC_MARGINCLICK, self.OnMarginClick)

        self.SetIndentationGuides(False)

        # Like a flattened tree control using square headers
        self.MarkerDefine(wx.stc.STC_MARKNUM_FOLDEROPEN,    wx.stc.STC_MARK_BOXMINUS,          "white", "#808080")
        self.MarkerDefine(wx.stc.STC_MARKNUM_FOLDER,        wx.stc.STC_MARK_BOXPLUS,           "white", "#808080")
        self.MarkerDefine(wx.stc.STC_MARKNUM_FOLDERSUB,     wx.stc.STC_MARK_VLINE,             "white", "#808080")
        self.MarkerDefine(wx.stc.STC_MARKNUM_FOLDERTAIL,    wx.stc.STC_MARK_LCORNER,           "white", "#808080")
        self.MarkerDefine(wx.stc.STC_MARKNUM_FOLDEREND,     wx.stc.STC_MARK_BOXPLUSCONNECTED,  "white", "#808080")
        self.MarkerDefine(wx.stc.STC_MARKNUM_FOLDEROPENMID, wx.stc.STC_MARK_BOXMINUSCONNECTED, "white", "#808080")
        self.MarkerDefine(wx.stc.STC_MARKNUM_FOLDERMIDTAIL, wx.stc.STC_MARK_TCORNER,           "white", "#808080")

        #self.DragAcceptFiles(True)
        #self.Bind(wx.EVT_DROP_FILES, self.coder.filesDropped)
        #self.Bind(wx.stc.EVT_STC_MODIFIED, self.onModified)
        ##self.Bind(wx.stc.EVT_STC_UPDATEUI, self.OnUpdateUI)
        #self.Bind(wx.stc.EVT_STC_MARGINCLICK, self.OnMarginClick)
        #self.Bind(wx.EVT_KEY_DOWN, self.OnKeyPressed)
        #self.SetDropTarget(FileDropTarget(coder = self.coder))

        self.setupStyles()

    def setupStyles(self):

        if wx.Platform == '__WXMSW__':
            faces = { 'size' : 10}
        elif wx.Platform == '__WXMAC__':
            faces = { 'size' : 14}
        else:
            faces = { 'size' : 12}
        if self.prefs.coder['codeFontSize']:
            faces['size'] = int(self.prefs.coder['codeFontSize'])
        faces['small']=faces['size']-2
        # Global default styles for all languages
        faces['code'] = self.prefs.coder['codeFont']#,'Arial']#use arial as backup
        faces['comment'] = self.prefs.coder['commentFont']#,'Arial']#use arial as backup
        self.StyleSetSpec(wx.stc.STC_STYLE_DEFAULT,     "face:%(code)s,size:%(size)d" % faces)
        self.StyleClearAll()  # Reset all to be like the default

        # Global default styles for all languages
        self.StyleSetSpec(wx.stc.STC_STYLE_DEFAULT,     "face:%(code)s,size:%(size)d" % faces)
        self.StyleSetSpec(wx.stc.STC_STYLE_LINENUMBER,  "back:#C0C0C0,face:%(code)s,size:%(small)d" % faces)
        self.StyleSetSpec(wx.stc.STC_STYLE_CONTROLCHAR, "face:%(comment)s" % faces)
        self.StyleSetSpec(wx.stc.STC_STYLE_BRACELIGHT,  "fore:#FFFFFF,back:#0000FF,bold")
        self.StyleSetSpec(wx.stc.STC_STYLE_BRACEBAD,    "fore:#000000,back:#FF0000,bold")

        # Python styles
        # Default
        self.StyleSetSpec(wx.stc.STC_P_DEFAULT, "fore:#000000,face:%(code)s,size:%(size)d" % faces)
        # Comments
        self.StyleSetSpec(wx.stc.STC_P_COMMENTLINE, "fore:#007F00,face:%(comment)s,size:%(size)d" % faces)
        # Number
        self.StyleSetSpec(wx.stc.STC_P_NUMBER, "fore:#007F7F,size:%(size)d" % faces)
        # String
        self.StyleSetSpec(wx.stc.STC_P_STRING, "fore:#7F007F,face:%(code)s,size:%(size)d" % faces)
        # Single quoted string
        self.StyleSetSpec(wx.stc.STC_P_CHARACTER, "fore:#7F007F,face:%(code)s,size:%(size)d" % faces)
        # Keyword
        self.StyleSetSpec(wx.stc.STC_P_WORD, "fore:#00007F,bold,size:%(size)d" % faces)
        # Triple quotes
        self.StyleSetSpec(wx.stc.STC_P_TRIPLE, "fore:#7F0000,size:%(size)d" % faces)
        # Triple double quotes
        self.StyleSetSpec(wx.stc.STC_P_TRIPLEDOUBLE, "fore:#7F0000,size:%(size)d" % faces)
        # Class name definition
        self.StyleSetSpec(wx.stc.STC_P_CLASSNAME, "fore:#0000FF,bold,underline,size:%(size)d" % faces)
        # Function or method name definition
        self.StyleSetSpec(wx.stc.STC_P_DEFNAME, "fore:#007F7F,bold,size:%(size)d" % faces)
        # Operators
        self.StyleSetSpec(wx.stc.STC_P_OPERATOR, "bold,size:%(size)d" % faces)
        # Identifiers
        self.StyleSetSpec(wx.stc.STC_P_IDENTIFIER, "fore:#000000,face:%(code)s,size:%(size)d" % faces)
        # Comment-blocks
        self.StyleSetSpec(wx.stc.STC_P_COMMENTBLOCK, "fore:#7F7F7F,size:%(size)d" % faces)
        # End of line where string is not closed
        self.StyleSetSpec(wx.stc.STC_P_STRINGEOL, "fore:#000000,face:%(code)s,back:#E0C0E0,eol,size:%(size)d" % faces)

        self.SetCaretForeground("BLUE")
    def setStatus(self, status):
        if status=='error':
            color=(255,210,210,255)
        elif status=='changed':
            color=(220,220,220,255)
        else:
            color=(255,255,255,255)
        self.StyleSetBackground(wx.stc.STC_STYLE_DEFAULT, color)
        self.setupStyles()#then reset fonts again on top of that color
    def OnMarginClick(self, evt):
        # fold and unfold as needed
        if evt.GetMargin() == 2:
            lineClicked = self.LineFromPosition(evt.GetPosition())

            if self.GetFoldLevel(lineClicked) & wx.stc.STC_FOLDLEVELHEADERFLAG:
                if evt.GetShift():
                    self.SetFoldExpanded(lineClicked, True)
                    self.Expand(lineClicked, True, True, 1)
                elif evt.GetControl():
                    if self.GetFoldExpanded(lineClicked):
                        self.SetFoldExpanded(lineClicked, False)
                        self.Expand(lineClicked, False, True, 0)
                    else:
                        self.SetFoldExpanded(lineClicked, True)
                        self.Expand(lineClicked, True, True, 100)
                else:
                    self.ToggleFold(lineClicked)
class FlowPanel(wx.ScrolledWindow):
    def __init__(self, frame, id=-1):
        """A panel that shows how the routines will fit together
        """
        self.frame=frame
        self.app=frame.app
        self.dpi=self.app.dpi
        wx.ScrolledWindow.__init__(self, frame, id, (0, 0),size = wx.Size(8*self.dpi,3*self.dpi), style=wx.HSCROLL|wx.VSCROLL)
        self.SetBackgroundColour(canvasColor)
        self.needUpdate=True
        self.maxWidth  = 50*self.dpi
        self.maxHeight = 2*self.dpi
        self.mousePos = None
        #if we're adding a loop or routine then add spots to timeline
        #self.drawNearestRoutinePoint = True
        #self.drawNearestLoopPoint = False
        self.pointsToDraw=[] #lists the x-vals of points to draw, eg loop locations
        self.appData = self.app.prefs.appData # for flowSize, showLoopInfoInFlow

        #self.SetAutoLayout(True)
        self.SetScrollRate(self.dpi/4,self.dpi/4)

        # create a PseudoDC to record our drawing
        self.pdc = wx.PseudoDC()
        self.pen_cache = {}
        self.brush_cache = {}
        # vars for handling mouse clicks
        self.hitradius=5
        self.dragid = -1
        self.entryPointPosList = []
        self.entryPointIDlist = []
        self.mode = 'normal'#can also be 'loopPoint1','loopPoint2','routinePoint'
        self.insertingRoutine=""

        #for the context menu
        self.componentFromID={}#use the ID of the drawn icon to retrieve component (loop or routine)
        self.contextMenuItems=['remove']
        self.contextItemFromID={}; self.contextIDFromItem={}
        for item in self.contextMenuItems:
            id = wx.NewId()
            self.contextItemFromID[id] = item
            self.contextIDFromItem[item] = id

        #self.btnInsertRoutine = wx.Button(self,-1,'Insert Routine', pos=(10,10))
        #self.btnInsertLoop = wx.Button(self,-1,'Insert Loop', pos=(10,30))
        self.btnInsertRoutine = platebtn.PlateButton(self,-1,'Insert Routine ', pos=(10,10))
        self.btnInsertLoop = platebtn.PlateButton(self,-1,'Insert Loop     ', pos=(10,30)) #spaces give size for CANCEL

        self.labelTextGray = {'normal': wx.Color(150,150,150, 20),'hlight':wx.Color(150,150,150, 20)}
        self.labelTextRed = {'normal': wx.Color(250,10,10, 250),'hlight':wx.Color(250,10,10, 250)}
        self.labelTextBlack = {'normal': wx.Color(0,0,0, 250),'hlight':wx.Color(250,250,250, 250)}

        # use self.appData['flowSize'] to index a tuple to get a specific value, eg: (4,6,8)[self.appData['flowSize']]
        self.flowMaxSize = 2 # upper limit on increaseSize

        if self.app.prefs.app['debugMode']:
            self.btnViewNamespace = platebtn.PlateButton(self,-1,'namespace', pos=(10,70))
            self.btnViewNamespace.SetLabelColor(**self.labelTextGray)

        self.draw()

        #bind events
        self.Bind(wx.EVT_MOUSE_EVENTS, self.OnMouse)
        self.Bind(wx.EVT_BUTTON, self.onInsertRoutine,self.btnInsertRoutine)
        self.Bind(wx.EVT_BUTTON, self.setLoopPoint1,self.btnInsertLoop)
        if self.app.prefs.app['debugMode']:
            self.Bind(wx.EVT_BUTTON, self.dumpNamespace, self.btnViewNamespace)
        self.Bind(wx.EVT_PAINT, self.OnPaint)
        self.SetDropTarget(FileDropTarget(builder = self.frame))

        idClear = wx.NewId()
        self.Bind(wx.EVT_MENU, self.clearMode, id=idClear )
        aTable = wx.AcceleratorTable([
                              (wx.ACCEL_NORMAL, wx.WXK_ESCAPE, idClear)
                              ])
        self.SetAcceleratorTable(aTable)
    def clearMode(self, event=None):
        """If we were in middle of doing something (like inserting routine) then
        end it, allowing user to cancel
        """
        self.mode='normal'
        self.insertingRoutine=None
        for id in self.entryPointIDlist:
            self.pdc.RemoveId(id)
        self.entryPointPosList = []
        self.entryPointIDlist = []
        self.gapsExcluded=[]
        self.draw()
        self.frame.SetStatusText("")
        self.btnInsertRoutine.SetLabel('Insert Routine')
        self.btnInsertRoutine.SetLabelColor(**self.labelTextBlack)
        self.btnInsertLoop.SetLabel('Insert Loop')
        self.btnInsertLoop.SetLabelColor(**self.labelTextBlack)
    def ConvertEventCoords(self, event):
        xView, yView = self.GetViewStart()
        xDelta, yDelta = self.GetScrollPixelsPerUnit()
        return (event.GetX() + (xView * xDelta),
            event.GetY() + (yView * yDelta))

    def OffsetRect(self, r):
        """Offset the rectangle, r, to appear in the given position in the window
        """
        xView, yView = self.GetViewStart()
        xDelta, yDelta = self.GetScrollPixelsPerUnit()
        r.OffsetXY(-(xView*xDelta),-(yView*yDelta))

    def onInsertRoutine(self, evt):
        """For when the insert Routine button is pressed - bring up dialog and
        present insertion point on flow line.
        see self.insertRoutine() for further info
        """
        if self.mode.startswith('loopPoint'):
            self.clearMode()
        elif self.mode == 'routine': # clicked again with label now being "Cancel..."
            self.clearMode()
            return
        self.frame.SetStatusText("Select a Routine to insert (Esc to exit)")
        menu = wx.Menu()
        self.routinesFromID={}
        id = wx.NewId()
        menu.Append(id, '(new)')
        self.routinesFromID[id] = '(new)'
        wx.EVT_MENU(menu, id, self.insertNewRoutine)
        for routine in self.frame.exp.routines:
            id = wx.NewId()
            menu.Append( id, routine )
            self.routinesFromID[id]=routine
            wx.EVT_MENU( menu, id, self.onInsertRoutineSelect )
        btnPos = self.btnInsertRoutine.GetRect()
        menuPos = (btnPos[0], btnPos[1]+btnPos[3])
        self.PopupMenu( menu, menuPos )
        menu.Bind(wx.EVT_MENU_CLOSE, self.clearMode)
        menu.Destroy() # destroy to avoid mem leak
    def insertNewRoutine(self, event):
        """selecting (new) is a short-cut for: make new routine, insert it into the flow
        """
        newRoutine = self.frame.routinePanel.createNewRoutine(returnName=True)
        if newRoutine:
            self.routinesFromID[event.GetId()] = newRoutine
            self.onInsertRoutineSelect(event)
        else:
            self.clearMode()
    def onInsertRoutineSelect(self,event):
        """User has selected a routine to be entered so bring up the entrypoint marker
        and await mouse button press.
        see self.insertRoutine() for further info
        """
        self.mode='routine'
        self.btnInsertRoutine.SetLabel('CANCEL Insert')
        self.btnInsertRoutine.SetLabelColor(**self.labelTextRed)
        self.frame.SetStatusText('Click where you want to insert the Routine, or CANCEL insert.')
        self.insertingRoutine = self.routinesFromID[event.GetId()]
        x = self.getNearestGapPoint(0)
        self.drawEntryPoints([x])
    def insertRoutine(self, ii):
        """Insert a routine into the Flow having determined its name and location

        onInsertRoutine() the button has been pressed so present menu
        onInsertRoutineSelect() user selected the name so present entry points
        OnMouse() user has selected a point on the timeline to insert entry

        """
        self.frame.exp.flow.addRoutine(self.frame.exp.routines[self.insertingRoutine], ii)
        self.frame.addToUndoStack("ADD Routine `%s`" %self.frame.exp.routines[self.insertingRoutine].name)
        #reset flow drawing (remove entry point)
        self.clearMode()

    def setLoopPoint1(self, evt=None):
        """Someone pushed the insert loop button.
        Fetch the dialog
        """
        if self.mode == 'routine':
            self.clearMode()
        elif self.mode.startswith('loopPoint'): # clicked again, label is "Cancel..."
            self.clearMode()
            return
        self.btnInsertLoop.SetLabel('CANCEL insert')
        self.btnInsertLoop.SetLabelColor(**self.labelTextRed)
        self.mode='loopPoint1'
        self.frame.SetStatusText('Click where you want the loop to start/end, or CANCEL insert.')
        x = self.getNearestGapPoint(0)
        self.drawEntryPoints([x])
    def setLoopPoint2(self, evt=None):
        """We'ce got the location of the first point, waiting to get the second
        """
        self.mode='loopPoint2'
        self.frame.SetStatusText('Click the other end for the loop')
        thisPos = self.entryPointPosList[0]
        self.gapsExcluded=[thisPos]
        self.gapsExcluded.extend(self.getGapPointsCrossingStreams(thisPos))
        #is there more than one available point
        x = self.getNearestGapPoint(wx.GetMousePosition()[0]-self.GetScreenPosition()[0],
            exclude=self.gapsExcluded)#exclude point 1, and
        self.drawEntryPoints([self.entryPointPosList[0], x])
        nAvailableGaps= len(self.gapMidPoints)-len(self.gapsExcluded)
        if nAvailableGaps==1:
            self.insertLoop()#there's only one place - go ahead and insert it
    def insertLoop(self, evt=None):
        #bring up listbox to choose the routine to add and/or create a new one
        loopDlg = DlgLoopProperties(frame=self.frame,
            helpUrl = self.app.urls['builder.loops'])
        startII = self.gapMidPoints.index(min(self.entryPointPosList))
        endII = self.gapMidPoints.index(max(self.entryPointPosList))
        if loopDlg.OK:
            handler=loopDlg.currentHandler
            self.frame.exp.flow.addLoop(handler,
                startPos=startII, endPos=endII)
            self.frame.addToUndoStack("ADD Loop `%s` to Flow" %handler.params['name'].val)
        self.clearMode()
        self.draw()
    def dumpNamespace(self, evt=None):
        nsu = self.frame.exp.namespace.user
        if len(nsu) == 0:
            print "______________________\n <namespace is empty>"
            return
        nsu.sort()
        m = min(20, 2 + max([len(n) for n in nsu]))  # 2+len of longest word, or 20
        fmt = "%-"+str(m)+"s"  # format string: each word padded to longest
        nsu = map(lambda x: fmt % x, nsu)
        c = min(6, max(2, len(nsu)//4))  # number of columns, 2 - 6
        while len(nsu) % c: nsu += [' '] # avoid index errors later
        r = len(nsu) // c  # number of rows
        print '_' * c * m
        for i in range(r):
            print ' '+''.join([nsu[i+j*r] for j in range(c)])  # typially to coder output
        collisions = self.frame.exp.namespace.getCollisions()
        if collisions:
            print "*** collisions ***: %s" % str(collisions)
    def increaseSize(self, event=None):
        if self.appData['flowSize'] == self.flowMaxSize:
            self.appData['showLoopInfoInFlow'] = True
        self.appData['flowSize'] = min(self.flowMaxSize, self.appData['flowSize'] + 1)
        self.clearMode() #redraws
    def decreaseSize(self, event=None):
        if self.appData['flowSize'] == 0:
            self.appData['showLoopInfoInFlow'] = False
        self.appData['flowSize'] = max(0, self.appData['flowSize'] - 1)
        self.clearMode() # redraws
    def editLoopProperties(self, event=None, loop=None):
        #add routine points to the timeline
        self.setDrawPoints('loops')
        self.draw()
        if 'conditions' in loop.params.keys():
            condOrig = loop.params['conditions'].val
            condFileOrig = loop.params['conditionsFile'].val
        loopDlg = DlgLoopProperties(frame=self.frame,
            helpUrl = self.app.urls['builder.loops'],
            title=loop.params['name'].val+' Properties', loop=loop)
        if loopDlg.OK:
            prevLoop=loop
            if loopDlg.params['loopType'].val=='staircase':
                loop= loopDlg.stairHandler
            elif loopDlg.params['loopType'].val=='interleaved stairs':
                loop= loopDlg.multiStairHandler
            else:
                loop=loopDlg.trialHandler #['random','sequential', 'fullRandom', ]
            #if the loop is a whole new class then we can't just update the params
            if loop.getType()!=prevLoop.getType():
                #get indices for start and stop points of prev loop
                flow = self.frame.exp.flow
                startII = flow.index(prevLoop.initiator)#find the index of the initator
                endII = flow.index(prevLoop.terminator)-1 #minus one because initator will have been deleted
                #remove old loop completely
                flow.removeComponent(prevLoop)
                #finally insert the new loop
                flow.addLoop(loop, startII, endII)
            self.frame.addToUndoStack("EDIT Loop `%s`" %(loop.params['name'].val))
        elif 'conditions' in loop.params.keys():
            loop.params['conditions'].val = condOrig
            loop.params['conditionsFile'].val = condFileOrig
        #remove the points from the timeline
        self.setDrawPoints(None)
        self.draw()

    def OnMouse(self, event):
        x,y = self.ConvertEventCoords(event)
        if self.mode=='normal':
            if event.LeftDown():
                icons = self.pdc.FindObjectsByBBox(x, y)
                for thisIcon in icons:#might intersect several and only one has a callback
                    if thisIcon in self.componentFromID:
                        comp=self.componentFromID[thisIcon]
                        if comp.getType() in ['StairHandler', 'TrialHandler', 'MultiStairHandler']:
                            self.editLoopProperties(loop=comp)
                        if comp.getType() == 'Routine':
                            self.frame.routinePanel.setCurrentRoutine(routine=comp)
            elif event.RightDown():
                icons = self.pdc.FindObjectsByBBox(x, y)
                comp=None
                for thisIcon in icons:#might intersect several and only one has a callback
                    if thisIcon in self.componentFromID:
                        #loop through comps looking for Routine, or a Loop if no routine
                        thisComp=self.componentFromID[thisIcon]
                        if thisComp.getType() in ['StairHandler', 'TrialHandler', 'MultiStairHandler']:
                            comp=thisComp#use this if we don't find a routine
                            icon=thisIcon
                        if thisComp.getType() == 'Routine':
                            comp=thisComp
                            icon=thisIcon
                            break#we've found a Routine so stop looking
                try:
                    self._menuComponentID=icon
                    self.showContextMenu(self._menuComponentID,
                        xy=wx.Point(x+self.GetPosition()[0],y+self.GetPosition()[1]))
                except UnboundLocalError:
                    # right click but not on an icon
                    self.Refresh() # might as well do something
        elif self.mode=='routine':
            if event.LeftDown():
                self.insertRoutine(ii=self.gapMidPoints.index(self.entryPointPosList[0]))
            else:#move spot if needed
                point = self.getNearestGapPoint(mouseX=x)
                self.drawEntryPoints([point])
        elif self.mode=='loopPoint1':
            if event.LeftDown():
                self.setLoopPoint2()
            else:#move spot if needed
                point = self.getNearestGapPoint(mouseX=x)
                self.drawEntryPoints([point])
        elif self.mode=='loopPoint2':
            if event.LeftDown():
                self.insertLoop()
            else:#move spot if needed
                point = self.getNearestGapPoint(mouseX=x, exclude=self.gapsExcluded)
                self.drawEntryPoints([self.entryPointPosList[0], point])
    def getNearestGapPoint(self, mouseX, exclude=[]):
        """Get gap that is nearest to a particular mouse location
        """
        d=1000000000
        nearest=None
        for point in self.gapMidPoints:
            if point in exclude: continue
            if (point-mouseX)**2 < d:
                d=(point-mouseX)**2
                nearest=point
        return nearest
    def getGapPointsCrossingStreams(self,gapPoint):
        """For a given gap point, identify the gap points that are
        excluded by crossing a loop line
        """
        gapArray=numpy.array(self.gapMidPoints)
        nestLevels=numpy.array(self.gapNestLevels)
        thisLevel=nestLevels[gapArray==gapPoint]
        invalidGaps= (gapArray[nestLevels!=thisLevel]).tolist()
        return invalidGaps
    def showContextMenu(self, component, xy):
        menu = wx.Menu()
        for item in self.contextMenuItems:
            id = self.contextIDFromItem[item]
            menu.Append( id, item )
            wx.EVT_MENU( menu, id, self.onContextSelect )
        self.frame.PopupMenu( menu, xy )
        menu.Destroy() # destroy to avoid mem leak
    def onContextSelect(self, event):
        """Perform a given action on the component chosen
        """
        #get ID
        op = self.contextItemFromID[event.GetId()]
        compID=self._menuComponentID #the ID is also the index to the element in the flow list
        flow = self.frame.exp.flow
        component=flow[compID]
        #if we have a Loop Initiator, remove the whole loop
        if component.getType()=='LoopInitiator':
            component = component.loop
        if op=='remove':
            self.removeComponent(component, compID)
            self.frame.addToUndoStack("REMOVE `%s` from Flow" %component.params['name'].val)
        if op=='rename':
            print 'rename is not implemented yet'
            #if component is a loop: DlgLoopProperties
            #elif comonent is a routine: DlgRoutineProperties
        self.draw()
        self._menuComponentID=None
    def removeComponent(self, component, compID):
        """Remove either a Routine or a Loop from the Flow
        """
        flow=self.frame.exp.flow
        if component.getType()=='Routine':
            #check whether this will cause a collapsed loop
            #prev and next elements on flow are a loop init/end
            prevIsLoop=nextIsLoop=False
            if compID>0:#there is at least one preceding
                prevIsLoop = (flow[compID-1]).getType()=='LoopInitiator'
            if len(flow)>(compID+1):#there is at least one more compon
                nextIsLoop = (flow[compID+1]).getType()=='LoopTerminator'
            if prevIsLoop and nextIsLoop:
                loop=flow[compID+1].loop#because flow[compID+1] is a terminator
                warnDlg = dialogs.MessageDialog(parent=self.frame,
                    message=u'The "%s" Loop is about to be deleted as well (by collapsing). OK to proceed?' %loop.params['name'],
                    type='Warning', title='Impending Loop collapse')
                resp=warnDlg.ShowModal()
                if resp in [wx.ID_CANCEL, wx.ID_NO]:
                    return#abort
                elif resp==wx.ID_YES:
                    #make some recursive calls to this same method until success
                    self.removeComponent(loop, compID )#remove the loop first
                    self.removeComponent(component, compID-1)#because the loop has been removed ID is now one less
                    return #because we would have done the removal in final successful call
        # remove name from namespace only if it's a loop (which exists only in the flow)
        elif 'conditionsFile' in component.params.keys():
            conditionsFile = component.params['conditionsFile'].val
            if conditionsFile and conditionsFile not in ['None','']:
                _, fieldNames = data.importConditions(conditionsFile, returnFieldNames=True)
                for fname in fieldNames:
                    self.frame.exp.namespace.remove(fname)
            self.frame.exp.namespace.remove(component.params['name'].val)
        #perform the actual removal
        flow.removeComponent(component, id=compID)

    def OnPaint(self, event):
        # Create a buffered paint DC.  It will create the real
        # wx.PaintDC and then blit the bitmap to it when dc is
        # deleted.
        dc = wx.BufferedPaintDC(self)
        dc = wx.GCDC(dc)
        # use PrepateDC to set position correctly
        self.PrepareDC(dc)
        # we need to clear the dc BEFORE calling PrepareDC
        bg = wx.Brush(self.GetBackgroundColour())
        dc.SetBackground(bg)
        dc.Clear()
        # create a clipping rect from our position and size
        # and the Update Region
        xv, yv = self.GetViewStart()
        dx, dy = self.GetScrollPixelsPerUnit()
        x, y   = (xv * dx, yv * dy)
        rgn = self.GetUpdateRegion()
        rgn.Offset(x,y)
        r = rgn.GetBox()
        # draw to the dc using the calculated clipping rect
        self.pdc.DrawToDCClipped(dc,r)

    def draw(self, evt=None):
        """This is the main function for drawing the Flow panel.
        It should be called whenever something changes in the exp.

        This then makes calls to other drawing functions, like drawEntryPoints...
        """
        if not hasattr(self.frame, 'exp'):
            return#we haven't yet added an exp
        expFlow = self.frame.exp.flow #retrieve the current flow from the experiment
        pdc=self.pdc

        self.componentFromID={}#use the ID of the drawn icon to retrieve component (loop or routine)

        pdc.Clear()#clear the screen
        pdc.RemoveAll()#clear all objects (icon buttons)
        pdc.BeginDrawing()

        font = self.GetFont()

        #draw the main time line
        self.linePos = (2.5*self.dpi,0.5*self.dpi) #x,y of start
        gap = self.dpi / (6, 4, 2) [self.appData['flowSize']]
        dLoopToBaseLine = (15, 25, 43) [self.appData['flowSize']]
        dBetweenLoops = (20, 24, 30) [self.appData['flowSize']]

        #guess virtual size; nRoutines wide by nLoops high
        #make bigger than needed and shrink later
        nRoutines = len(expFlow)
        nLoops = 0
        for entry in expFlow:
            if entry.getType()=='LoopInitiator': nLoops+=1
        self.SetVirtualSize(size=(nRoutines*self.dpi*2, nLoops*dBetweenLoops+dLoopToBaseLine*3))

        #step through components in flow, get spacing info from text size, etc
        currX=self.linePos[0]
        lineId=wx.NewId()
        pdc.DrawLine(x1=self.linePos[0]-gap,y1=self.linePos[1],x2=self.linePos[0],y2=self.linePos[1])
        self.loops={}#NB the loop is itself the key!? and the value is further info about it
        nestLevel=0; maxNestLevel=0
        self.gapMidPoints=[currX-gap/2]
        self.gapNestLevels=[0]
        for ii, entry in enumerate(expFlow):
            if entry.getType()=='LoopInitiator':
                self.loops[entry.loop]={'init':currX,'nest':nestLevel, 'id':ii}#NB the loop is itself the dict key!?
                nestLevel+=1#start of loop so increment level of nesting
                maxNestLevel = max(nestLevel, maxNestLevel)
            elif entry.getType()=='LoopTerminator':
                self.loops[entry.loop]['term']=currX #NB the loop is itself the dict key!
                nestLevel-=1#end of loop so decrement level of nesting
            elif entry.getType()=='Routine':
                # just get currX based on text size, don't draw anything yet:
                currX = self.drawFlowRoutine(pdc,entry, id=ii,pos=[currX,self.linePos[1]-10], draw=False)
            self.gapMidPoints.append(currX+gap/2)
            self.gapNestLevels.append(nestLevel)
            pdc.SetId(lineId)
            pdc.SetPen(wx.Pen(wx.Color(0,0,0, 255)))
            pdc.DrawLine(x1=currX,y1=self.linePos[1],x2=currX+gap,y2=self.linePos[1])
            currX+=gap
        lineRect = wx.Rect(self.linePos[0]-2, self.linePos[1]-2, currX-self.linePos[0]+2, 4)
        pdc.SetIdBounds(lineId,lineRect)

        # draw the loops first:
        maxHeight = 0
        for thisLoop in self.loops:
            thisInit = self.loops[thisLoop]['init']
            thisTerm = self.loops[thisLoop]['term']
            thisNest = maxNestLevel-self.loops[thisLoop]['nest']-1
            thisId = self.loops[thisLoop]['id']
            height = self.linePos[1]+dLoopToBaseLine + thisNest*dBetweenLoops
            self.drawLoop(pdc,thisLoop,id=thisId,
                        startX=thisInit, endX=thisTerm,
                        base=self.linePos[1],height=height)
            self.drawLoopStart(pdc,pos=[thisInit,self.linePos[1]])
            self.drawLoopEnd(pdc,pos=[thisTerm,self.linePos[1]])
            if height>maxHeight: maxHeight=height

        # draw routines second (over loop lines):
        currX=self.linePos[0]
        for ii, entry in enumerate(expFlow):
            if entry.getType()=='Routine':
                currX = self.drawFlowRoutine(pdc,entry, id=ii,pos=[currX,self.linePos[1]-10])
            pdc.SetPen(wx.Pen(wx.Color(0,0,0, 255)))
            pdc.DrawLine(x1=currX,y1=self.linePos[1],x2=currX+gap,y2=self.linePos[1])
            currX += gap

        self.SetVirtualSize(size=(currX+100, maxHeight+50))

        #draw all possible locations for routines DEPRECATED SINCE 1.62 because not drawing those
        #for n, xPos in enumerate(self.pointsToDraw):
        #   font.SetPointSize(600/self.dpi)
        #   self.SetFont(font); pdc.SetFont(font)
        #   w,h = self.GetFullTextExtent(str(len(self.pointsToDraw)))[0:2]
        #   pdc.SetPen(wx.Pen(wx.Color(0,0,0, 255)))
        #   pdc.SetBrush(wx.Brush(wx.Color(0,0,0,255)))
        #   pdc.DrawCircle(xPos,self.linePos[1], w+2)
        #   pdc.SetTextForeground([255,255,255])
        #   pdc.DrawText(str(n), xPos-w/2, self.linePos[1]-h/2)

        self.drawLineStart(pdc, (self.linePos[0]-gap,self.linePos[1]))
        self.drawLineEnd(pdc, (currX, self.linePos[1]))

        pdc.EndDrawing()
        self.Refresh()#refresh the visible window after drawing (using OnPaint)
    def drawEntryPoints(self, posList):
        ptSize = (3,4,5)[self.appData['flowSize']]
        for n, pos in enumerate(posList):
            if n>=len(self.entryPointPosList):
                #draw for first time
                id = wx.NewId()
                self.entryPointIDlist.append(id)
                self.pdc.SetId(id)
                self.pdc.SetBrush(wx.Brush(wx.Color(0,0,0,255)))
                self.pdc.DrawCircle(pos,self.linePos[1], ptSize)
                r = self.pdc.GetIdBounds(id)
                self.OffsetRect(r)
                self.RefreshRect(r, False)
            elif pos == self.entryPointPosList[n]:
                pass#nothing to see here, move along please :-)
            else:
                #move to new position
                dx = pos-self.entryPointPosList[n]
                dy = 0
                r = self.pdc.GetIdBounds(self.entryPointIDlist[n])
                self.pdc.TranslateId(self.entryPointIDlist[n], dx, dy)
                r2 = self.pdc.GetIdBounds(self.entryPointIDlist[n])
                rectToRedraw = r.Union(r2)#combine old and new locations to get redraw area
                rectToRedraw.Inflate(4,4)
                self.OffsetRect(rectToRedraw)
                self.RefreshRect(rectToRedraw, False)

        self.entryPointPosList=posList
        self.Refresh()#refresh the visible window after drawing (using OnPaint)

    def setDrawPoints(self, ptType, startPoint=None):
        """Set the points of 'routines', 'loops', or None
        """
        if ptType=='routines':
            self.pointsToDraw=self.gapMidPoints
        elif ptType=='loops':
            self.pointsToDraw=self.gapMidPoints
        else:
            self.pointsToDraw=[]
    def drawLineStart(self, dc, pos):
        #draw bar at start of timeline; circle looked bad, offset vertically
        ptSize = (3,3,4)[self.appData['flowSize']]
        dc.SetBrush(wx.Brush(wx.Color(0,0,0, 255)))
        dc.SetPen(wx.Pen(wx.Color(0,0,0, 255)))
        dc.DrawPolygon([[0,-ptSize],[1,-ptSize],[1,ptSize], [0,ptSize]], pos[0],pos[1])
    def drawLineEnd(self, dc, pos):
        #draws arrow at end of timeline
        #tmpId = wx.NewId()
        #dc.SetId(tmpId)
        dc.SetBrush(wx.Brush(wx.Color(0,0,0, 255)))
        dc.SetPen(wx.Pen(wx.Color(0,0,0, 255)))
        dc.DrawPolygon([[0,-3],[5,0],[0,3]], pos[0],pos[1])
        #dc.SetIdBounds(tmpId,wx.Rect(pos[0],pos[1]+3,5,6))
    def drawLoopEnd(self, dc, pos, downwards=True):
        # define the right side of a loop but draw nothing
        # idea: might want a wxID for grabbing and relocating the loop endpoint
        tmpId = wx.NewId()
        dc.SetId(tmpId)
        #dc.SetBrush(wx.Brush(wx.Color(0,0,0, 250)))
        #dc.SetPen(wx.Pen(wx.Color(0,0,0, 255)))
        size = (3,4,5)[self.appData['flowSize']]
        #if downwards: dc.DrawPolygon([[size,0],[0,size],[-size,0]], pos[0],pos[1]+2*size)#points down
        #else: dc.DrawPolygon([[size,size],[0,0],[-size,size]], pos[0],pos[1]-3*size)#points up
        dc.SetIdBounds(tmpId,wx.Rect(pos[0]-size,pos[1]-size,2*size,2*size))
        return
    def drawLoopStart(self, dc, pos, downwards=True):
        # draws direction arrow on left side of a loop
        tmpId = wx.NewId()
        dc.SetId(tmpId)
        dc.SetBrush(wx.Brush(wx.Color(0,0,0, 250)))
        dc.SetPen(wx.Pen(wx.Color(0,0,0, 255)))
        size = (3,4,5)[self.appData['flowSize']]
        offset = (3,2,0)[self.appData['flowSize']]
        if downwards:
            dc.DrawPolygon([[size,size],[0,0],[-size,size]], pos[0],pos[1]+3*size-offset)#points up
        else:
            dc.DrawPolygon([[size,0],[0,size],[-size,0]], pos[0],pos[1]-4*size)#points down
        dc.SetIdBounds(tmpId,wx.Rect(pos[0]-size,pos[1]-size,2*size,2*size))
    def drawFlowRoutine(self,dc,routine,id,pos=[0,0], draw=True):
        """Draw a box to show a routine on the timeline
        draw=False is for a dry-run, esp to compute and return size information without drawing or setting a pdc ID
        """
        name = routine.name
        if self.appData['flowSize']==0 and len(name) > 5:
            name = ' '+name[:4]+'..'
        else:
            name = ' '+name+' '
        if draw:
            dc.SetId(id)
        font = self.GetFont()
        if sys.platform=='darwin':
            fontSizeDelta = (9,6,0)[self.appData['flowSize']]
            font.SetPointSize(1400/self.dpi-fontSizeDelta)
        elif sys.platform.startswith('linux'):
            fontSizeDelta = (6,4,0)[self.appData['flowSize']]
            font.SetPointSize(1400/self.dpi-fontSizeDelta)
        else:
            fontSizeDelta = (8,4,0)[self.appData['flowSize']]
            font.SetPointSize(1000/self.dpi-fontSizeDelta)

        maxTime,nonSlip=routine.getMaxTime()
        if nonSlip:
            rgbFill=nonSlipFill
            rgbEdge=nonSlipEdge
        else:
            rgbFill=relTimeFill
            rgbEdge=relTimeEdge

        #get size based on text
        self.SetFont(font)
        if draw: dc.SetFont(font)
        w,h = self.GetFullTextExtent(name)[0:2]
        pad = (5,10,20)[self.appData['flowSize']]
        #draw box
        pos[1] += 2-self.appData['flowSize']
        rect = wx.Rect(pos[0], pos[1], w+pad,h+pad)
        endX = pos[0]+w+pad
        #the edge should match the text
        if draw:
            dc.SetPen(wx.Pen(wx.Color(rgbEdge[0],rgbEdge[1],rgbEdge[2], wx.ALPHA_OPAQUE)))
            dc.SetBrush(wx.Brush(rgbFill))
            dc.DrawRoundedRectangleRect(rect, (4,6,8)[self.appData['flowSize']])
            #draw text
            dc.SetTextForeground(rgbEdge)
            dc.DrawLabel(name, rect, alignment = wx.ALIGN_CENTRE)
            if nonSlip and self.appData['flowSize']!=0:
                font.SetPointSize(font.GetPointSize()*0.6)
                dc.SetFont(font)
                dc.DrawLabel("(%.2fs)" %maxTime,
                    rect, alignment = wx.ALIGN_CENTRE|wx.ALIGN_BOTTOM)

            self.componentFromID[id]=routine
            #set the area for this component
            dc.SetIdBounds(id,rect)

        return endX

        #tbtn = AB.AquaButton(self, id, pos=pos, label=name)
        #tbtn.Bind(wx.EVT_BUTTON, self.onBtn)
        #print tbtn.GetBackgroundColour()

        #print dir(tbtn)
        #print tbtn.GetRect()
        #rect = tbtn.GetRect()
        #return rect[0]+rect[2]+20
    #def onBtn(self, event):
        #print 'evt:', self.componentFromID[event.GetId()].name
        #print '\nobj:', dir(event.GetEventObject())
    def drawLoop(self,dc,loop,id, startX,endX,
            base,height,rgb=[0,0,0], downwards=True):
        if downwards: up=-1
        else: up=+1

        #draw loop itself, as transparent rect with curved corners
        tmpId = wx.NewId()
        dc.SetId(tmpId)
        curve = (6, 11, 15)[self.appData['flowSize']] #extra distance, in both h and w for curve
        yy = [base,height+curve*up,height+curve*up/2,height] # for area
        r,g,b=rgb
        dc.SetPen(wx.Pen(wx.Color(r, g, b, 200)))
        vertOffset=0 # 1 is interesting too
        area = wx.Rect(startX, base+vertOffset, endX-startX, max(yy)-min(yy))
        dc.SetBrush(wx.Brush(wx.Color(0,0,0,0),style=wx.TRANSPARENT)) # transparent
        dc.DrawRoundedRectangleRect(area, curve) # draws outline
        dc.SetIdBounds(tmpId, area)

        #add a name label, loop info, except at smallest size
        name = loop.params['name'].val
        if self.appData['showLoopInfoInFlow'] and not self.appData['flowSize']==0:
            if 'conditions' in loop.params.keys() and loop.params['conditions'].val:
                xnumTrials = 'x'+str(len(loop.params['conditions'].val))
            else: xnumTrials = ''
            name += '  ('+str(loop.params['nReps'].val)+xnumTrials
            abbrev = ['', {'random': 'rand.', 'sequential': 'sequ.', 'fullRandom':'f-ran.',
                      'staircase': 'stair.', 'interleaved staircases': "int-str."},
                      {'random': 'random', 'sequential': 'sequential', 'fullRandom':'fullRandom',
                      'staircase': 'staircase', 'interleaved staircases': "interl'vd stairs"}]
            name += ' '+abbrev[self.appData['flowSize']][loop.params['loopType'].val]+')'
        if self.appData['flowSize']==0:
            if len(name) > 9:
                name = ' '+name[:8]+'..'
            else: name = ' '+name[:9]
        else:
            name = ' '+name+' '

        dc.SetId(id)
        font = self.GetFont()
        if sys.platform=='darwin':
            basePtSize = (650,750,900)[self.appData['flowSize']]
        elif sys.platform.startswith('linux'):
            basePtSize = (750,850,1000)[self.appData['flowSize']]
        else:
            basePtSize = (700,750,800)[self.appData['flowSize']]
        font.SetPointSize(basePtSize/self.dpi)
        self.SetFont(font)
        dc.SetFont(font)

        #get size based on text
        pad = (5,8,10)[self.appData['flowSize']]
        w,h = self.GetFullTextExtent(name)[0:2]
        x = startX+(endX-startX)/2-w/2-pad/2
        y = (height-h/2)

        #draw box
        rect = wx.Rect(x, y, w+pad,h+pad)
        #the edge should match the text
        dc.SetPen(wx.Pen(wx.Color(r, g, b, 100)))
        #try to make the loop fill brighter than the background canvas:
        dc.SetBrush(wx.Brush(wx.Color(235,235,235, 250)))

        dc.DrawRoundedRectangleRect(rect, (4,6,8)[self.appData['flowSize']])
        #draw text
        dc.SetTextForeground([r,g,b])
        dc.DrawText(name, x+pad/2, y+pad/2)

        self.componentFromID[id]=loop
        #set the area for this component
        dc.SetIdBounds(id,rect)

class RoutineCanvas(wx.ScrolledWindow):
    """Represents a single routine (used as page in RoutinesNotebook)"""
    def __init__(self, notebook, id=-1, routine=None):
        """This window is based heavily on the PseudoDC demo of wxPython
        """
        wx.ScrolledWindow.__init__(self, notebook, id, (0, 0), style=wx.SUNKEN_BORDER)

        self.SetBackgroundColour(canvasColor)
        self.notebook=notebook
        self.frame=notebook.frame
        self.app=self.frame.app
        self.dpi=self.app.dpi
        self.lines = []
        self.maxWidth  = 15*self.dpi
        self.maxHeight = 15*self.dpi
        self.x = self.y = 0
        self.curLine = []
        self.drawing = False
        self.drawSize = self.app.prefs.appData['routineSize']
        # auto-rescale based on number of components and window size looks jumpy
        # when switch between routines of diff drawing sizes
        self.iconSize = (24,24,48)[self.drawSize] # only 24, 48 so far
        self.fontBaseSize = (800,900,1000)[self.drawSize] # depends on OS?

        self.SetVirtualSize((self.maxWidth, self.maxHeight))
        self.SetScrollRate(self.dpi/4,self.dpi/4)

        self.routine=routine
        self.yPositions=None
        self.yPosTop=(25,40,60)[self.drawSize]
        self.componentStep=(25,32,50)[self.drawSize]#the step in Y between each component
        self.timeXposStart = (150,150,200)[self.drawSize]
        self.iconXpos = self.timeXposStart - self.iconSize*(1.3,1.5,1.5)[self.drawSize] #the left hand edge of the icons
        self.timeXposEnd = self.timeXposStart + 400 # onResize() overrides

        # create a PseudoDC to record our drawing
        self.pdc = wx.PseudoDC()
        self.pen_cache = {}
        self.brush_cache = {}
        # vars for handling mouse clicks
        self.dragid = -1
        self.lastpos = (0,0)
        self.componentFromID={}#use the ID of the drawn icon to retrieve component name
        self.contextMenuItems=['edit','remove','move to top','move up','move down','move to bottom']
        self.contextItemFromID={}; self.contextIDFromItem={}
        for item in self.contextMenuItems:
            id = wx.NewId()
            self.contextItemFromID[id] = item
            self.contextIDFromItem[item] = id

        self.redrawRoutine()

        self.Bind(wx.EVT_PAINT, self.OnPaint)
        self.Bind(wx.EVT_ERASE_BACKGROUND, lambda x:None)
        self.Bind(wx.EVT_MOUSE_EVENTS, self.OnMouse)
        self.Bind(wx.EVT_SIZE, self.onResize)
        #self.SetDropTarget(FileDropTarget(builder = self.frame)) # crashes if drop on OSX

    def onResize(self, event):
        self.sizePix=event.GetSize()
        self.timeXposStart = (150,150,200)[self.drawSize]
        self.timeXposEnd = self.sizePix[0]-(60,80,100)[self.drawSize]
        self.redrawRoutine()#then redraw visible
    def ConvertEventCoords(self, event):
        xView, yView = self.GetViewStart()
        xDelta, yDelta = self.GetScrollPixelsPerUnit()
        return (event.GetX() + (xView * xDelta),
            event.GetY() + (yView * yDelta))
    def OffsetRect(self, r):
        """Offset the rectangle, r, to appear in the given position in the window
        """
        xView, yView = self.GetViewStart()
        xDelta, yDelta = self.GetScrollPixelsPerUnit()
        r.OffsetXY(-(xView*xDelta),-(yView*yDelta))

    def OnMouse(self, event):
        if event.LeftDown():
            x,y = self.ConvertEventCoords(event)
            icons = self.pdc.FindObjectsByBBox(x, y)
            if len(icons):
                self.editComponentProperties(component=self.componentFromID[icons[0]])
        elif event.RightDown():
            x,y = self.ConvertEventCoords(event)
            icons = self.pdc.FindObjectsByBBox(x, y)
            if len(icons):
                self._menuComponent=self.componentFromID[icons[0]]
                self.showContextMenu(self._menuComponent, xy=event.GetPosition())
        elif event.Dragging() or event.LeftUp():
            if self.dragid != -1:
                pass
            if event.LeftUp():
                pass
    def showContextMenu(self, component, xy):
        menu = wx.Menu()
        for item in self.contextMenuItems:
            id = self.contextIDFromItem[item]
            menu.Append( id, item )
            wx.EVT_MENU( menu, id, self.onContextSelect )
        self.frame.PopupMenu( menu, xy )
        menu.Destroy() # destroy to avoid mem leak

    def onContextSelect(self, event):
        """Perform a given action on the component chosen
        """
        op = self.contextItemFromID[event.GetId()]
        component=self._menuComponent
        r = self.routine
        if op=='edit':
            self.editComponentProperties(component=component)
        elif op=='remove':
            r.remove(component)
            self.frame.addToUndoStack("REMOVE `%s` from Routine" %(component.params['name'].val))
            self.frame.exp.namespace.remove(component.params['name'].val)
        elif op.startswith('move'):
            lastLoc=r.index(component)
            r.remove(component)
            if op=='move to top': r.insert(0, component)
            if op=='move up': r.insert(lastLoc-1, component)
            if op=='move down': r.insert(lastLoc+1, component)
            if op=='move to bottom': r.append(component)
            self.frame.addToUndoStack("MOVED `%s`" %component.params['name'].val)
        self.redrawRoutine()
        self._menuComponent=None
    def OnPaint(self, event):
        # Create a buffered paint DC.  It will create the real
        # wx.PaintDC and then blit the bitmap to it when dc is
        # deleted.
        dc = wx.BufferedPaintDC(self)
        if sys.platform.startswith('linux'):
            gcdc = dc
        else:
            gcdc = wx.GCDC(dc)
        # use PrepateDC to set position correctly
        self.PrepareDC(dc)
        # we need to clear the dc BEFORE calling PrepareDC
        bg = wx.Brush(self.GetBackgroundColour())
        gcdc.SetBackground(bg)
        gcdc.Clear()
        # create a clipping rect from our position and size
        # and the Update Region
        xv, yv = self.GetViewStart()
        dx, dy = self.GetScrollPixelsPerUnit()
        x, y   = (xv * dx, yv * dy)
        rgn = self.GetUpdateRegion()
        rgn.Offset(x,y)
        r = rgn.GetBox()
        # draw to the dc using the calculated clipping rect
        self.pdc.DrawToDCClipped(gcdc,r)

    def redrawRoutine(self):
        self.pdc.Clear()#clear the screen
        self.pdc.RemoveAll()#clear all objects (icon buttons)

        self.pdc.BeginDrawing()

        #work out where the component names and icons should be from name lengths
        self.setFontSize(self.fontBaseSize/self.dpi, self.pdc)
        longest=0; w=50
        for comp in self.routine:
            name = comp.params['name'].val
            if len(name)>longest:
                longest=len(name)
                w = self.GetFullTextExtent(name)[0]
        self.timeXpos = w+(50,50,90)[self.drawSize]

        #draw timeline at bottom of page
        yPosBottom = self.yPosTop+len(self.routine)*self.componentStep
        self.drawTimeGrid(self.pdc,self.yPosTop,yPosBottom)
        yPos = self.yPosTop

        for n, component in enumerate(self.routine):
            self.drawComponent(self.pdc, component, yPos)
            yPos+=self.componentStep

        self.SetVirtualSize((self.maxWidth, yPos+50))#the 50 allows space for labels below the time axis
        self.pdc.EndDrawing()
        self.Refresh()#refresh the visible window after drawing (using OnPaint)

    def drawTimeGrid(self, dc, yPosTop, yPosBottom, labelAbove=True):
        """Draws the grid of lines and labels the time axes
        """
        tMax=self.routine.getMaxTime()[0]*1.1
        xScale = self.getSecsPerPixel()
        xSt=self.timeXposStart
        xEnd=self.timeXposEnd
        dc.SetPen(wx.Pen(wx.Color(0, 0, 0, 150)))
        #draw horizontal lines on top and bottom
        dc.DrawLine(x1=xSt,y1=yPosTop,
                    x2=xEnd,y2=yPosTop)
        dc.DrawLine(x1=xSt,y1=yPosBottom,
                    x2=xEnd,y2=yPosBottom)
        #draw vertical time points
        unitSize = 10**numpy.ceil(numpy.log10(tMax*0.8))/10.0#gives roughly 1/10 the width, but in rounded to base 10 of 0.1,1,10...
        if tMax/unitSize<3: unitSize = 10**numpy.ceil(numpy.log10(tMax*0.8))/50.0#gives units of 2 (0.2,2,20)
        elif tMax/unitSize<6: unitSize = 10**numpy.ceil(numpy.log10(tMax*0.8))/20.0#gives units of 5 (0.5,5,50)
        for lineN in range(int(numpy.floor(tMax/unitSize))):
            dc.DrawLine(xSt+lineN*unitSize/xScale, yPosTop-4,#vertical line
                    xSt+lineN*unitSize/xScale, yPosBottom+4)
            dc.DrawText('%.2g' %(lineN*unitSize),xSt+lineN*unitSize/xScale-4,yPosTop-20)#label above
            if yPosBottom>300:#if bottom of grid is far away then draw labels here too
                dc.DrawText('%.2g' %(lineN*unitSize),xSt+lineN*unitSize/xScale-4,yPosBottom+10)#label below
        #add a label
        self.setFontSize(self.fontBaseSize/self.dpi, dc)
        dc.DrawText('t (sec)',xEnd+5,yPosTop-self.GetFullTextExtent('t')[1]/2.0)#y is y-half height of text
        # or draw bottom labels only if scrolling is turned on, virtual size > available size?
        if yPosBottom>300:#if bottom of grid is far away then draw labels here too
            dc.DrawText('t (sec)',xEnd+5,yPosBottom-self.GetFullTextExtent('t')[1]/2.0)#y is y-half height of text
    def setFontSize(self, size, dc):
        font = self.GetFont()
        font.SetPointSize(size)
        dc.SetFont(font)
    def drawComponent(self, dc, component, yPos):
        """Draw the timing of one component on the timeline"""

        #set an id for the region of this comonent (so it can act as a button)
        ##see if we created this already
        id=None
        for key in self.componentFromID.keys():
            if self.componentFromID[key]==component:
                id=key
        if not id: #then create one and add to the dict
            id = wx.NewId()
            self.componentFromID[id]=component
        dc.SetId(id)

        iconYOffset = (6,6,0)[self.drawSize]
        thisIcon = components.icons[component.getType()][str(self.iconSize)]#getType index 0 is main icon
        dc.DrawBitmap(thisIcon, self.iconXpos,yPos+iconYOffset, True)
        fullRect = wx.Rect(self.iconXpos, yPos, thisIcon.GetWidth(),thisIcon.GetHeight())

        self.setFontSize(self.fontBaseSize/self.dpi, dc)

        name = component.params['name'].val
        #get size based on text
        w,h = self.GetFullTextExtent(name)[0:2]
        #draw text
        x = self.iconXpos-self.dpi/10-w + (self.iconSize,self.iconSize,10)[self.drawSize]
        y = yPos+thisIcon.GetHeight()/2-h/2 + (5,5,-2)[self.drawSize]
        dc.DrawText(name, x-20, y)
        fullRect.Union(wx.Rect(x-20,y,w,h))

        #deduce start and stop times if possible
        startTime, duration, nonSlipSafe = component.getStartAndDuration()
        #draw entries on timeline (if they have some time definition)
        if startTime!=None and duration!=None:#then we can draw a sensible time bar!
            xScale = self.getSecsPerPixel()
            dc.SetPen(wx.Pen(wx.Color(200, 100, 100, 0), style=wx.TRANSPARENT))
            dc.SetBrush(wx.Brush(routineTimeColor))
            hSize = (3.5,2.75,2)[self.drawSize]
            yOffset = (3,3,0)[self.drawSize]
            h = self.componentStep/hSize
            xSt = self.timeXposStart + startTime/xScale
            w = (duration)/xScale+1.85 # +1.85 to compensate for border alpha=0 in dc.SetPen
            if w>10000: w=10000#limit width to 10000 pixels!
            if w<2: w=2#make sure at least one pixel shows
            dc.DrawRectangle(xSt, y+yOffset, w,h )
            fullRect.Union(wx.Rect(xSt, y+yOffset, w,h ))#update bounds to include time bar
        dc.SetIdBounds(id,fullRect)

    def editComponentProperties(self, event=None, component=None):
        if event:#we got here from a wx.button press (rather than our own drawn icons)
            componentName=event.EventObject.GetName()
            component=self.routine.getComponentFromName(componentName)
        #does this component have a help page?
        if hasattr(component, 'url'):helpUrl=component.url
        else:helpUrl=None
        old_name = component.params['name'].val
        #check current timing settings of component (if it changes we need to update views)
        timings = component.getStartAndDuration()
        #create the dialog
        dlg = DlgComponentProperties(frame=self.frame,
            title=component.params['name'].val+' Properties',
            params = component.params,
            order = component.order,
            helpUrl=helpUrl, editing=True)
        if dlg.OK:
            if component.getStartAndDuration() != timings:
                self.redrawRoutine()#need to refresh timings section
                self.Refresh()#then redraw visible
                self.frame.flowPanel.draw()
#                self.frame.flowPanel.Refresh()
            self.frame.exp.namespace.remove(old_name)
            self.frame.exp.namespace.add(component.params['name'].val)
            self.frame.addToUndoStack("EDIT `%s`" %component.params['name'].val)

    def getSecsPerPixel(self):
        return float(self.routine.getMaxTime()[0])/(self.timeXposEnd-self.timeXposStart)

class RoutinesNotebook(wx.aui.AuiNotebook):
    """A notebook that stores one or more routines
    """
    def __init__(self, frame, id=-1):
        self.frame=frame
        self.app=frame.app
        self.routineMaxSize = 2
        self.appData = self.app.prefs.appData
        wx.aui.AuiNotebook.__init__(self, frame, id)

        self.Bind(wx.aui.EVT_AUINOTEBOOK_PAGE_CLOSE, self.onClosePane)
        if not hasattr(self.frame, 'exp'):
            return#we haven't yet added an exp
    def getCurrentRoutine(self):
        routinePage=self.getCurrentPage()
        if routinePage:
            return routinePage.routine
        else: #no routine page
            return None
    def setCurrentRoutine(self, routine):
        for ii in range(self.GetPageCount()):
            if routine is self.GetPage(ii).routine:
                self.SetSelection(ii)
    def getCurrentPage(self):
        if self.GetSelection()>=0:
            return self.GetPage(self.GetSelection())
        else:#there are no routine pages
            return None
    def addRoutinePage(self, routineName, routine):
#        routinePage = RoutinePage(parent=self, routine=routine)
        routinePage = RoutineCanvas(notebook=self, routine=routine)
        self.AddPage(routinePage, routineName)
    def removePages(self):
        for ii in range(self.GetPageCount()):
            currId = self.GetSelection()
            self.DeletePage(currId)
    def createNewRoutine(self, returnName=False):
        #dlg = wx.TextEntryDialog(self, message="What is the name for the new Routine? (e.g. instr, trial, feedback)",
        #    caption='New Routine')
        dlg = RoutineNameEntry(self.frame)
        exp = self.frame.exp
        routineName = None
        dlg.show()
        if dlg.GetReturnCode() == wx.ID_OK:
            routineName=dlg.GetValue()
            # silently auto-adjust the name to be valid, and register in the namespace:
            routineName = exp.namespace.makeValid(routineName, prefix='routine')
            exp.namespace.add(routineName) #add to the namespace
            exp.addRoutine(routineName)#add to the experiment
            self.addRoutinePage(routineName, exp.routines[routineName])#then to the notebook
            self.frame.addToUndoStack("NEW Routine `%s`" %routineName)
        dlg.Destroy()
        if returnName:
            return routineName
    def onClosePane(self, event=None):
        """Close the pane and remove the routine from the exp
        """
        routine = self.GetPage(event.GetSelection()).routine
        name=routine.name
        #update experiment object, namespace, and flow window (if this is being used)
        if name in self.frame.exp.routines.keys():
            # remove names of the routine and all its components from namespace
            for c in self.frame.exp.routines[name]:
                self.frame.exp.namespace.remove(c.params['name'].val)
            self.frame.exp.namespace.remove(self.frame.exp.routines[name].name)
            del self.frame.exp.routines[name]
        if routine in self.frame.exp.flow:
            self.frame.exp.flow.removeComponent(routine)
            self.frame.flowPanel.draw()
        self.frame.addToUndoStack("REMOVE Routine `%s`" %(name))
    def increaseSize(self, event=None):
        self.appData['routineSize'] = min(self.routineMaxSize, self.appData['routineSize'] + 1)
        self.frame.Freeze()
        self.redrawRoutines()
        self.frame.Thaw()
    def decreaseSize(self, event=None):
        self.appData['routineSize'] = max(0, self.appData['routineSize'] - 1)
        self.frame.Freeze()
        self.redrawRoutines()
        self.frame.Thaw()
    def redrawRoutines(self):
        """Removes all the routines, adds them back and sets current back to orig
        """
        currPage = self.GetSelection()
        self.removePages()
        for routineName in self.frame.exp.routines:
            self.addRoutinePage(routineName, self.frame.exp.routines[routineName])
        if currPage>-1:
            self.SetSelection(currPage)

class ComponentsPanel(scrolledpanel.ScrolledPanel):
    
    # Singleton components have one instance per experiment
    SINGLETON_COMPONENTS = ["SettingsComponent", "ResourcePoolComponent"]
    
    def __init__(self, frame, id=-1):
        """A panel that displays available components.
        """
        self.frame=frame
        self.app=frame.app
        self.dpi=self.app.dpi
        scrolledpanel.ScrolledPanel.__init__(self,frame,id,size=(100,10*self.dpi))
        self.sizer=wx.BoxSizer(wx.VERTICAL)
        self.components=components.getAllComponents()
        self.components=components.getAllComponents(self.app.prefs.builder['componentsFolders'])
        categories = ['Favorites']
        categories.extend(components.getAllCategories())
        #get rid of hidden components
        for hiddenComp in self.frame.prefs['hiddenComponents']:
            if hiddenComp in self.components:
                del self.components[hiddenComp]
        # remove singleton components
        for singletonComponent in ComponentsPanel.SINGLETON_COMPONENTS:
            if singletonComponent in self.components.keys():
                del self.components[singletonComponent]
        #x
        #get favorites
        self.favorites = FavoriteComponents(componentsPanel=self)
        #create labels and sizers for each category
        self.componentFromID={}
        self.panels={}
        self.sizerList=[]#to keep track of the objects (sections and section labels) within the main sizer
        for categ in categories:
            sectionBtn = platebtn.PlateButton(self,-1,categ,
                style=platebtn.PB_STYLE_DROPARROW)
            sectionBtn.Bind(wx.EVT_LEFT_DOWN, self.onSectionBtn) #mouse event must be bound like this
            sectionBtn.Bind(wx.EVT_RIGHT_DOWN, self.onSectionBtn) #mouse event must be bound like this
            if self.app.prefs.app['largeIcons']:
                self.panels[categ]=wx.BoxSizer(wx.VERTICAL)
            else:
                self.panels[categ]=wx.FlexGridSizer(cols=2)
            self.sizer.Add(sectionBtn, flag=wx.EXPAND)
            self.sizerList.append(sectionBtn)
            self.sizer.Add(self.panels[categ], flag=wx.ALIGN_RIGHT)
            self.sizerList.append(self.panels[categ])
        self.makeComponentButtons()
        self._rightClicked=None
        #start all except for Favorites collapsed
        for section in categories[1:]:
            self.toggleSection(self.panels[section])
        self.SetSizer(self.sizer)
        self.SetAutoLayout(True)
        self.SetupScrolling()
        self.SetDropTarget(FileDropTarget(builder = self.frame))

    def makeFavoriteButtons(self):
        #add a copy of each favorite to that panel first
        for thisName in self.favorites.getFavorites():
            self.addComponentButton(thisName, self.panels['Favorites'])
    def makeComponentButtons(self):
        """Make all the components buttons, including a call to makeFavorite() buttons
        """
        self.makeFavoriteButtons()
        #then add another copy for each category that the component itself lists
        for thisName in self.components.keys():
            thisComp=self.components[thisName]
            #NB thisComp is a class - we can't use its methods/attribs until it is an instance
            for category in thisComp.categories:
                panel = self.panels[category]
                self.addComponentButton(thisName, panel)
    def addComponentButton(self, name, panel):
        """Create a component button and add it to a specific panel's sizer
        """
        thisComp=self.components[name]
        shortName=name
        for redundant in ['component','Component']:
            if redundant in name:
                shortName=name.replace(redundant, "")
        if self.app.prefs.app['largeIcons']:
            thisIcon = components.icons[name]['48add']#index 1 is the 'add' icon
        else:
            thisIcon = components.icons[name]['24add']#index 1 is the 'add' icon
        btn = wx.BitmapButton(self, -1, thisIcon,
                       size=(thisIcon.GetWidth()+10, thisIcon.GetHeight()+10),
                       name=thisComp.__name__)
        if name in components.tooltips:
            thisTip = components.tooltips[name]
        else:
            thisTip = shortName
        btn.SetToolTip(wx.ToolTip(thisTip))
        self.componentFromID[btn.GetId()]=name
        btn.Bind(wx.EVT_RIGHT_DOWN, self.onRightClick) #use btn.bind instead of self.Bind in oder to trap event here
        self.Bind(wx.EVT_BUTTON, self.onClick, btn)
        panel.Add(btn, proportion=0, flag=wx.ALIGN_RIGHT)#,wx.EXPAND|wx.ALIGN_CENTER )

    def onSectionBtn(self,evt):
        if hasattr(evt,'GetString'):
            buttons = self.panels[evt.GetString()]
        else:
            btn = evt.GetEventObject()
            buttons = self.panels[btn.Label]
        self.toggleSection(buttons)
    def toggleSection(self, section):
        ii = self.sizerList.index(section)
        self.sizer.Show( ii, not self.sizer.IsShown(ii) ) #ie toggle this item
        self.sizer.Layout()
        self.SetupScrolling()
    def getIndexInSizer(self, obj, sizer):
        """Find index of an item within a sizer (to see if it's there or to toggle visibility)
        WX sizers don't (as of v2.8.11) have a way to find the index of their contents. This method helps
        get around that.
        """
        #if the obj is itself a sizer (e.g. within the main sizer then we can't even use
        #sizer.Children (as far as I can work out) so we keep a list to track the contents
        if sizer==self.sizer:#for the main sizer we kept track of everything with a list
            return self.sizerList.index(obj)
        else:
            #let's just hope the
            index = None
            for ii, child in enumerate(sizer.Children):
                if child.GetWindow()==obj:
                    index=ii
                    break
            return index
    def onRightClick(self, evt):
        btn = evt.GetEventObject()
        self._rightClicked = btn
        index = self.getIndexInSizer(btn, self.panels['Favorites'])
        if index==None:
            #not currently in favs
            msg = "Add to favorites"
            function = self.onAddToFavorites
        else:
            #is currently in favs
            msg = "Remove from favorites"
            function = self.onRemFromFavorites
        menu = wx.Menu()
        id = wx.NewId()
        menu.Append(id, msg)
        wx.EVT_MENU(menu, id, function)
        #where to put the context menu
        x,y = evt.GetPosition()#this is position relative to object
        xBtn,yBtn = evt.GetEventObject().GetPosition()
        self.PopupMenu( menu, (x+xBtn, y+yBtn) )
        menu.Destroy() # destroy to avoid mem leak
    def onClick(self,evt):
        #get name of current routine
        currRoutinePage = self.frame.routinePanel.getCurrentPage()
        if not currRoutinePage:
            dialogs.MessageDialog(self,"Create a routine (Experiment menu) before adding components",
                type='Info', title='Error').ShowModal()
            return False
        currRoutine = self.frame.routinePanel.getCurrentRoutine()
        #get component name
        newClassStr = self.componentFromID[evt.GetId()]
        componentName = newClassStr.replace('Component','')
        newCompClass = self.components[newClassStr]
        newComp = newCompClass(parentName=currRoutine.name, exp=self.frame.exp)
        #does this component have a help page?
        if hasattr(newComp, 'url'):helpUrl=newComp.url
        else:
            helpUrl=None
        #create component template
        dlg = DlgComponentProperties(frame=self.frame,
            title=componentName+' Properties',
            params = newComp.params,
            order = newComp.order,
            helpUrl=helpUrl)

        compName = newComp.params['name']
        if dlg.OK:
            currRoutine.addComponent(newComp)#add to the actual routing
            namespace = self.frame.exp.namespace
            newComp.params['name'].val = namespace.makeValid(newComp.params['name'].val)
            namespace.add(newComp.params['name'].val)
            currRoutinePage.redrawRoutine()#update the routine's view with the new component too
            self.frame.addToUndoStack("ADD `%s` to `%s`" %(compName, currRoutine.name))
            wasNotInFavs = (not newClassStr in self.favorites.getFavorites())
            self.favorites.promoteComponent(newClassStr, 1)
            #was that promotion enough to be a favorite?
            if wasNotInFavs and newClassStr in self.favorites.getFavorites():
                self.addComponentButton(newClassStr, self.panels['Favorites'])
                self.sizer.Layout()
        return True

    def onAddToFavorites(self, evt=None, btn=None):
        if btn is None:
            btn = self._rightClicked
        if btn.Name not in self.favorites.getFavorites():#check we aren't duplicating
            self.favorites.makeFavorite(btn.Name)
            self.addComponentButton(btn.Name, self.panels['Favorites'])
        self.sizer.Layout()
        self._rightClicked = None

    def onRemFromFavorites(self, evt=None, btn=None):
        if btn is None:
            btn = self._rightClicked
        index = self.getIndexInSizer(btn,self.panels['Favorites'])
        if index is None:
            pass
        else:
            self.favorites.setLevel(btn.Name, -100)
            btn.Destroy()
        self.sizer.Layout()
        self._rightClicked = None

class FavoriteComponents(object):

    def __init__(self, componentsPanel, threshold=20, neutral=0):
        self.threshold=20
        self.neutral=0
        self.panel = componentsPanel
        self.frame = componentsPanel.frame
        self.app = self.frame.app
        self.prefs = self.app.prefs
        self.currentLevels  = self.prefs.appDataCfg['builder']['favComponents']
        self.setDefaults()
    def setDefaults(self):
        #set those that are favorites by default
        for comp in ['ImageComponent','KeyboardComponent','SoundComponent','TextComponent']:
            if comp not in self.currentLevels.keys():
                self.currentLevels[comp]=self.threshold
        for comp in self.panel.components.keys():
            if comp not in self.currentLevels.keys():
                self.currentLevels[comp]=self.neutral

    def makeFavorite(self, compName):
        """Set the value of this component to an arbitraty high value (10000)
        """
        self.currentLevels[compName] = 10000
    def promoteComponent(self, compName, value=1):
        """Promote this component by a certain value (can be negative to demote)
        """
        self.currentLevels[compName] += value
    def setLevel(self, compName, value=0):
        """Set the level to neutral (0) favourite (20?) or banned (-1000?)
        """
        self.currentLevels[compName] = value
    def getFavorites(self):
        """Returns a list of favorite components. Each must have level greater
        than the threshold and there will be not more than
        max length prefs['builder']['maxFavorites']
        """
        sortedVals = sorted(self.currentLevels.items(), key=lambda x: x[1], reverse=True)
        favorites=[]
        for name, level in sortedVals:
            if level>=10000:#this has been explicitly requested (or REALLY liked!)
                favorites.append(name)
            elif level>=self.threshold and len(favorites)<self.prefs.builder['maxFavorites']:
                favorites.append(name)
            else:
                #either we've run out of levels>10000 or exceeded maxFavs or runout of level>=thresh
                break
        return favorites

class ParamCtrls:
    def __init__(self, dlg, label, param, browse=False, noCtrls=False, advanced=False, appPrefs=None):
        """Create a set of ctrls for a particular Component Parameter, to be
        used in Component Properties dialogs. These need to be positioned
        by the calling dlg.

        e.g.::

            param = experiment.Param(val='boo', valType='str')
            ctrls=ParamCtrls(dlg=self, label=fieldName,param=param)
            self.paramCtrls[fieldName] = ctrls #keep track of them in the dlg
            self.sizer.Add(ctrls.nameCtrl, (self.currRow,0), (1,1),wx.ALIGN_RIGHT )
            self.sizer.Add(ctrls.valueCtrl, (self.currRow,1) )
            #these are optional (the parameter might be None)
            if ctrls.typeCtrl: self.sizer.Add(ctrls.typeCtrl, (self.currRow,2) )
            if ctrls.updateCtrl: self.sizer.Add(ctrls.updateCtrl, (self.currRow,3))

        If browse is True then a browseCtrl will be added (you need to bind events yourself)
        If noCtrls is True then no actual wx widgets are made, but attribute names are created
        """
        self.param = param
        self.dlg = dlg
        self.dpi=self.dlg.dpi
        self.valueWidth = self.dpi*3.5
        if advanced: parent=self.dlg.advPanel.GetPane()
        else: parent=self.dlg
        #param has the fields:
        #val, valType, allowedVals=[],allowedTypes=[], hint="", updates=None, allowedUpdates=None
        # we need the following
        self.nameCtrl = self.valueCtrl = self.typeCtrl = self.updateCtrl = None
        self.browseCtrl = None
        if noCtrls: return#we don't need to do any more

        if type(param.val)==numpy.ndarray:
            initial=param.val.tolist() #convert numpy arrays to lists
        labelLength = wx.Size(self.dpi*2,self.dpi*2/3)#was 8*until v0.91.4
        if param.valType == 'code' and label not in ['name', 'Experiment info']:
            displayLabel = label+' $'
        else:
            displayLabel = label
        self.nameCtrl = wx.StaticText(parent,-1,displayLabel,size=None,
                                        style=wx.ALIGN_RIGHT)

        if label in ['text', 'customize_everything', 'Text']:
            #for text input we need a bigger (multiline) box
            self.valueCtrl = wx.TextCtrl(parent,-1,unicode(param.val),
                style=wx.TE_MULTILINE,
                size=wx.Size(self.valueWidth,-1))
            if label == 'text':
                self.valueCtrl.SetFocus()
            #expando seems like a nice idea - but probs with pasting in text and with resizing
            #self.valueCtrl = ExpandoTextCtrl(parent,-1,str(param.val),
            #    style=wx.TE_MULTILINE,
            #    size=wx.Size(500,-1))
            #self.valueCtrl.SetMaxHeight(500)
        elif label == 'Experiment info':
            #for expInfo convert from a string to the list-of-dicts
            val = self.expInfoToListWidget(param.val)
            self.valueCtrl = dialogs.ListWidget(parent, val, order=['Field','Default'])
        elif label in components.code.codeParamNames[:]:
            self.valueCtrl = CodeBox(parent,-1,
                 pos=wx.DefaultPosition, size=wx.Size(100,100),#set the viewer to be small, then it will increase with wx.aui control
                 style=0, prefs=appPrefs)

            if len(param.val):
                self.valueCtrl.AddText(unicode(param.val))
            #code input fields one day change these to wx.stc fields?
#            self.valueCtrl = wx.TextCtrl(parent,-1,unicode(param.val),
#                style=wx.TE_MULTILINE,
#                size=wx.Size(self.valueWidth*2,160))
        elif param.valType=='bool':
            #only True or False - use a checkbox
             self.valueCtrl = wx.CheckBox(parent, size = wx.Size(self.valueWidth,-1))
             self.valueCtrl.SetValue(param.val)
        elif len(param.allowedVals)>1:
            #there are limitted options - use a Choice control
            self.valueCtrl = wx.Choice(parent, choices=param.allowedVals, size=wx.Size(self.valueWidth,-1))
            self.valueCtrl.SetStringSelection(unicode(param.val))
        else:
            #create the full set of ctrls
            val = unicode(param.val)
            if label == 'conditionsFile':
                val = getAbbrev(val)
            self.valueCtrl = wx.TextCtrl(parent,-1,val,size=wx.Size(self.valueWidth,-1))
            if label in ['allowedKeys', 'image', 'movie', 'scaleDescription', 'sound', 'Begin Routine']:
                self.valueCtrl.SetFocus()
        self.valueCtrl.SetToolTipString(param.hint)
        if len(param.allowedVals)==1:
            self.valueCtrl.Disable()#visible but can't be changed

        # add a NameValidator to name valueCtrl
        if label.lower() == "name":
            self.valueCtrl.SetValidator(validators.NameValidator())

        #create the type control
        if len(param.allowedTypes)==0:
            pass
        else:
            self.typeCtrl = wx.Choice(parent, choices=param.allowedTypes)
            self.typeCtrl.SetStringSelection(param.valType)
        if len(param.allowedTypes)==1:
            self.typeCtrl.Disable()#visible but can't be changed

        #create update control
        if param.allowedUpdates==None or len(param.allowedUpdates)==0:
            pass
        else:
            self.updateCtrl = wx.Choice(parent, choices=param.allowedUpdates)
            self.updateCtrl.SetStringSelection(param.updates)
        if param.allowedUpdates!=None and len(param.allowedUpdates)==1:
            self.updateCtrl.Disable()#visible but can't be changed
        #create browse control
        if browse:
            self.browseCtrl = wx.Button(parent, -1, "Browse...") #we don't need a label for this
    def _getCtrlValue(self, ctrl):
        """Retrieve the current value form the control (whatever type of ctrl it
        is, e.g. checkbox.GetValue, textctrl.GetStringSelection
        """
        """Different types of control have different methods for retrieving value.
        This function checks them all and returns the value or None.
        """
        if ctrl==None: return None
        elif hasattr(ctrl,'GetText'):
            return ctrl.GetText()
        elif hasattr(ctrl, 'GetValue'): #e.g. TextCtrl
            val = ctrl.GetValue()
            if isinstance(self.valueCtrl, dialogs.ListWidget):
                val = self.expInfoFromListWidget(val)
            return val
        elif hasattr(ctrl, 'GetStringSelection'): #for wx.Choice
            return ctrl.GetStringSelection()
        elif hasattr(ctrl, 'GetLabel'): #for wx.StaticText
            return ctrl.GetLabel()
        else:
            print "failed to retrieve the value for %s" %(ctrl)
            return None
    def _setCtrlValue(self, ctrl, newVal):
        """Set the current value form the control (whatever type of ctrl it
        is, e.g. checkbox.SetValue, textctrl.SetStringSelection
        """
        """Different types of control have different methods for retrieving value.
        This function checks them all and returns the value or None.
        """
        if ctrl==None: return None
        elif hasattr(ctrl, 'SetValue'): #e.g. TextCtrl
            ctrl.SetValue(newVal)
        elif hasattr(ctrl, 'SetStringSelection'): #for wx.Choice
            ctrl.SetStringSelection(newVal)
        elif hasattr(ctrl, 'SetLabel'): #for wx.StaticText
            ctrl.SetLabel(newVal)
        else:
            print "failed to retrieve the value for %s" %(ctrl)
    def getValue(self):
        """Get the current value of the value ctrl
        """
        return self._getCtrlValue(self.valueCtrl)
    def setValue(self, newVal):
        """Get the current value of the value ctrl
        """
        return self._setCtrlValue(self.valueCtrl, newVal)
    def getType(self):
        """Get the current value of the type ctrl
        """
        if self.typeCtrl:
            return self._getCtrlValue(self.typeCtrl)
    def getUpdates(self):
        """Get the current value of the updates ctrl
        """
        if self.updateCtrl:
            return self._getCtrlValue(self.updateCtrl)
    def setVisible(self, newVal=True):
        self.valueCtrl.Show(newVal)
        self.nameCtrl.Show(newVal)
        if self.updateCtrl: self.updateCtrl.Show(newVal)
        if self.typeCtrl: self.typeCtrl.Show(newVal)
    def expInfoToListWidget(self, expInfoStr):
        """Takes a string describing a dictionary and turns it into a format
        that the ListWidget can receive (list of dicts of Field:'', Default:'')
        """
        expInfo = eval(expInfoStr)
        listOfDicts = []
        for field, default in expInfo.items():
            listOfDicts.append({'Field':field, 'Default':default})
        return listOfDicts
    def expInfoFromListWidget(self, listOfDicts):
        """Creates a string representation of a dict from a list of field/default
        values.
        """
        expInfo = {}
        for field in listOfDicts:
            expInfo[field['Field']] = field['Default']
        expInfoStr = repr(expInfo)
        return expInfoStr

class _BaseParamsDlg(wx.Dialog):
    """
    Base dialog for a list of configurable parameters. Includes validation, which disables OK button on failure.
    """
    def __init__(self,frame,title,params,order,
            helpUrl=None, suppressTitles=True,
            showAdvanced=False,
            pos=wx.DefaultPosition, size=wx.DefaultSize,
            style=wx.DEFAULT_DIALOG_STYLE | wx.DIALOG_NO_PARENT | wx.TAB_TRAVERSAL | wx.WS_EX_VALIDATE_RECURSIVELY,
            editing=False):
        wx.Dialog.__init__(self, frame,-1,title,pos,size,style)
        self.frame=frame
        self.app=frame.app
        self.dpi=self.app.dpi
        self.helpUrl=helpUrl
        self.Center()
        self.panel = wx.Panel(self, -1)
        self.params=params   #dict
        self.title = title
        if not editing and title != 'Experiment Settings' and 'name' in self.params.keys():
            # then we're adding a new component, so provide a known-valid name:
            self.params['name'].val = self.frame.exp.namespace.makeValid(params['name'].val)
        self.paramCtrls={}
        self.showAdvanced=showAdvanced
        self.order=order
        self.data = []
        self.ctrlSizer= wx.GridBagSizer(vgap=2,hgap=2)
        self.ctrlSizer.AddGrowableCol(1)#valueCtrl column
        self.currRow = 0
        self.advCtrlSizer= wx.GridBagSizer(vgap=2,hgap=2)
        self.advCurrRow = 0
        self.nameOKlabel=None
        self.maxFieldLength = 10#max( len(str(self.params[x])) for x in keys )
        types=dict([])
        self.useUpdates=False#does the dlg need an 'updates' row (do any params use it?)
        self.timeParams=['startType','startVal','stopType','stopVal']
        self.codeParamNames = components.code.codeParamNames[:] # want a copy
        self.codeFieldNameFromID = {}
        self.codeIDFromFieldName = {}

        #create a header row of titles
        if not suppressTitles:
            size=wx.Size(1.5*self.dpi,-1)
            self.ctrlSizer.Add(wx.StaticText(self,-1,'Parameter',size=size, style=wx.ALIGN_CENTER),(self.currRow,0))
            self.ctrlSizer.Add(wx.StaticText(self,-1,'Value',size=size, style=wx.ALIGN_CENTER),(self.currRow,1))
            #self.sizer.Add(wx.StaticText(self,-1,'Value Type',size=size, style=wx.ALIGN_CENTER),(self.currRow,3))
            self.ctrlSizer.Add(wx.StaticText(self,-1,'Updates',size=size, style=wx.ALIGN_CENTER),(self.currRow,2))
            self.currRow+=1
            self.ctrlSizer.Add(
                wx.StaticLine(self, size=wx.Size(100,20)),
                (self.currRow,0),(1,2), wx.ALIGN_CENTER|wx.EXPAND)
        self.currRow+=1

        #get all params and sort
        remaining = sorted(self.params.keys())
        #check for advanced params
        if 'advancedParams' in self.params.keys():
            self.advParams=self.params['advancedParams']
            remaining.remove('advancedParams')
        else:self.advParams=[]

        #start with the name (always)
        if 'name' in remaining:
            self.addParam('name')
            remaining.remove('name')
            if 'name' in self.order:
                self.order.remove('name')
#            self.currRow+=1
        #add start/stop info
        if 'startType' in remaining:
            remaining = self.addStartStopCtrls(remaining=remaining)
            #self.ctrlSizer.Add(
            #    wx.StaticLine(self, size=wx.Size(100,10)),
            #    (self.currRow,0),(1,3), wx.ALIGN_CENTER|wx.EXPAND)
            self.currRow+=1#an extra row to create space (staticLine didn't look right)
        #loop through the prescribed order (the most important?)
        for fieldName in self.order:
            if fieldName in self.advParams:continue#skip advanced params
            self.addParam(fieldName)
            remaining.remove(fieldName)
        #add any params that weren't specified in the order
        for fieldName in remaining:
            if fieldName not in self.advParams:
                self.addParam(fieldName)
        #add advanced params if needed
        if len(self.advParams)>0:
            self.addAdvancedTab()
            for fieldName in self.advParams:
                self.addParam(fieldName, advanced=True)

    def addStartStopCtrls(self,remaining):
        """Add controls for startType, startVal, stopType, stopVal
        remaining refers to
        """
        sizer=self.ctrlSizer
        parent=self
        currRow = self.currRow

        ##Start point
        startTypeParam = self.params['startType']
        startValParam = self.params['startVal']
        #create label
        label = wx.StaticText(self,-1,'Start', style=wx.ALIGN_CENTER)
        labelEstim = wx.StaticText(self,-1,'Expected start (s)', style=wx.ALIGN_CENTER)
        labelEstim.SetForegroundColour('gray')
        #the method to be used to interpret this start/stop
        self.startTypeCtrl = wx.Choice(parent, choices=startTypeParam.allowedVals)
        self.startTypeCtrl.SetStringSelection(startTypeParam.val)
        #the value to be used as the start/stop
        self.startValCtrl = wx.TextCtrl(parent,-1,unicode(startValParam.val))
        self.startValCtrl.SetToolTipString(self.params['startVal'].hint)
        #the value to estimate start/stop if not numeric
        self.startEstimCtrl = wx.TextCtrl(parent,-1,unicode(self.params['startEstim'].val))
        self.startEstimCtrl.SetToolTipString(self.params['startEstim'].hint)
        #add the controls to a new line
        startSizer = wx.BoxSizer(orient=wx.HORIZONTAL)
        startSizer.Add(self.startTypeCtrl)
        startSizer.Add(self.startValCtrl, 1,flag=wx.EXPAND)
        startEstimSizer=wx.BoxSizer(orient=wx.HORIZONTAL)
        startEstimSizer.Add(labelEstim)
        startEstimSizer.Add(self.startEstimCtrl)
        startAllCrtlSizer = wx.BoxSizer(orient=wx.VERTICAL)
        startAllCrtlSizer.Add(startSizer,flag=wx.EXPAND)
        startAllCrtlSizer.Add(startEstimSizer, flag=wx.ALIGN_RIGHT)
        self.ctrlSizer.Add(label, (self.currRow,0),(1,1),wx.ALIGN_RIGHT)
        #add our new row
        self.ctrlSizer.Add(startAllCrtlSizer,(self.currRow,1),(1,1),flag=wx.EXPAND)
        self.currRow+=1
        remaining.remove('startType')
        remaining.remove('startVal')
        remaining.remove('startEstim')

        ##Stop point
        stopTypeParam = self.params['stopType']
        stopValParam = self.params['stopVal']
        #create label
        label = wx.StaticText(self,-1,'Stop', style=wx.ALIGN_CENTER)
        labelEstim = wx.StaticText(self,-1,'Expected duration (s)', style=wx.ALIGN_CENTER)
        labelEstim.SetForegroundColour('gray')
        #the method to be used to interpret this start/stop
        self.stopTypeCtrl = wx.Choice(parent, choices=stopTypeParam.allowedVals)
        self.stopTypeCtrl.SetStringSelection(stopTypeParam.val)
        #the value to be used as the start/stop
        self.stopValCtrl = wx.TextCtrl(parent,-1,unicode(stopValParam.val))
        self.stopValCtrl.SetToolTipString(self.params['stopVal'].hint)
        #the value to estimate start/stop if not numeric
        self.durationEstimCtrl = wx.TextCtrl(parent,-1,unicode(self.params['durationEstim'].val))
        self.durationEstimCtrl.SetToolTipString(self.params['durationEstim'].hint)
        #add the controls to a new line
        stopSizer = wx.BoxSizer(orient=wx.HORIZONTAL)
        stopSizer.Add(self.stopTypeCtrl)
        stopSizer.Add(self.stopValCtrl, 1,flag=wx.EXPAND)
        stopEstimSizer=wx.BoxSizer(orient=wx.HORIZONTAL)
        stopEstimSizer.Add(labelEstim)
        stopEstimSizer.Add(self.durationEstimCtrl)
        stopAllCrtlSizer = wx.BoxSizer(orient=wx.VERTICAL)
        stopAllCrtlSizer.Add(stopSizer,flag=wx.EXPAND)
        stopAllCrtlSizer.Add(stopEstimSizer, flag=wx.ALIGN_RIGHT)
        self.ctrlSizer.Add(label, (self.currRow,0),(1,1),wx.ALIGN_RIGHT)
        #add our new row
        self.ctrlSizer.Add(stopAllCrtlSizer,(self.currRow,1),(1,1),flag=wx.EXPAND)
        self.currRow+=1
        remaining.remove('stopType')
        remaining.remove('stopVal')
        remaining.remove('durationEstim')
        return remaining

    def addParam(self,fieldName, advanced=False):
        """Add a parameter to the basic sizer
        """
        if advanced:
            sizer=self.advCtrlSizer
            parent=self.advPanel.GetPane()
            currRow = self.advCurrRow
        else:
            sizer=self.ctrlSizer
            parent=self
            currRow = self.currRow
        param=self.params[fieldName]
        if param.label not in [None, '']:
            label=param.label
        else:
            label=fieldName
        ctrls=ParamCtrls(dlg=self, label=label,param=param, advanced=advanced, appPrefs=self.app.prefs)
        self.paramCtrls[fieldName] = ctrls
        if fieldName=='name':
            ctrls.valueCtrl.Bind(wx.EVT_TEXT, self.checkName)
        # self.valueCtrl = self.typeCtrl = self.updateCtrl
        sizer.Add(ctrls.nameCtrl, (currRow,0), flag=wx.ALIGN_RIGHT| wx.LEFT|wx.RIGHT,border=5 )
        sizer.Add(ctrls.valueCtrl, (currRow,1) , flag=wx.EXPAND| wx.ALL,border=5)
        if ctrls.updateCtrl:
            sizer.Add(ctrls.updateCtrl, (currRow,2))
        if ctrls.typeCtrl:
            sizer.Add(ctrls.typeCtrl, (currRow,3) )
        if fieldName in ['text', 'Text']:
            sizer.AddGrowableRow(currRow)#doesn't seem to work though
            #self.Bind(EVT_ETC_LAYOUT_NEEDED, self.onNewTextSize, ctrls.valueCtrl)
        elif fieldName in ['color', 'Color']:
            ctrls.valueCtrl.Bind(wx.EVT_RIGHT_DOWN, self.launchColorPicker)
        elif fieldName in self.codeParamNames:
            sizer.AddGrowableRow(currRow)#doesn't seem to work though
            ctrls.valueCtrl.Bind(wx.EVT_KEY_DOWN, self.onTextEventCode)
        elif fieldName=='Monitor':
            ctrls.valueCtrl.Bind(wx.EVT_RIGHT_DOWN, self.openMonitorCenter)
        #increment row number
        if advanced: self.advCurrRow+=1
        else:self.currRow+=1

    def openMonitorCenter(self,event):
        self.app.openMonitorCenter(event)
        self.paramCtrls['Monitor'].valueCtrl.SetFocus()
        # need to delay until the user closes the monitor center
        #self.paramCtrls['Monitor'].valueCtrl.Clear()
        #if wx.TheClipboard.Open():
        #    dataObject = wx.TextDataObject()
        #    if wx.TheClipboard.GetData(dataObject):
        #        self.paramCtrls['Monitor'].valueCtrl.WriteText(dataObject.GetText())
        #    wx.TheClipboard.Close()
    def launchColorPicker(self, event):
        # bring up a colorPicker
        rgb = self.app.colorPicker(None) # str, remapped to -1..+1
        self.paramCtrls['color'].valueCtrl.SetFocus()
        self.paramCtrls['color'].valueCtrl.Clear()
        self.paramCtrls['color'].valueCtrl.WriteText('$'+rgb) # $ flag as code
        ii = self.paramCtrls['colorSpace'].valueCtrl.FindString('rgb')
        self.paramCtrls['colorSpace'].valueCtrl.SetSelection(ii)

    def onNewTextSize(self, event):
        self.Fit()#for ExpandoTextCtrl this is needed

    def addText(self, text, size=None):
        if size==None:
            size = wx.Size(8*len(text)+16, 25)
        myTxt = wx.StaticText(self,-1,
                                label=text,
                                style=wx.ALIGN_CENTER_VERTICAL|wx.ALIGN_CENTER_HORIZONTAL,
                                size=size)
        self.ctrlSizer.Add(myTxt,wx.EXPAND)#add to current row spanning entire
        return myTxt
    def addAdvancedTab(self):
        self.advPanel = wx.CollapsiblePane(self, label='Show Advanced')
        self.Bind(wx.EVT_COLLAPSIBLEPANE_CHANGED, self.onToggleAdvanced, self.advPanel)
        pane = self.advPanel.GetPane()
        pane.SetSizer(self.advCtrlSizer)
        self.advPanel.Collapse(not self.showAdvanced)
    def onToggleAdvanced(self, event=None):
        if self.advPanel.IsExpanded():
            self.advPanel.SetLabel('Hide Advanced')
            self.showAdvanced=True
        else:
            self.advPanel.SetLabel('Show Advanced')
            self.showAdvanced=False
    def show(self):
        """Adds an OK and cancel button, shows dialogue.

        This method returns wx.ID_OK (as from ShowModal), but also
        sets self.OK to be True or False
        """
        if 'name' in self.params.keys():
            if len(self.params['name'].val):
                nameInfo='Need a name'
            else: nameInfo=''
            self.nameOKlabel=wx.StaticText(self,-1,nameInfo,size=(300,25),
                                        style=wx.ALIGN_RIGHT)
            self.nameOKlabel.SetForegroundColour(wx.RED)

        #add buttons for OK and Cancel
        self.mainSizer=wx.BoxSizer(wx.VERTICAL)
        buttons = wx.StdDialogButtonSizer()
        #help button if we know the url
        if self.helpUrl!=None:
            helpBtn = wx.Button(self, wx.ID_HELP)
            helpBtn.SetToolTip(wx.ToolTip("Go to online help about this component"))
            helpBtn.Bind(wx.EVT_BUTTON, self.onHelp)
            buttons.Add(helpBtn, wx.ALIGN_LEFT|wx.ALL,border=3)
            buttons.AddSpacer(12)
        self.OKbtn = wx.Button(self, wx.ID_OK, " OK ")
        # intercept OK button if a loop dialog, in case file name was edited:
        self.OKbtn.Bind(wx.EVT_BUTTON, self.onOK)
        self.OKbtn.SetDefault()
        self.checkName() # disables OKbtn if bad name

        buttons.Add(self.OKbtn, 0, wx.ALL,border=3)
        CANCEL = wx.Button(self, wx.ID_CANCEL, " Cancel ")
        buttons.Add(CANCEL, 0, wx.ALL,border=3)
        buttons.Realize()
        #put it all together
        self.mainSizer.Add(self.ctrlSizer,flag=wx.EXPAND|wx.ALL)#add main controls
        if hasattr(self, 'advParams') and len(self.advParams)>0:#add advanced controls
            self.mainSizer.Add(self.advPanel,flag=wx.EXPAND|wx.ALL,border=5)
        if self.nameOKlabel: self.mainSizer.Add(self.nameOKlabel, wx.ALIGN_RIGHT)
        self.mainSizer.Add(buttons, flag=wx.ALIGN_RIGHT)
        self.border = wx.BoxSizer(wx.VERTICAL)
        self.border.Add(self.mainSizer, flag=wx.ALL|wx.EXPAND, border=8)
        self.SetSizerAndFit(self.border)

        #do show and process return
        retVal = self.ShowModal()
        if retVal== wx.ID_OK: self.OK=True
        else:  self.OK=False
        return wx.ID_OK

    def Validate(self, *args, **kwargs):
        """
        Validate form data and disable OK button if validation fails.
        """
        valid = super(_BaseParamsDlg, self).Validate(*args, **kwargs)
        if valid:
            self.OKbtn.Enable()
        else:
            self.OKbtn.Disable()
        return valid

    def onOK(self, event=None):
        """
        Handler for OK button which should validate dialog contents.
        """
        print self.GetValidator()
        valid = self.Validate()
        print valid
        if not valid:
            return
        event.Skip()

    def onTextEventCode(self, event=None):
        """process text events for code components: change color to grey
        """
        codeBox = event.GetEventObject()
        textBeforeThisKey = codeBox.GetText()
        keyCode = event.GetKeyCode()
        pos = event.GetPosition()
        if keyCode<256 and keyCode not in [10,13]: # ord(10)='\n', ord(13)='\l'
            #new line is trigger to check syntax
            codeBox.setStatus('changed')
        elif keyCode in [10,13] and len(textBeforeThisKey) and textBeforeThisKey[-1] != ':':
            # ... but skip the check if end of line is colon ord(58)=':'
            self._setNameColor(self._testCompile(codeBox))
        event.Skip()
    def _testCompile(self, ctrl):
        """checks code.val for legal python syntax, sets field bg color, returns status

        method: writes code to a file, try to py_compile it. not intended for
        high-freq repeated checking, ok for CPU but hits the disk every time.
        """
        # better to use a StringIO.StringIO() than a tmp file, but couldnt work it out
        # definitely don't want eval() or exec()
        tmpDir = mkdtemp(prefix='psychopy-check-code-syntax')
        tmpFile = os.path.join(tmpDir, 'tmp')
        if hasattr(ctrl,'GetText'):
            val = ctrl.GetText()
        elif hasattr(ctrl, 'GetValue'): #e.g. TextCtrl
            val = ctrl.GetValue()
        else:
            raise ValueError, 'Unknown type of ctrl in _testCompile: %s' %(type(ctrl))
        f = codecs.open(tmpFile, 'w', 'utf-8')
        f.write(val)
        f.close()
        #f=StringIO.StringIO(self.params[param].val) # tried to avoid a tmp file, no go
        try:
            py_compile.compile(tmpFile, doraise=True)
            syntaxCheck = True # syntax fine
            ctrl.setStatus('OK')
        except: # hopefully SyntaxError, but can't check for it; checking messes with things
#            ctrl.SetBackgroundColour(wx.Color(250,210,210, 255)) # red, bad
            ctrl.setStatus('error')
            syntaxCheck = False # syntax error
        # clean up tmp files:
        shutil.rmtree(tmpDir, ignore_errors=True)

        return syntaxCheck

    def checkCodeSyntax(self, event=None):
        """Checks syntax for whole code component by code box, sets box bg-color.
        """
        if hasattr(event, 'GetEventObject'):
            codeBox = event.GetEventObject()
        elif hasattr(event,'GetText'):
            codeBox = event #we were given the control itself, not an event
        else:
            print 'checkCodeSyntax received unexpected event object (%s). Should be a wx.Event or a CodeBox' %type(event)
            logging.error('checkCodeSyntax received unexpected event object (%s). Should be a wx.Event or a CodeBox' %type(event))
        text = codeBox.GetText()
        if not text.strip(): # if basically empty
            codeBox.SetBackgroundColour(wx.Color(255,255,255, 255)) # white
            return # skip test
        goodSyntax = self._testCompile(codeBox) # test syntax
        self._setNameColor(goodSyntax)
    def _setNameColor(self, goodSyntax):
        if goodSyntax:
            self.paramCtrls['name'].valueCtrl.SetBackgroundColour(wx.Color(220,250,220, 255)) # name green, good
            self.nameOKlabel.SetLabel("")
        else:
            self.paramCtrls['name'].valueCtrl.SetBackgroundColour(wx.Color(255,255,255, 255)) # name white
            self.nameOKlabel.SetLabel('syntax error')

    def getParams(self):
        """retrieves data from any fields in self.paramCtrls
        (populated during the __init__ function)

        The new data from the dlg get inserted back into the original params
        used in __init__ and are also returned from this method.
        """
        #get data from input fields
        for fieldName in self.params.keys():
            param=self.params[fieldName]
            if fieldName=='advancedParams':
                pass
            elif fieldName=='startType':
                param.val = self.startTypeCtrl.GetStringSelection()
            elif fieldName=='stopType':
                param.val = self.stopTypeCtrl.GetStringSelection()
            elif fieldName=='startVal':
                param.val = self.startValCtrl.GetValue()
            elif fieldName=='stopVal':
                param.val = self.stopValCtrl.GetValue()
            elif fieldName=='startEstim':
                param.val = self.startEstimCtrl.GetValue()
            elif fieldName=='durationEstim':
                param.val = self.durationEstimCtrl.GetValue()
            else:
                ctrls = self.paramCtrls[fieldName]#the various dlg ctrls for this param
                param.val = ctrls.getValue()
                if ctrls.typeCtrl: param.valType = ctrls.getType()
                if ctrls.updateCtrl: param.updates = ctrls.getUpdates()
        return self.params
    def _checkName(self, event=None, name=None):
        """checks namespace, return error-msg (str), enable (bool)
        """
        if event: newName = event.GetString()
        elif name: newName = name
        elif hasattr(self, 'paramCtrls'): newName=self.paramCtrls['name'].getValue()
        elif hasattr(self, 'globalCtrls'): newName=self.globalCtrls['name'].getValue()
        if newName=='':
            return "Missing name", False
        else:
            namespace = self.frame.exp.namespace
            used = namespace.exists(newName)
            same_as_old_name = bool(newName == self.params['name'].val)
            if used and not same_as_old_name:
                return "That name is in use (it's a %s). Try another name." % used, False
            elif not namespace.isValid(newName): # valid as a var name
                return "Name must be alpha-numeric or _, no spaces", False
            elif namespace.isPossiblyDerivable(newName): # warn but allow, chances are good that its actually ok
                return namespace.isPossiblyDerivable(newName), True
            else:
                return "", True

    def checkName(self, event=None):
        """
        Issue a form validation on name change.
        """
        self.Validate()

    def onHelp(self, event=None):
        """Uses self.app.followLink() to self.helpUrl
        """
        self.app.followLink(url=self.helpUrl)


class RoutineNameEntry(_BaseParamsDlg):
    MESSAGE = "What is the name for the new Routine? (e.g. instr, trial, feedback)"
    CAPTION = "New Routine"
    
    def __init__(self, parent):
        params = {
            'name': Param("", "str", label="Name", hint=RoutineNameEntry.MESSAGE)
        }
        super(RoutineNameEntry, self).__init__(
            parent, RoutineNameEntry.CAPTION, params, [])
    
    def GetValue(self):
        return self.getParams()["name"].val


class DlgLoopProperties(_BaseParamsDlg):
    def __init__(self,frame,title="Loop properties",loop=None,
            helpUrl=None,
            pos=wx.DefaultPosition, size=wx.DefaultSize,
            style=wx.DEFAULT_DIALOG_STYLE|wx.DIALOG_NO_PARENT|wx.RESIZE_BORDER):
        wx.Dialog.__init__(self, frame,-1,title,pos,size,style)
        self.helpUrl=helpUrl
        self.frame=frame
        self.exp=frame.exp
        self.app=frame.app
        self.dpi=self.app.dpi
        self.params={}
        self.Center()
        self.panel = wx.Panel(self, -1)
        self.globalCtrls={}
        self.constantsCtrls={}
        self.staircaseCtrls={}
        self.multiStairCtrls={}
        self.currentCtrls={}
        self.data = []
        self.ctrlSizer= wx.BoxSizer(wx.VERTICAL)
        self.conditions=None
        self.conditionsFile=None
        #create a valid new name; save old name in case we need to revert
        defaultName = 'trials'
        oldLoopName = defaultName
        if loop:
            oldLoopName = loop.params['name'].val
        namespace = frame.exp.namespace
        new_name = namespace.makeValid(oldLoopName)
        #create default instances of the diff loop types
        self.trialHandler=experiment.TrialHandler(exp=self.exp, name=new_name,
            loopType='random',nReps=5,conditions=[]) #for 'random','sequential', 'fullRandom'
        self.stairHandler=experiment.StairHandler(exp=self.exp, name=new_name,
            nReps=50, nReversals='',
            stepSizes='[0.8,0.8,0.4,0.4,0.2]', stepType='log', startVal=0.5) #for staircases
        self.multiStairHandler=experiment.MultiStairHandler(exp=self.exp, name=new_name,
            nReps=50, stairType='simple', switchStairs='random',
            conditions=[], conditionsFile='')
        #replace defaults with the loop we were given
        if loop==None:
            self.currentType='random'
            self.currentHandler=self.trialHandler
        elif loop.type=='TrialHandler':
            self.conditions=loop.params['conditions'].val
            self.conditionsFile=loop.params['conditionsFile'].val
            self.trialHandler = self.currentHandler = loop
            self.currentType=loop.params['loopType']#could be 'random', 'sequential', 'fullRandom'
        elif loop.type=='StairHandler':
            self.stairHandler = self.currentHandler = loop
            self.currentType='staircase'
        elif loop.type=='MultiStairHandler':
            self.multiStairHandler = self.currentHandler = loop
            self.currentType='interleaved staircase'
        elif loop.type=='QuestHandler':
            pass # what to do for quest?
        self.params['name']=self.currentHandler.params['name']

        self.makeGlobalCtrls()
        self.makeStaircaseCtrls()
        self.makeConstantsCtrls()#the controls for Method of Constants
        self.makeMultiStairCtrls()
        self.setCtrls(self.currentType)

        #show dialog and get most of the data
        self.show()
        if self.OK:
            self.params = self.getParams()
            #convert endPoints from str to list
            exec("self.params['endPoints'].val = %s" %self.params['endPoints'].val)
            #then sort the list so the endpoints are in correct order
            self.params['endPoints'].val.sort()
            if loop: # editing an existing loop
                namespace.remove(oldLoopName)
            namespace.add(self.params['name'].val)
            # don't always have a conditionsFile
            if hasattr(self, 'condNamesInFile'):
                namespace.add(self.condNamesInFile)
            if hasattr(self, 'duplCondNames'):
                namespace.remove(self.duplCondNames)
        else:
            if loop!=None:#if we had a loop during init then revert to its old name
                loop.params['name'].val = oldLoopName

        #make sure we set this back regardless of whether OK
        #otherwise it will be left as a summary string, not a conditions
        if self.currentHandler.params.has_key('conditionsFile'):
            self.currentHandler.params['conditions'].val=self.conditions

    def makeGlobalCtrls(self):
        for fieldName in ['name','loopType']:
            container=wx.BoxSizer(wx.HORIZONTAL)#to put them in
            self.globalCtrls[fieldName] = ctrls = ParamCtrls(self, fieldName,
                self.currentHandler.params[fieldName])
            container.AddMany( (ctrls.nameCtrl, ctrls.valueCtrl))
            self.ctrlSizer.Add(container)

        self.globalCtrls['name'].valueCtrl.Bind(wx.EVT_TEXT, self.checkName)
        self.Bind(wx.EVT_CHOICE, self.onTypeChanged, self.globalCtrls['loopType'].valueCtrl)

    def makeConstantsCtrls(self):
        #a list of controls for the random/sequential versions
        #that can be hidden or shown
        handler=self.trialHandler
        #loop through the params
        keys = handler.params.keys()
        #add conditions stuff to the *end*
        if 'conditions' in keys:
            keys.remove('conditions')
            keys.insert(-1,'conditions')
        if 'conditionsFile' in keys:
            keys.remove('conditionsFile')
            keys.insert(-1,'conditionsFile')
        #then step through them
        for fieldName in keys:
            if fieldName=='endPoints':continue#this was deprecated in v1.62.00
            if fieldName in self.globalCtrls.keys():
                #these have already been made and inserted into sizer
                ctrls=self.globalCtrls[fieldName]
            elif fieldName=='conditionsFile':
                container=wx.BoxSizer(wx.HORIZONTAL)
                ctrls=ParamCtrls(self, fieldName, handler.params[fieldName], browse=True)
                self.Bind(wx.EVT_BUTTON, self.onBrowseTrialsFile,ctrls.browseCtrl)
                ctrls.valueCtrl.Bind(wx.EVT_RIGHT_DOWN, self.viewConditions)
                container.AddMany((ctrls.nameCtrl, ctrls.valueCtrl, ctrls.browseCtrl))
                self.ctrlSizer.Add(container)
            elif fieldName=='conditions':
                if handler.params.has_key('conditions'):
                    text=self.getTrialsSummary(handler.params['conditions'].val)
                else:
                    text = """No parameters set"""
                ctrls = ParamCtrls(self, 'conditions',text,noCtrls=True)#we'll create our own widgets
                size = wx.Size(350, 50)
                ctrls.valueCtrl = self.addText(text, size)#NB this automatically adds to self.ctrlSizer
                #self.ctrlSizer.Add(ctrls.valueCtrl)
            else: #normal text entry field
                container=wx.BoxSizer(wx.HORIZONTAL)
                ctrls=ParamCtrls(self, fieldName, handler.params[fieldName])
                container.AddMany((ctrls.nameCtrl, ctrls.valueCtrl))
                self.ctrlSizer.Add(container)
            #store info about the field
            self.constantsCtrls[fieldName] = ctrls

    def makeMultiStairCtrls(self):
        #a list of controls for the random/sequential versions
        #that can be hidden or shown
        handler=self.multiStairHandler
        #loop through the params
        keys = handler.params.keys()
        #add conditions stuff to the *end*
        if 'conditions' in keys:
            keys.remove('conditions')
            keys.insert(-1,'conditions')
        if 'conditionsFile' in keys:
            keys.remove('conditionsFile')
            keys.insert(-1,'conditionsFile')
        #then step through them
        for fieldName in keys:
            if fieldName=='endPoints':continue#this was deprecated in v1.62.00
            if fieldName in self.globalCtrls.keys():
                #these have already been made and inserted into sizer
                ctrls=self.globalCtrls[fieldName]
            elif fieldName=='conditionsFile':
                container=wx.BoxSizer(wx.HORIZONTAL)
                ctrls=ParamCtrls(self, fieldName, handler.params[fieldName], browse=True)
                self.Bind(wx.EVT_BUTTON, self.onBrowseTrialsFile,ctrls.browseCtrl)
                container.AddMany((ctrls.nameCtrl, ctrls.valueCtrl, ctrls.browseCtrl))
                self.ctrlSizer.Add(container)
            elif fieldName=='conditions':
                if handler.params.has_key('conditions'):
                    text=self.getTrialsSummary(handler.params['conditions'].val)
                else:
                    text = """No parameters set (select a file above)"""
                ctrls = ParamCtrls(self, 'conditions',text,noCtrls=True)#we'll create our own widgets
                size = wx.Size(350, 50)
                ctrls.valueCtrl = self.addText(text, size)#NB this automatically adds to self.ctrlSizer
                #self.ctrlSizer.Add(ctrls.valueCtrl)
            else: #normal text entry field
                container=wx.BoxSizer(wx.HORIZONTAL)
                ctrls=ParamCtrls(self, fieldName, handler.params[fieldName])
                container.AddMany((ctrls.nameCtrl, ctrls.valueCtrl))
                self.ctrlSizer.Add(container)
            #store info about the field
            self.multiStairCtrls[fieldName] = ctrls
    def makeStaircaseCtrls(self):
        """Setup the controls for a StairHandler"""
        handler=self.stairHandler
        #loop through the params
        for fieldName in handler.params.keys():
            if fieldName=='endPoints':continue#this was deprecated in v1.62.00
            if fieldName in self.globalCtrls.keys():
                #these have already been made and inserted into sizer
                ctrls=self.globalCtrls[fieldName]
            else: #normal text entry field
                container=wx.BoxSizer(wx.HORIZONTAL)
                ctrls=ParamCtrls(self, fieldName, handler.params[fieldName])
                container.AddMany((ctrls.nameCtrl, ctrls.valueCtrl))
                self.ctrlSizer.Add(container)
            #store info about the field
            self.staircaseCtrls[fieldName] = ctrls
    def getTrialsSummary(self, conditions):
        if type(conditions)==list and len(conditions)>0:
            #get attr names (conditions[0].keys() inserts u'name' and u' is annoying for novice)
            paramStr = "["
            for param in conditions[0].keys():
                paramStr += (unicode(param)+', ')
            paramStr = paramStr[:-2]+"]"#remove final comma and add ]
            #generate summary info
            return '%i conditions, with %i parameters\n%s' \
                %(len(conditions),len(conditions[0]), paramStr)
        else:
            if self.conditionsFile and not os.path.isfile(self.conditionsFile):
                return  "No parameters set (conditionsFile not found)"
            return "No parameters set"
    def viewConditions(self, event):
        """ display Condition x Parameter values from within a file
        make new if no self.conditionsFile is set
        """
        self.refreshConditions()
        conditions = self.conditions # list of dict
        if self.conditionsFile:
            # get name + dir, like BART/trialTypes.xlsx
            fileName = os.path.abspath(self.conditionsFile)
            fileName = fileName.rsplit(os.path.sep,2)[1:]
            fileName = os.path.join(*fileName)
            if fileName.endswith('.pkl'):
                # edit existing .pkl file, loading from file
                gridGUI = DlgConditions(fileName=self.conditionsFile,
                                            parent=self, title=fileName)
            else:
                # preview existing .csv or .xlsx file that has already been loaded -> conditions
                # better to reload file, get fieldOrder as well
                gridGUI = DlgConditions(conditions, parent=self,
                                        title=fileName, fixed=True)
        else: # edit new empty .pkl file
            gridGUI = DlgConditions(parent=self)
            # should not check return value, its meaningless
            if gridGUI.OK:
                self.conditions = gridGUI.asConditions()
                if hasattr(gridGUI, 'fileName'):
                    self.conditionsFile = gridGUI.fileName
        self.currentHandler.params['conditionsFile'].val = self.conditionsFile
        if self.conditionsFile: # as set via DlgConditions
            valCtrl = self.constantsCtrls['conditionsFile'].valueCtrl
            valCtrl.Clear()
            valCtrl.WriteText(getAbbrev(self.conditionsFile))
        # still need to do namespace and internal updates (see end of onBrowseTrialsFile)

    def setCtrls(self, ctrlType):
        #create a list of ctrls to hide
        toHide = self.currentCtrls.values()
        if len(toHide)==0:
            toHide.extend(self.staircaseCtrls.values())
            toHide.extend(self.multiStairCtrls.values())
            toHide.extend(self.constantsCtrls.values())
        #choose the ctrls to show/hide
        if ctrlType=='staircase':
            self.currentHandler = self.stairHandler
            toShow = self.staircaseCtrls
        elif ctrlType=='interleaved staircase':
            self.currentHandler = self.multiStairHandler
            toShow = self.multiStairCtrls
        else:
            self.currentHandler = self.trialHandler
            toShow = self.constantsCtrls
        #hide them
        for ctrls in toHide:
            if ctrls.nameCtrl: ctrls.nameCtrl.Hide()
            if ctrls.valueCtrl: ctrls.valueCtrl.Hide()
            if ctrls.browseCtrl: ctrls.browseCtrl.Hide()
        #show them
        for paramName in toShow.keys():
            ctrls=toShow[paramName]
            if ctrls.nameCtrl: ctrls.nameCtrl.Show()
            if ctrls.valueCtrl: ctrls.valueCtrl.Show()
            if ctrls.browseCtrl: ctrls.browseCtrl.Show()
        self.currentCtrls=toShow
        self.ctrlSizer.Layout()
        self.Fit()
        self.Refresh()
    def onTypeChanged(self, evt=None):
        newType = evt.GetString()
        if newType==self.currentType:
            return
        self.setCtrls(newType)
    def onBrowseTrialsFile(self, event):
        self.conditionsFileOrig = self.conditionsFile
        self.conditionsOrig = self.conditions
        expFolder,expName = os.path.split(self.frame.filename)
        dlg = wx.FileDialog(self, message="Open file ...", style=wx.OPEN,
                            defaultDir=expFolder)
        if dlg.ShowModal() == wx.ID_OK:
            newFullPath = dlg.GetPath()
            if self.conditionsFile:
                oldFullPath = os.path.abspath(os.path.join(expFolder, self.conditionsFile))
                isSameFilePathAndName = (newFullPath==oldFullPath)
            else:
                isSameFilePathAndName = False
            newPath = _relpath(newFullPath, expFolder)
            self.conditionsFile = newPath
            needUpdate = False
            try:
                self.conditions, self.condNamesInFile = data.importConditions(dlg.GetPath(),
                                                        returnFieldNames=True)
                needUpdate = True
            except DataImportError, msg:
                msg = str(msg)
                if msg.startswith('Could not open'):
                    self.constantsCtrls['conditions'].setValue('Could not read conditions from:\n' + newFullPath.split(os.path.sep)[-1])
                    logging.error('Could not open as a conditions file: %s' % newFullPath)
                else:
                    m2 = msg.replace('Conditions file ', '')
                    dlgErr = dialogs.MessageDialog(parent=self.frame,
                        message=m2.replace(': ', os.linesep * 2), type='Info',
                        title='Configuration error in conditions file').ShowModal()
                    self.constantsCtrls['conditions'].setValue(
                        'Bad condition name(s) in file:\n' + newFullPath.split(os.path.sep)[-1])
                    logging.error('Rejected bad condition name(s) in file: %s' % newFullPath)
                self.conditionsFile = self.conditionsFileOrig
                self.conditions = self.conditionsOrig
                return # no update or display changes

            duplCondNames = []
            if len(self.condNamesInFile):
                for condName in self.condNamesInFile:
                    if self.exp.namespace.exists(condName):
                        duplCondNames.append(condName)
            # abbrev long strings to better fit in the dialog:
            duplCondNamesStr = ' '.join(duplCondNames)[:42]
            if len(duplCondNamesStr)==42:
                duplCondNamesStr = duplCondNamesStr[:39]+'...'
            if len(duplCondNames):
                if isSameFilePathAndName:
                    logging.info('Assuming reloading file: same filename and duplicate condition names in file: %s' % self.conditionsFile)
                else:
                    self.constantsCtrls['conditionsFile'].setValue(getAbbrev(newPath))
                    self.constantsCtrls['conditions'].setValue(
                        'Warning: Condition names conflict with existing:\n['+duplCondNamesStr+
                        ']\nProceed anyway? (= safe if these are in old file)')
                    logging.warning('Duplicate condition names, different conditions file: %s' % duplCondNamesStr)
            # stash condition names but don't add to namespace yet, user can still cancel
            self.duplCondNames = duplCondNames # add after self.show() in __init__

            if needUpdate or 'conditionsFile' in self.currentCtrls.keys() and not duplCondNames:
                self.constantsCtrls['conditionsFile'].setValue(getAbbrev(newPath))
                self.constantsCtrls['conditions'].setValue(self.getTrialsSummary(self.conditions))

    def getParams(self):
        """Retrieves data and re-inserts it into the handler and returns those handler params
        """
        #get data from input fields
        for fieldName in self.currentHandler.params.keys():
            if fieldName=='endPoints':continue#this was deprecated in v1.62.00
            param=self.currentHandler.params[fieldName]
            if fieldName in ['conditionsFile']:
                param.val=self.conditionsFile#not the value from ctrl - that was abbreviated
                # see onOK() for partial handling = check for '...'
            else:#most other fields
                ctrls = self.currentCtrls[fieldName]#the various dlg ctrls for this param
                param.val = ctrls.getValue()#from _baseParamsDlg (handles diff control types)
                if ctrls.typeCtrl: param.valType = ctrls.getType()
                if ctrls.updateCtrl: param.updates = ctrls.getUpdates()
        return self.currentHandler.params
    def refreshConditions(self):
        """user might have manually edited the conditionsFile name, which in turn
        affects self.conditions and namespace. its harder to handle changes to
        long names that have been abbrev()'d, so skip them (names containing '...').
        """
        val = self.currentCtrls['conditionsFile'].valueCtrl.GetValue()
        if val.find('...')==-1 and self.conditionsFile != val:
            self.conditionsFile = val
            if self.conditions:
                self.exp.namespace.remove(self.conditions[0].keys())
            if os.path.isfile(self.conditionsFile):
                try:
                    self.conditions = data.importConditions(self.conditionsFile)
                    self.constantsCtrls['conditions'].setValue(self.getTrialsSummary(self.conditions))
                except ImportError, msg:
                    self.constantsCtrls['conditions'].setValue(
                        'Badly formed condition name(s) in file:\n'+str(msg).replace(':','\n')+
                        '.\nNeed to be legal as var name; edit file, try again.')
                    self.conditions = ''
                    logging.error('Rejected bad condition name in conditions file: %s' % str(msg).split(':')[0])
            else:
                self.conditions = None
                self.constantsCtrls['conditions'].setValue("No parameters set (conditionsFile not found)")
        else:
            logging.debug('DlgLoop: could not determine if a condition filename was edited')
            #self.constantsCtrls['conditions'] could be misleading at this point
    def onOK(self, event=None):
        # intercept OK in case user deletes or edits the filename manually
        super(DlgLoopProperties, self).onOK(event)
        if 'conditionsFile' in self.currentCtrls.keys():
            self.refreshConditions()
        event.Skip() # do the OK button press

class DlgComponentProperties(_BaseParamsDlg):
    def __init__(self,frame,title,params,order,
            helpUrl=None, suppressTitles=True,
            pos=wx.DefaultPosition, size=wx.DefaultSize,
            style=wx.DEFAULT_DIALOG_STYLE|wx.DIALOG_NO_PARENT,
            editing=False):
        style=style|wx.RESIZE_BORDER
        _BaseParamsDlg.__init__(self,frame,title,params,order,
                                helpUrl=helpUrl,
                                pos=pos,size=size,style=style,
                                editing=editing)
        self.frame=frame
        self.app=frame.app
        self.dpi=self.app.dpi

        #for input devices:
        if 'storeCorrect' in self.params:
            self.onStoreCorrectChange(event=None)#do this just to set the initial values to be
            self.Bind(wx.EVT_CHECKBOX, self.onStoreCorrectChange, self.paramCtrls['storeCorrect'].valueCtrl)

        #for all components
        self.show()
        if self.OK:
            self.params = self.getParams()#get new vals from dlg
        self.Destroy()
    def onStoreCorrectChange(self,event=None):
        """store correct has been checked/unchecked. Show or hide the correctAns field accordingly"""
        if self.paramCtrls['storeCorrect'].valueCtrl.GetValue():
            self.paramCtrls['correctAns'].valueCtrl.Show()
            self.paramCtrls['correctAns'].nameCtrl.Show()
            #self.paramCtrls['correctAns'].typeCtrl.Show()
            #self.paramCtrls['correctAns'].updateCtrl.Show()
        else:
            self.paramCtrls['correctAns'].valueCtrl.Hide()
            self.paramCtrls['correctAns'].nameCtrl.Hide()
            #self.paramCtrls['correctAns'].typeCtrl.Hide()
            #self.paramCtrls['correctAns'].updateCtrl.Hide()
        self.ctrlSizer.Layout()
        self.Fit()
        self.Refresh()

class DlgExperimentProperties(_BaseParamsDlg):
    def __init__(self,frame,title,params,order,suppressTitles=False,
            pos=wx.DefaultPosition, size=wx.DefaultSize,helpUrl=None,
            style=wx.DEFAULT_DIALOG_STYLE|wx.DIALOG_NO_PARENT):
        style=style|wx.RESIZE_BORDER
        _BaseParamsDlg.__init__(self,frame,'Experiment Settings',params,order,
                                pos=pos,size=size,style=style,helpUrl=helpUrl)
        self.frame=frame
        self.app=frame.app
        self.dpi=self.app.dpi

        #for input devices:
        self.onFullScrChange(event=None)#do this just to set the initial values to be
        self.Bind(wx.EVT_CHECKBOX, self.onFullScrChange, self.paramCtrls['Full-screen window'].valueCtrl)

        #for all components
        self.show()
        if self.OK:
            self.params = self.getParams()#get new vals from dlg
        self.Destroy()

    def onFullScrChange(self,event=None):
        """store correct has been checked/unchecked. Show or hide the correctAns field accordingly"""
        if self.paramCtrls['Full-screen window'].valueCtrl.GetValue():
            #get screen size for requested display
            num_displays = wx.Display.GetCount()
            if int(self.paramCtrls['Screen'].valueCtrl.GetValue())>num_displays:
                logging.error("User requested non-existent screen")
                screenN=0
            else:
                screenN=int(self.paramCtrls['Screen'].valueCtrl.GetValue())-1
            size=list(wx.Display(screenN).GetGeometry()[2:])
            #set vals and disable changes
            self.paramCtrls['Window size (pixels)'].valueCtrl.SetValue(unicode(size))
            self.paramCtrls['Window size (pixels)'].valueCtrl.Disable()
            self.paramCtrls['Window size (pixels)'].nameCtrl.Disable()
        else:
            self.paramCtrls['Window size (pixels)'].valueCtrl.Enable()
            self.paramCtrls['Window size (pixels)'].nameCtrl.Enable()
        self.ctrlSizer.Layout()
        self.Fit()
        self.Refresh()

    def show(self):
        """Adds an OK and cancel button, shows dialogue.

        This method returns wx.ID_OK (as from ShowModal), but also
        sets self.OK to be True or False
        """
        #add buttons for help, OK and Cancel
        self.mainSizer=wx.BoxSizer(wx.VERTICAL)
        buttons = wx.BoxSizer(wx.HORIZONTAL)
        if self.helpUrl!=None:
            helpBtn = wx.Button(self, wx.ID_HELP)
            helpBtn.SetHelpText("Get help about this component")
            helpBtn.Bind(wx.EVT_BUTTON, self.onHelp)
            buttons.Add(helpBtn, 0, wx.ALIGN_RIGHT|wx.ALL,border=3)
        self.OKbtn = wx.Button(self, wx.ID_OK, " OK ")
        self.OKbtn.SetDefault()
        buttons.Add(self.OKbtn, 0, wx.ALIGN_RIGHT|wx.ALL,border=3)
        CANCEL = wx.Button(self, wx.ID_CANCEL, " Cancel ")
        buttons.Add(CANCEL, 0, wx.ALIGN_RIGHT|wx.ALL,border=3)

        self.mainSizer.Add(self.ctrlSizer)
        self.mainSizer.Add(buttons, flag=wx.ALIGN_RIGHT)
        self.SetSizerAndFit(self.mainSizer)
        #do show and process return
        retVal = self.ShowModal()
        if retVal== wx.ID_OK: self.OK=True
        else:  self.OK=False
        return wx.ID_OK

class DlgConditions(wx.Dialog):
    """Given a file or conditions, present values in a grid; view, edit, save.

    Accepts file name, list of lists, or list-of-dict
    Designed around a conditionsFile, but potentially more general.

    Example usage: from builder.DlgLoopProperties.viewConditions()
    edit new empty .pkl file:
        gridGUI = builder.DlgConditions(parent=self) # create and present Dlg
    edit existing .pkl file, loading from file (also for .csv or .xlsx):
        gridGUI = builder.DlgConditions(fileName=self.conditionsFile,
                                    parent=self, title=fileName)
    preview existing .csv or .xlsx file that has already been loaded -> conditions:
        gridGUI = builder.DlgConditions(conditions, parent=self,
                                    title=fileName, fixed=True)

    To add columns, an instance of this class will instantiate a new instance
    having one more column. Doing so makes the return value from the first instance's
    showModal() meaningless. In order to update things like fileName and conditions,
    values are set in the parent, and should not be set based on showModal retVal.

    Author: Jeremy Gray, 2011
    """
    def __init__(self, grid=None, fileName=False, parent=None, title='',
            trim=True, fixed=False, hasHeader=True, gui=True, extraRows=0, extraCols=0,
            clean=True, pos=None, preview=True,
            _restore=None, size=wx.DefaultSize,
            style=wx.DEFAULT_DIALOG_STYLE|wx.DIALOG_NO_PARENT):
        self.parent = parent # gets the conditionsFile info
        if parent: self.helpUrl = self.parent.app.urls['builder.loops']
        # read data from file, if any:
        self.defaultFileName = 'conditions.pkl'
        self.newFile = True
        if _restore:
            self.newFile = _restore[0]
            self.fileName = _restore[1]
        if fileName:
            grid = self.load(fileName)
            if grid:
                self.fileName = fileName
                self.newFile = False
            if not title:
                f = os.path.abspath(fileName)
                f = f.rsplit(os.path.sep,2)[1:]
                f = os.path.join(*f) # eg, BART/trialTypes.xlsx
                title = f
        elif not grid:
            title = 'New (no file)'
        elif _restore:
            if not title:
                f = os.path.abspath(_restore[1])
                f = f.rsplit(os.path.sep,2)[1:]
                f = os.path.join(*f) # eg, BART/trialTypes.xlsx
                title = f
        elif not title:
            title = 'Conditions data (no file)'
        # if got here via addColumn:
        # convert from conditions dict format:
        if grid and type(grid) == list and type(grid[0]) == dict:
            conditions = grid[:]
            numCond, numParam = len(conditions), len(conditions[0])
            grid = [conditions[0].keys()]
            for i in xrange(numCond):
                row = conditions[i].values()
                grid.append(row)
            hasHeader=True # keys of a dict are the header
        # ensure a sensible grid, or provide a basic default:
        if not grid or not len(grid) or not len(grid[0]):
            grid = [[self.colName(0)], [u'']]
            hasHeader = True
            extraRows += 5
            extraCols += 3
        self.grid = grid # grid is list of lists
        self.fixed = bool(fixed)
        if self.fixed:
            extraRows = extraCols = 0
            trim = clean = confirm = False
        else:
            style = style|wx.RESIZE_BORDER
        self.pos = pos
        self.title = title
        try:
            self.madeApp = False
            wx.Dialog.__init__(self, None,-1,title,pos,size,style)
        except: # only needed during development?
            self.madeApp = True
            global app
            app = wx.PySimpleApp()
            wx.Dialog.__init__(self, None,-1,title,pos,size,style)
        self.trim = trim
        self.warning = '' # updated to warn about eg, trailing whitespace
        if hasHeader and not len(grid) > 1 and not self.fixed:
            self.grid.append([])
        self.clean = bool(clean)
        self.typeChoices = ['None', 'str', 'utf-8', 'int', 'long', 'float',
                            'bool', 'list', 'tuple', 'array']
        # make all rows have same # cols, extending as needed or requested:
        longest = max([len(r) for r in self.grid]) + extraCols
        for row in self.grid:
            for i in range(len(row),longest):
                row.append(u'') # None
        self.hasHeader = bool(hasHeader) # self.header <== row of input param name fields
        self.rows = min(len(self.grid), 30) # max 30 rows displayed
        self.cols = len(self.grid[0])
        extraRow = int(not self.fixed) # extra row for explicit type drop-down
        self.sizer = wx.FlexGridSizer(self.rows+extraRow, self.cols+1, # +1 for condition labels
                                      vgap=0, hgap=0)
        # set length of input box as the longest in the column (bounded):
        self.colSizes = []
        for x in range(self.cols):
            self.colSizes.append( max([4] +
                [len(unicode(self.grid[y][x])) for y in range(self.rows)]) )
        self.colSizes = map(lambda x: min(20, max(10, x+1)) * 8 + 30, self.colSizes)
        self.inputTypes = [] # explicit, as selected by user via type-selector
        self.inputFields = [] # values in fields
        self.data = []

        # make header label, if any:
        if self.hasHeader:
            rowLabel = wx.StaticText(self,-1,label='Params:', size=(6*9, 20))
            rowLabel.SetForegroundColour(darkblue)
            self.addRow(0, rowLabel=rowLabel)
        # make type-selector drop-down:
        if not self.fixed:
            if sys.platform == 'darwin':
                self.SetWindowVariant(variant=wx.WINDOW_VARIANT_SMALL)
            labelBox = wx.BoxSizer(wx.VERTICAL)
            tx = wx.StaticText(self,-1,label='type:', size=(5*9,20))
            tx.SetForegroundColour(darkgrey)
            labelBox.Add(tx,1,flag=wx.ALIGN_RIGHT)
            labelBox.AddSpacer(5) # vertical
            self.sizer.Add(labelBox,1,flag=wx.ALIGN_RIGHT)
            row = int(self.hasHeader) # row to use for type inference
            for col in range(self.cols):
                # make each selector:
                typeOpt = wx.Choice(self, choices=self.typeChoices)
                # set it to best guess about the column's type:
                firstType = str(type(self.grid[row][col])).split("'",2)[1]
                if firstType=='numpy.ndarray':
                    firstType = 'array'
                if firstType=='unicode':
                    firstType = 'utf-8'
                typeOpt.SetStringSelection(str(firstType))
                self.inputTypes.append(typeOpt)
                self.sizer.Add(typeOpt, 1)
            if sys.platform == 'darwin':
                self.SetWindowVariant(variant=wx.WINDOW_VARIANT_NORMAL)
        # stash implicit types for setType:
        self.types = [] # implicit types
        row = int(self.hasHeader) # which row to use for type inference
        for col in range(self.cols):
            firstType = str(type(self.grid[row][col])).split("'")[1]
            self.types.append(firstType)
        # add normal row:
        for row in range(int(self.hasHeader), self.rows):
            self.addRow(row)
        for r in range(extraRows):
            self.grid.append([ u'' for i in range(self.cols)])
            self.rows = len(self.grid)
            self.addRow(self.rows-1)
        # show the GUI:
        if gui:
            self.show()
            self.Destroy()
        if self.madeApp:
            del(self, app)

    def colName(self, c, prefix='param_'):
        # generates 702 excel-style column names, A ... ZZ, with prefix
        abc = 'ABCDEFGHIJKLMNOPQRSTUVWXYZ' # for A, ..., Z
        aabb = [''] + [ch for ch in abc] # for Ax, ..., Zx
        return prefix + aabb[c//26] + abc[c%26]
    def addRow(self, row, rowLabel=None):
        """Add one row of info, either header (col names) or normal data

        Adds items sequentially; FlexGridSizer moves to next row automatically
        """
        labelBox = wx.BoxSizer(wx.HORIZONTAL)
        if not rowLabel:
            if sys.platform == 'darwin':
                self.SetWindowVariant(variant=wx.WINDOW_VARIANT_SMALL)
            label = 'cond %s:'%str(row+1-int(self.hasHeader)).zfill(2)
            rowLabel = wx.StaticText(self, -1, label=label)
            rowLabel.SetForegroundColour(darkgrey)
            if sys.platform == 'darwin':
                self.SetWindowVariant(variant=wx.WINDOW_VARIANT_NORMAL)
        labelBox.Add(rowLabel, 1, flag=wx.ALIGN_RIGHT|wx.ALIGN_BOTTOM)
        self.sizer.Add(labelBox, 1, flag=wx.ALIGN_CENTER)
        lastRow = []
        for col in range(self.cols):
            # get the item, as unicode for display purposes:
            if len(unicode(self.grid[row][col])): # want 0, for example
                item = unicode(self.grid[row][col])
            else:
                item = u''
            # make a textbox:
            field = ExpandoTextCtrl(self, -1, item, size=(self.colSizes[col],20))
            field.Bind(EVT_ETC_LAYOUT_NEEDED, self.onNeedsResize)
            field.SetMaxHeight(100) # ~ 5 lines
            if self.hasHeader and row==0:
                # add a default column name (header) if none provided
                header = self.grid[0]
                if item.strip() == '':
                    c = col
                    while self.colName(c) in header:
                        c += 1
                    field.SetValue(self.colName(c))
                field.SetForegroundColour(darkblue) #dark blue
                if not _valid_var_re.match(field.GetValue()): #or (self.parent and
                            #self.parent.exp.namespace.exists(field.GetValue()) ):
                            # was always red when preview .xlsx file -- in namespace already is fine
                    if self.fixed:
                        field.SetForegroundColour("Red")
                field.SetToolTip(wx.ToolTip('Should be legal as a variable name (alphanumeric)'))
                field.Bind(wx.EVT_TEXT, self.checkName)
            elif self.fixed:
                field.SetForegroundColour(darkgrey)
                field.SetBackgroundColour(white)

            # warn about whitespace unless will be auto-removed. invisible, probably spurious:
            if (self.fixed or not self.clean) and item != item.lstrip().strip():
                field.SetForegroundColour('Red')
                self.warning = 'extra white-space' # also used in show()
                field.SetToolTip(wx.ToolTip(self.warning))
            if self.fixed:
                field.Disable()
            lastRow.append(field)
            self.sizer.Add(field, 1)
        self.inputFields.append(lastRow)
        if self.hasHeader and row==0:
            self.header = lastRow
    def checkName(self, event=None, name=None):
        """check param name (missing, namespace conflict, legal var name)
        disable save, save-as if bad name
        """
        if self.parent:
            if event:
                msg, enable = self.parent._checkName(event=event)
            else:
                msg, enable = self.parent._checkName(name=name)
        else:
            if (name and not _valid_var_re.match(name)
                or not _valid_var_re.match(event.GetString()) ):
                msg, enable = "Name must be alpha-numeric or _, no spaces", False
            else:
                msg, enable = "", True
        self.tmpMsg.SetLabel(msg)
        if enable:
            self.OKbtn.Enable()
            self.SAVEAS.Enable()
        else:
            self.OKbtn.Disable()
            self.SAVEAS.Disable()
    def userAddRow(self, event=None):
        """handle user request to add another row: just add to the FlexGridSizer
        """
        self.grid.append([ u''] * self.cols)
        self.rows = len(self.grid)
        self.addRow(self.rows-1)
        self.tmpMsg.SetLabel('')
        self.onNeedsResize()
    def userAddCol(self, event=None):
        """adds a column by recreating the Dlg with a wider size one more column
        relaunch loses the retVal from OK, so use parent.fileName not OK for exit status
        """
        self.relaunch(kwargs={'extraCols':1, 'title':self.title})
    def relaunch(self, kwargs={}):
        self.trim = False # avoid removing blank rows / cols that user has added
        self.getData(True)
        currentData = self.data[:]
        # launch new Dlg, but only after bail out of current one:
        if hasattr(self, 'fileName'): fname = self.fileName
        else: fname = None
        wx.CallAfter(DlgConditions, currentData, _restore=(self.newFile,fname),
                     parent=self.parent, **kwargs)
        # bail from current Dlg:
        self.EndModal(wx.ID_OK) # retVal here, first one goes to Builder, ignore
        #self.Destroy() # -> PyDeadObjectError, so already handled hopefully
    def getData(self, typeSelected=False):
        """gets data from inputFields (unicode), converts to desired type
        """
        if self.fixed:
            self.data = self.grid
            return
        elif typeSelected: # get user-selected explicit types of the columns
            self.types = []
            for col in range(self.cols):
                selected = self.inputTypes[col].GetCurrentSelection()
                self.types.append(self.typeChoices[selected])
        # mark empty columns for later removal:
        if self.trim:
            start = int(self.hasHeader) # name is not empty, so ignore
            for col in range(self.cols):
                if not ''.join([self.inputFields[row][col].GetValue()
                                for row in range(start, self.rows)]):
                    self.types[col] = 'None' # col will be removed below
        # get the data:
        self.data = []
        for row in range(self.rows):
            lastRow = []
            # remove empty rows
            if self.trim and not ''.join([self.inputFields[row][col].GetValue()
                                          for col in range(self.cols)]):
                continue
            for col in range(self.cols):
                thisType = self.types[col]
                # trim 'None' columns, including header name:
                if self.trim and thisType in ['None']:
                    continue
                thisVal = self.inputFields[row][col].GetValue()
                if self.clean:
                    thisVal = thisVal.lstrip().strip()
                if thisVal:# and thisType in ['list', 'tuple', 'array']:
                    while len(thisVal) and thisVal[-1] in "]), ":
                        thisVal = thisVal[:-1]
                    while len(thisVal) and thisVal[0] in "[(, ":
                        thisVal = thisVal[1:]

                if thisType not in ['str', 'utf-8']:
                    thisVal = thisVal.replace('\n', '')
                else:
                    thisVal = repr(thisVal) # handles quoting ', ", ''' etc
                # convert to requested type:
                try:
                    if self.hasHeader and row==0:
                        lastRow.append(str(self.inputFields[row][col].GetValue())) # header always str
                    elif thisType in ['float','int', 'long']:
                        exec("lastRow.append("+thisType+'('+thisVal+"))")
                    elif thisType in ['list']:
                        thisVal = thisVal.lstrip('[').strip(']')
                        exec("lastRow.append("+thisType+'(['+thisVal+"]))")
                    elif thisType in ['tuple']:
                        thisVal = thisVal.lstrip('(').strip(')')
                        if thisVal:
                            exec("lastRow.append(("+thisVal.strip(',')+",))")
                        else:
                            lastRow.append(tuple(()))
                    elif thisType in ['array']:
                        thisVal = thisVal.lstrip('[').strip(']')
                        exec("lastRow.append(numpy.array"+'("['+thisVal+']"))')
                    elif thisType in ['utf-8', 'bool']:
                        if thisType=='utf-8': thisType='unicode'
                        exec("lastRow.append("+thisType+'('+thisVal+'))')
                    elif thisType in ['str']:
                        exec("lastRow.append(str("+thisVal+"))")
                    elif thisType in ['file']:
                        exec("lastRow.append(repr("+thisVal+"))")
                    else: #if thisType in ['NoneType']:
                        #assert False, 'programer error, unknown type: '+thisType
                        exec("lastRow.append("+unicode(thisVal)+')')
                except ValueError, msg:
                    print 'ValueError:', msg, '; using unicode'
                    exec("lastRow.append("+unicode(thisVal)+')')
                except NameError, msg:
                    print 'NameError:', msg, '; using unicode'
                    exec("lastRow.append("+repr(thisVal)+')')
            self.data.append(lastRow)
        if self.trim:
            # the corresponding data have already been removed
            while 'None' in self.types:
                self.types.remove('None')
        return self.data[:]

    def preview(self,event=None):
        self.getData(typeSelected=True)
        previewData = self.data[:] # in theory, self.data is also ok, because fixed
            # is supposed to never change anything, but bugs would be very subtle
        DlgConditions(previewData, parent=self.parent, title='PREVIEW', fixed=True)
    def onNeedsResize(self, event=None):
        self.SetSizerAndFit(self.border) # do outer-most sizer
        if self.pos==None: self.Center()
    def show(self):
        """called internally; to display, pass gui=True to init
        """
        # put things inside a border:
        self.border = wx.FlexGridSizer(2,1) # data matrix on top, buttons below
        self.border.Add(self.sizer, proportion=1, flag=wx.ALL|wx.EXPAND, border=8)

        # add a message area, buttons:
        buttons = wx.BoxSizer(wx.HORIZONTAL)
        if sys.platform == 'darwin':
            self.SetWindowVariant(variant=wx.WINDOW_VARIANT_SMALL)
        if not self.fixed:
            # placeholder for possible messages / warnings:
            self.tmpMsg = wx.StaticText(self, -1, label='', size=(350,15), style=wx.ALIGN_RIGHT)
            self.tmpMsg.SetForegroundColour('Red')
            if self.warning:
                self.tmpMsg.SetLabel(self.warning)
            buttons.Add(self.tmpMsg, flag=wx.ALIGN_CENTER)
            buttons.AddSpacer(8)
            self.border.Add(buttons,1,flag=wx.BOTTOM|wx.ALIGN_CENTER, border=8)
            buttons = wx.BoxSizer(wx.HORIZONTAL)
            size=(60,15)
            if sys.platform.startswith('linux'):
                size=(75, 30)
            ADDROW = wx.Button(self, -1, "+cond.", size=size) # good size for mac, SMALL
            ADDROW.SetToolTip(wx.ToolTip('Add a condition (row); to delete a condition, delete all of its values.'))
            ADDROW.Bind(wx.EVT_BUTTON, self.userAddRow)
            buttons.Add(ADDROW)
            buttons.AddSpacer(4)
            ADDCOL = wx.Button(self, -1, "+param", size=size)
            ADDCOL.SetToolTip(wx.ToolTip('Add a parameter (column); to delete a param, set its type to None, or delete all of its values.'))
            ADDCOL.Bind(wx.EVT_BUTTON, self.userAddCol)
            buttons.Add(ADDCOL)
            buttons.AddSpacer(4)
            PREVIEW = wx.Button(self, -1, "Preview")
            PREVIEW.SetToolTip(wx.ToolTip("Show all values as they would appear after saving to a file, without actually saving anything."))
            PREVIEW.Bind(wx.EVT_BUTTON, self.preview)
            buttons.Add(PREVIEW)
            buttons.AddSpacer(4)
            self.SAVEAS = wx.Button(self, wx.SAVE, "Save as")
            self.SAVEAS.Bind(wx.EVT_BUTTON, self.saveAs)
            buttons.Add(self.SAVEAS)
            buttons.AddSpacer(8)
            self.border.Add(buttons,1,flag=wx.BOTTOM|wx.ALIGN_RIGHT, border=8)
        if sys.platform == 'darwin':
            self.SetWindowVariant(variant=wx.WINDOW_VARIANT_NORMAL)
        buttons = wx.StdDialogButtonSizer()
        #help button if we know the url
        if self.helpUrl and not self.fixed:
            helpBtn = wx.Button(self, wx.ID_HELP)
            helpBtn.SetToolTip(wx.ToolTip("Go to online help"))
            helpBtn.Bind(wx.EVT_BUTTON, self.onHelp)
            buttons.Add(helpBtn, wx.ALIGN_LEFT|wx.ALL)
            buttons.AddSpacer(12)
        self.OKbtn = wx.Button(self, wx.ID_OK, " OK ")
        if not self.fixed:
            self.OKbtn.SetToolTip(wx.ToolTip('Save and exit'))
        self.OKbtn.Bind(wx.EVT_BUTTON, self.onOK)
        self.OKbtn.SetDefault()
        buttons.Add(self.OKbtn)
        if not self.fixed:
            buttons.AddSpacer(4)
            CANCEL = wx.Button(self, wx.ID_CANCEL, " Cancel ")
            CANCEL.SetToolTip(wx.ToolTip('Exit, discard any edits'))
            buttons.Add(CANCEL)
        buttons.AddSpacer(8)
        buttons.Realize()
        self.border.Add(buttons,1,flag=wx.BOTTOM|wx.ALIGN_RIGHT, border=8)

        # finally, its show time:
        self.SetSizerAndFit(self.border)
        if self.pos==None: self.Center()
        if self.ShowModal() == wx.ID_OK:
            self.getData(typeSelected=True) # set self.data and self.types, from fields
            self.OK = True
        else:
            self.data = self.types = None
            self.OK = False
        self.Destroy()
    def onOK(self, event=None):
        if not self.fixed:
            if not self.save():
                return # disallow OK if bad param names
        event.Skip() # handle the OK button event
    def saveAs(self, event=None):
        """save, but allow user to give a new name
        """
        self.newFile = True # trigger query for fileName
        self.save()
        self.relaunch() # to update fileName in title
    def save(self, event=None):
        """save header + row x col data to a pickle file
        """
        self.getData(True) # update self.data
        adjustedNames = False
        for i, paramName in enumerate(self.data[0]):
            newName = paramName
            # ensure its legal as a var name, including namespace check:
            if self.parent:
                msg, enable = self.parent._checkName(name=paramName)
                if msg: # msg not empty means a namespace issue
                    newName = self.parent.exp.namespace.makeValid(paramName, prefix='param')
                    adjustedNames = True
            elif not _valid_var_re.match(paramName):
                msg, enable = "Name must be alpha-numeric or _, no spaces", False
                newName = _nonalphanumeric_re.sub('_', newName)
                adjustedNames = True
            else:
                msg, enable = "", True
            # try to ensure its unique:
            while newName in self.data[0][:i]:
                adjustedNames = True
                newName += 'x' # unlikely to create a namespace conflict, but could happen
            self.data[0][i] = newName
            self.header[i].SetValue(newName) # displayed value
        if adjustedNames:
            self.tmpMsg.SetLabel('Param name(s) adjusted to be legal. Look ok?')
            return False
        if hasattr(self, 'fileName') and self.fileName:
            fname = self.fileName
        else:
            self.newFile = True
            fname = self.defaultFileName
        if self.newFile or not os.path.isfile(fname):
            fullPath = gui.fileSaveDlg(initFilePath=os.path.split(fname)[0],
                initFileName=os.path.basename(fname),
                        allowed="Pickle files *.pkl")
        else:
            fullPath = fname
        if fullPath: # None if user canceled
            if not fullPath.endswith('.pkl'):
                fullPath += '.pkl'
            f = open(fullPath, 'w')
            cPickle.dump(self.data, f)
            f.close()
            self.fileName = fullPath
            self.newFile = False
            # ack, sometimes might want relative path
            if self.parent:
                self.parent.conditionsFile = fullPath
        return True
    def load(self, fileName=''):
        """read and return header + row x col data from a pickle file
        """
        if not fileName:
            fileName = self.defaultFileName
        if not os.path.isfile(fileName):
            fullPathList = gui.fileOpenDlg(tryFileName=os.path.basename(fileName),
                            allowed="All files (*.*)|*.*")
            if fullPathList:
                fileName = fullPathList[0] # wx.MULTIPLE -> list
        if os.path.isfile(fileName) and fileName.endswith('.pkl'):
            f = open(fileName)
            contents = cPickle.load(f)
            f.close()
            if self.parent:
                self.parent.conditionsFile = fileName
            return contents
        elif not os.path.isfile(fileName):
            print 'file %s not found' % fileName
        else:
            print 'only .pkl supported at the moment'
    def asConditions(self):
        """converts self.data into self.conditions for TrialHandler, returns conditions
        """
        if not self.data or not self.hasHeader:
            if hasattr(self, 'conditions') and self.conditions:
                return self.conditions
            return
        self.conditions = []
        keyList = self.data[0] # header = keys of dict
        for row in self.data[1:]:
            condition = {}
            for col, key in enumerate(keyList):
                condition[key] = row[col]
            self.conditions.append(condition)
        return self.conditions
    def onHelp(self, event=None):
        """similar to self.app.followLink() to self.helpUrl, but only use url
        """
        wx.LaunchDefaultBrowser(self.helpUrl)

class BuilderFrame(wx.Frame):
    def __init__(self, parent, id=-1, title='PsychoPy (Experiment Builder)',
                 pos=wx.DefaultPosition, fileName=None,frameData=None,
                 style=wx.DEFAULT_FRAME_STYLE, app=None):

        self.app=app
        self.dpi=self.app.dpi
        self.appData = self.app.prefs.appData['builder']#things the user doesn't set like winsize etc
        self.prefs = self.app.prefs.builder#things about the coder that get set
        self.appPrefs = self.app.prefs.app
        self.paths = self.app.prefs.paths
        self.IDs = self.app.IDs
        self.frameType='builder'
        self.filename = fileName
        self.experiment_contact = None

        if fileName in self.appData['frames'].keys():
            self.frameData = self.appData['frames'][fileName]
        else:#work out a new frame size/location
            dispW,dispH = self.app.getPrimaryDisplaySize()
            default=self.appData['defaultFrame']
            default['winW'], default['winH'],  = int(dispW*0.75), int(dispH*0.75)
            if default['winX']+default['winW']>dispW:
                default['winX']=5
            if default['winY']+default['winH']>dispH:
                default['winY']=5
            self.frameData = dict(self.appData['defaultFrame'])#take a copy
            #increment default for next frame
            default['winX']+=10
            default['winY']+=10

        if self.frameData['winH']==0 or self.frameData['winW']==0:#we didn't have the key or the win was minimized/invalid

            self.frameData['winX'], self.frameData['winY'] = (0,0)
            usingDefaultSize=True
        else:
            usingDefaultSize=False
        wx.Frame.__init__(self, parent=parent, id=id, title=title,
                            pos=(int(self.frameData['winX']), int(self.frameData['winY'])),
                            size=(int(self.frameData['winW']),int(self.frameData['winH'])),
                            style=style)

        self.panel = wx.Panel(self)
        #create icon
        if sys.platform=='darwin':
            pass#doesn't work and not necessary - handled by application bundle
        else:
            iconFile = os.path.join(self.paths['resources'], 'psychopy.ico')
            if os.path.isfile(iconFile):
                self.SetIcon(wx.Icon(iconFile, wx.BITMAP_TYPE_ICO))

        # create our panels
        self.flowPanel=FlowPanel(frame=self)
        self.routinePanel=RoutinesNotebook(self)
        self.componentButtons=ComponentsPanel(self)
        #menus and toolbars
        self.makeToolbar()
        self.makeMenus()
        self.CreateStatusBar()
        self.SetStatusText("")

        #
        self.stdoutOrig = sys.stdout
        self.stderrOrig = sys.stderr
        self.stdoutFrame=stdOutRich.StdOutFrame(parent=self, app=self.app, size=(700,300))

        #setup a default exp
        if fileName!=None and os.path.isfile(fileName):
            self.fileOpen(filename=fileName, closeCurrent=False)
        else:
            self.lastSavedCopy=None
            self.fileNew(closeCurrent=False)#don't try to close before opening
        self.updateReadme()

        #control the panes using aui manager
        self._mgr = wx.aui.AuiManager(self)
        if self.prefs['topFlow']:
            self._mgr.AddPane(self.flowPanel,
                              wx.aui.AuiPaneInfo().
                              Name("Flow").Caption("Flow").BestSize((8*self.dpi,2*self.dpi)).
                              RightDockable(True).LeftDockable(True).CloseButton(False).
                              Top())
            self._mgr.AddPane(self.componentButtons, wx.aui.AuiPaneInfo().
                              Name("Components").Caption("Components").
                              RightDockable(True).LeftDockable(True).CloseButton(False).
                              Left())
            self._mgr.AddPane(self.routinePanel, wx.aui.AuiPaneInfo().
                              Name("Routines").Caption("Routines").
                              CenterPane(). #'center panes' expand to fill space
                              CloseButton(False).MaximizeButton(True))
        else:
            self._mgr.AddPane(self.routinePanel, wx.aui.AuiPaneInfo().
                              Name("Routines").Caption("Routines").
                              CenterPane(). #'center panes' expand to fill space
                              CloseButton(False).MaximizeButton(True))
            self._mgr.AddPane(self.componentButtons, wx.aui.AuiPaneInfo().
                              Name("Components").Caption("Components").
                              RightDockable(True).LeftDockable(True).CloseButton(False).
                              Right())
            self._mgr.AddPane(self.flowPanel,
                              wx.aui.AuiPaneInfo().
                              Name("Flow").Caption("Flow").BestSize((8*self.dpi,2*self.dpi)).
                              RightDockable(True).LeftDockable(True).CloseButton(False).
                              Bottom())
        #tell the manager to 'commit' all the changes just made
        self._mgr.Update()
        #self.SetSizer(self.mainSizer)#not necessary for aui type controls
        if self.frameData['auiPerspective']:
            self._mgr.LoadPerspective(self.frameData['auiPerspective'])
        self.SetMinSize(wx.Size(600, 400)) #min size for the whole window
        self.SetSize((int(self.frameData['winW']),int(self.frameData['winH'])))
        self.SendSizeEvent()
        self._mgr.Update()

        #self.SetAutoLayout(True)
        self.Bind(wx.EVT_CLOSE, self.closeFrame)
        self.Bind(wx.EVT_END_PROCESS, self.onProcessEnded)
    def makeToolbar(self):
        #---toolbar---#000000#FFFFFF----------------------------------------------
        self.toolbar = self.CreateToolBar( (wx.TB_HORIZONTAL
            | wx.NO_BORDER
            | wx.TB_FLAT))

        if sys.platform=='win32' or sys.platform.startswith('linux') or float(wx.version()[:3]) >= 2.8:
            if self.appPrefs['largeIcons']: toolbarSize=32
            else: toolbarSize=16
        else:
            toolbarSize=32 #size 16 doesn't work on mac wx; does work with wx.version() == '2.8.7.1 (mac-unicode)'
        self.toolbar.SetToolBitmapSize((toolbarSize,toolbarSize))
        self.toolbar.SetToolBitmapSize((toolbarSize,toolbarSize))
        new_bmp = wx.Bitmap(os.path.join(self.app.prefs.paths['resources'], 'filenew%i.png' %toolbarSize), wx.BITMAP_TYPE_PNG)
        open_bmp = wx.Bitmap(os.path.join(self.app.prefs.paths['resources'], 'fileopen%i.png' %toolbarSize), wx.BITMAP_TYPE_PNG)
        save_bmp = wx.Bitmap(os.path.join(self.app.prefs.paths['resources'], 'filesave%i.png' %toolbarSize), wx.BITMAP_TYPE_PNG)
        saveAs_bmp = wx.Bitmap(os.path.join(self.app.prefs.paths['resources'], 'filesaveas%i.png' %toolbarSize), wx.BITMAP_TYPE_PNG)
        undo_bmp = wx.Bitmap(os.path.join(self.app.prefs.paths['resources'], 'undo%i.png' %toolbarSize),wx.BITMAP_TYPE_PNG)
        redo_bmp = wx.Bitmap(os.path.join(self.app.prefs.paths['resources'], 'redo%i.png' %toolbarSize),wx.BITMAP_TYPE_PNG)
        stop_bmp = wx.Bitmap(os.path.join(self.app.prefs.paths['resources'], 'stop%i.png' %toolbarSize),wx.BITMAP_TYPE_PNG)
        run_bmp = wx.Bitmap(os.path.join(self.app.prefs.paths['resources'], 'run%i.png' %toolbarSize),wx.BITMAP_TYPE_PNG)
        
        run_amp_bmp = wx.Bitmap(os.path.join(self.app.prefs.paths['resources'], 'run_amp%i.png' %toolbarSize),wx.BITMAP_TYPE_PNG)
        
        compile_bmp = wx.Bitmap(os.path.join(self.app.prefs.paths['resources'], 'compile%i.png' %toolbarSize),wx.BITMAP_TYPE_PNG)
        settings_bmp = wx.Bitmap(os.path.join(self.app.prefs.paths['resources'], 'settingsExp%i.png' %toolbarSize), wx.BITMAP_TYPE_PNG)
        pool_bmp = wx.Bitmap(os.path.join(self.app.prefs.paths['resources'], 'pool%i.png' %toolbarSize), wx.BITMAP_TYPE_PNG)
        preferences_bmp = wx.Bitmap(os.path.join(self.app.prefs.paths['resources'], 'preferences%i.png' %toolbarSize), wx.BITMAP_TYPE_PNG)
        monitors_bmp = wx.Bitmap(os.path.join(self.app.prefs.paths['resources'], 'monitors%i.png' %toolbarSize), wx.BITMAP_TYPE_PNG)
        #colorpicker_bmp = wx.Bitmap(os.path.join(self.app.prefs.paths['resources'], 'color%i.png' %toolbarSize), wx.BITMAP_TYPE_PNG)

        ctrlKey = 'Ctrl+'  # show key-bindings in tool-tips in an OS-dependent way
        if sys.platform == 'darwin': ctrlKey = 'Cmd+'
        self.toolbar.AddSimpleTool(self.IDs.tbFileNew, new_bmp, ("New [%s]" %self.app.keys['new']).replace('Ctrl+', ctrlKey), "Create new python file")
        self.toolbar.Bind(wx.EVT_TOOL, self.app.newBuilderFrame, id=self.IDs.tbFileNew)
        self.toolbar.AddSimpleTool(self.IDs.tbFileOpen, open_bmp, ("Open [%s]" %self.app.keys['open']).replace('Ctrl+', ctrlKey), "Open an existing file")
        self.toolbar.Bind(wx.EVT_TOOL, self.fileOpen, id=self.IDs.tbFileOpen)
        self.toolbar.AddSimpleTool(self.IDs.tbFileSave, save_bmp, ("Save [%s]" %self.app.keys['save']).replace('Ctrl+', ctrlKey),  "Save current file")
        self.toolbar.EnableTool(self.IDs.tbFileSave, False)
        self.toolbar.Bind(wx.EVT_TOOL, self.fileSave, id=self.IDs.tbFileSave)
        self.toolbar.AddSimpleTool(self.IDs.tbFileSaveAs, saveAs_bmp, ("Save As... [%s]" %self.app.keys['saveAs']).replace('Ctrl+', ctrlKey), "Save current python file as...")
        self.toolbar.Bind(wx.EVT_TOOL, self.fileSaveAs, id=self.IDs.tbFileSaveAs)
        self.toolbar.AddSimpleTool(self.IDs.tbUndo, undo_bmp, ("Undo [%s]" %self.app.keys['undo']).replace('Ctrl+', ctrlKey), "Undo last action")
        self.toolbar.Bind(wx.EVT_TOOL, self.undo, id=self.IDs.tbUndo)
        self.toolbar.AddSimpleTool(self.IDs.tbRedo, redo_bmp, ("Redo [%s]" %self.app.keys['redo']).replace('Ctrl+', ctrlKey),  "Redo last action")
        self.toolbar.Bind(wx.EVT_TOOL, self.redo, id=self.IDs.tbRedo)
        self.toolbar.AddSeparator()
        self.toolbar.AddSeparator()
        self.toolbar.AddSimpleTool(self.IDs.tbPreferences, preferences_bmp, "Preferences",  "Application preferences")
        self.toolbar.Bind(wx.EVT_TOOL, self.app.showPrefs, id=self.IDs.tbPreferences)
        self.toolbar.AddSimpleTool(self.IDs.tbMonitorCenter, monitors_bmp, "Monitor Center",  "Monitor settings and calibration")
        self.toolbar.Bind(wx.EVT_TOOL, self.app.openMonitorCenter, id=self.IDs.tbMonitorCenter)
        #self.toolbar.AddSimpleTool(self.IDs.tbColorPicker, colorpicker_bmp, "Color Picker",  "Color Picker")
        #self.toolbar.Bind(wx.EVT_TOOL, self.app.colorPicker, id=self.IDs.tbColorPicker)
        self.toolbar.AddSeparator()
        self.toolbar.AddSeparator()
        self.toolbar.AddSimpleTool(self.IDs.tbExpSettings, settings_bmp, "Experiment Settings",  "Settings for this exp")
        self.toolbar.Bind(wx.EVT_TOOL, self.setExperimentSettings, id=self.IDs.tbExpSettings)
        
        self.toolbar.AddSimpleTool(self.IDs.tbResPool, pool_bmp, "Resource Pool",  "Edit resource pool")
        self.toolbar.Bind(wx.EVT_TOOL, self.showResourcePool, id=self.IDs.tbResPool)
        
        self.toolbar.AddSimpleTool(self.IDs.tbCompile, compile_bmp, ("Compile Script [%s]" %self.app.keys['compileScript']).replace('Ctrl+', ctrlKey),  "Compile to script")
        self.toolbar.Bind(wx.EVT_TOOL, self.compileScript, id=self.IDs.tbCompile)
        self.toolbar.AddSimpleTool(self.IDs.tbRunAmp, run_amp_bmp, "Run with amplifier...",  "Run experiment with selected amplifier")
        self.toolbar.Bind(wx.EVT_TOOL, self.runFileAmp, id=self.IDs.tbRunAmp)
        self.toolbar.AddSimpleTool(self.IDs.tbRun, run_bmp, ("Run [%s]" %self.app.keys['runScript']).replace('Ctrl+', ctrlKey),  "Run experiment")
        self.toolbar.Bind(wx.EVT_TOOL, self.runFile, id=self.IDs.tbRun)
        self.toolbar.AddSimpleTool(self.IDs.tbStop, stop_bmp, ("Stop [%s]" %self.app.keys['stopScript']).replace('Ctrl+', ctrlKey),  "Stop experiment")
        self.toolbar.Bind(wx.EVT_TOOL, self.stopFile, id=self.IDs.tbStop)
        self.toolbar.EnableTool(self.IDs.tbStop,False)
        self.toolbar.Realize()

    def makeMenus(self):
        """ IDs are from app.wxIDs"""

        #---Menus---#000000#FFFFFF--------------------------------------------------
        menuBar = wx.MenuBar()
        #---_file---#000000#FFFFFF--------------------------------------------------
        self.fileMenu = wx.Menu()
        menuBar.Append(self.fileMenu, '&File')

        #create a file history submenu
        self.fileHistory = wx.FileHistory(maxFiles=10)
        self.recentFilesMenu = wx.Menu()
        self.fileHistory.UseMenu(self.recentFilesMenu)
        for filename in self.appData['fileHistory']: self.fileHistory.AddFileToHistory(filename)
        self.Bind(
            wx.EVT_MENU_RANGE, self.OnFileHistory, id=wx.ID_FILE1, id2=wx.ID_FILE9
            )

        self.fileMenu.Append(wx.ID_NEW,     "&New\t%s" %self.app.keys['new'])
        self.fileMenu.Append(wx.ID_OPEN,    "&Open...\t%s" %self.app.keys['open'])
        self.fileMenu.AppendSubMenu(self.recentFilesMenu,"Open &Recent")
        self.fileMenu.Append(wx.ID_SAVE,    "&Save\t%s" %self.app.keys['save'])
        self.fileMenu.Append(wx.ID_SAVEAS,  "Save &as...\t%s" %self.app.keys['saveAs'])
        self.fileMenu.Append(wx.ID_CLOSE,   "&Close file\t%s" %self.app.keys['close'])
        wx.EVT_MENU(self, wx.ID_NEW,  self.app.newBuilderFrame)
        wx.EVT_MENU(self, wx.ID_OPEN,  self.fileOpen)
        wx.EVT_MENU(self, wx.ID_SAVE,  self.fileSave)
        self.fileMenu.Enable(wx.ID_SAVE, False)
        wx.EVT_MENU(self, wx.ID_SAVEAS,  self.fileSaveAs)
        wx.EVT_MENU(self, wx.ID_CLOSE,  self.closeFrame)
        item = self.fileMenu.Append(wx.ID_PREFERENCES, text = "&Preferences")
        self.Bind(wx.EVT_MENU, self.app.showPrefs, item)
        #-------------quit
        self.fileMenu.AppendSeparator()
        self.fileMenu.Append(wx.ID_EXIT, "&Quit\t%s" %self.app.keys['quit'], "Terminate the program")
        wx.EVT_MENU(self, wx.ID_EXIT, self.quit)

        self.editMenu = wx.Menu()
        menuBar.Append(self.editMenu, '&Edit')
        self._undoLabel = self.editMenu.Append(wx.ID_UNDO, "Undo\t%s" %self.app.keys['undo'], "Undo last action", wx.ITEM_NORMAL)
        wx.EVT_MENU(self, wx.ID_UNDO,  self.undo)
        self._redoLabel = self.editMenu.Append(wx.ID_REDO, "Redo\t%s" %self.app.keys['redo'], "Redo last action", wx.ITEM_NORMAL)
        wx.EVT_MENU(self, wx.ID_REDO,  self.redo)

        #---_tools---#000000#FFFFFF--------------------------------------------------
        self.toolsMenu = wx.Menu()
        menuBar.Append(self.toolsMenu, '&Tools')
        self.toolsMenu.Append(self.IDs.monitorCenter, "Monitor Center", "To set information about your monitor")
        wx.EVT_MENU(self, self.IDs.monitorCenter,  self.app.openMonitorCenter)

        self.toolsMenu.Append(self.IDs.compileScript, "Compile\t%s" %self.app.keys['compileScript'], "Compile the exp to a script")
        wx.EVT_MENU(self, self.IDs.compileScript,  self.compileScript)
        self.toolsMenu.Append(self.IDs.runFile, "Run\t%s" %self.app.keys['runScript'], "Run the current script")
        wx.EVT_MENU(self, self.IDs.runFile,  self.runFile)
        self.toolsMenu.Append(self.IDs.stopFile, "Stop\t%s" %self.app.keys['stopScript'], "Abort the current script")
        wx.EVT_MENU(self, self.IDs.stopFile,  self.stopFile)

        self.toolsMenu.AppendSeparator()
        self.toolsMenu.Append(self.IDs.openUpdater, "PsychoPy updates...", "Update PsychoPy to the latest, or a specific, version")
        wx.EVT_MENU(self, self.IDs.openUpdater,  self.app.openUpdater)

        #---_view---#000000#FFFFFF--------------------------------------------------
        self.viewMenu = wx.Menu()
        menuBar.Append(self.viewMenu, '&View')
        self.viewMenu.Append(self.IDs.openCoderView, "&Open Coder view\t%s" %self.app.keys['switchToCoder'], "Open a new Coder view")
        wx.EVT_MENU(self, self.IDs.openCoderView,  self.app.showCoder)
        self.viewMenu.Append(self.IDs.toggleReadme, "&Toggle readme\t%s" %self.app.keys['toggleReadme'], "Open a new Coder view")
        wx.EVT_MENU(self, self.IDs.toggleReadme,  self.toggleReadme)
        self.viewMenu.Append(self.IDs.tbIncrFlowSize, "&Flow Larger\t%s" %self.app.keys['largerFlow'], "Larger flow items")
        wx.EVT_MENU(self, self.IDs.tbIncrFlowSize, self.flowPanel.increaseSize)
        self.viewMenu.Append(self.IDs.tbDecrFlowSize, "&Flow Smaller\t%s" %self.app.keys['smallerFlow'], "Smaller flow items")
        wx.EVT_MENU(self, self.IDs.tbDecrFlowSize, self.flowPanel.decreaseSize)
        self.viewMenu.Append(self.IDs.tbIncrRoutineSize, "&Routine Larger\t%s" %self.app.keys['largerRoutine'], "Larger routine items")
        wx.EVT_MENU(self, self.IDs.tbIncrRoutineSize, self.routinePanel.increaseSize)
        self.viewMenu.Append(self.IDs.tbDecrRoutineSize, "&Routine Smaller\t%s" %self.app.keys['smallerRoutine'], "Smaller routine items")
        wx.EVT_MENU(self, self.IDs.tbDecrRoutineSize, self.routinePanel.decreaseSize)


        #---_experiment---#000000#FFFFFF--------------------------------------------------
        self.expMenu = wx.Menu()
        menuBar.Append(self.expMenu, '&Experiment')
        self.expMenu.Append(self.IDs.newRoutine, "&New Routine\t%s" %self.app.keys['newRoutine'], "Create a new routine (e.g. the trial definition)")
        wx.EVT_MENU(self, self.IDs.newRoutine,  self.addRoutine)
        self.expMenu.Append(self.IDs.copyRoutine, "&Copy Routine\t%s" %self.app.keys['copyRoutine'], "Copy the current routine so it can be used in another exp", wx.ITEM_NORMAL)
        wx.EVT_MENU(self, self.IDs.copyRoutine,  self.onCopyRoutine)
        self.expMenu.Append(self.IDs.pasteRoutine, "&Paste Routine\t%s" %self.app.keys['pasteRoutine'], "Paste the Routine into the current experiment", wx.ITEM_NORMAL)
        wx.EVT_MENU(self, self.IDs.pasteRoutine,  self.onPasteRoutine)
        self.expMenu.AppendSeparator()

        self.expMenu.Append(self.IDs.addRoutineToFlow, "Insert Routine in Flow", "Select one of your routines to be inserted into the experiment flow")
        wx.EVT_MENU(self, self.IDs.addRoutineToFlow,  self.flowPanel.onInsertRoutine)
        self.expMenu.Append(self.IDs.addLoopToFlow, "Insert Loop in Flow", "Create a new loop in your flow window")
        wx.EVT_MENU(self, self.IDs.addLoopToFlow,  self.flowPanel.insertLoop)

        #---_demos---#000000#FFFFFF--------------------------------------------------
        #for demos we need a dict where the event ID will correspond to a filename

        self.demosMenu = wx.Menu()
        #unpack demos option
        self.demosMenu.Append(self.IDs.builderDemosUnpack, "&Unpack Demos...",
            "Unpack demos to a writable location (so that they can be run)")
        wx.EVT_MENU(self, self.IDs.builderDemosUnpack, self.demosUnpack)
        self.demosMenu.AppendSeparator()
        self.demosMenuUpdate()#add any demos that are found in the prefs['demosUnpacked'] folder
        menuBar.Append(self.demosMenu, '&Demos')

        #---_help---#000000#FFFFFF--------------------------------------------------
        self.helpMenu = wx.Menu()
        menuBar.Append(self.helpMenu, '&Help')
        self.helpMenu.Append(self.IDs.psychopyHome, "&PsychoPy Homepage", "Go to the PsychoPy homepage")
        wx.EVT_MENU(self, self.IDs.psychopyHome, self.app.followLink)
        self.helpMenu.Append(self.IDs.builderHelp, "&PsychoPy Builder Help", "Go to the online documentation for PsychoPy Builder")
        wx.EVT_MENU(self, self.IDs.builderHelp, self.app.followLink)

        self.helpMenu.AppendSeparator()
        self.helpMenu.Append(wx.ID_ABOUT, "&About...", "About PsychoPy")
        wx.EVT_MENU(self, wx.ID_ABOUT, self.app.showAbout)

        self.SetMenuBar(menuBar)

    def closeFrame(self, event=None, checkSave=True):

        if self.app.coder==None and sys.platform!='darwin':
            if not self.app.quitting:
                self.app.quit()
                return#app.quit() will have closed the frame already
        okToClose = self.fileClose(updateViews=False)#close file first (check for save) but no need to update view
        if not okToClose:
            return 0
        else:
            self.app.allFrames.remove(self)
            self.app.builderFrames.remove(self)
            self.Destroy()#close window
            return 1#indicates all was successful (including check for save)
    def quit(self, event=None):
        """quit the app"""
        self.app.quit()
    def fileNew(self, event=None, closeCurrent=True):
        """Create a default experiment (maybe an empty one instead)"""
        #Note: this is NOT the method called by the File>New menu item. That calls app.newBuilderFrame() instead
        if closeCurrent: #if no exp exists then don't try to close it
            if not self.fileClose(updateViews=False): return False #close the existing (and prompt for save if necess)
        self.filename='untitled.psyexp'
        self.exp = experiment.Experiment(prefs=self.app.prefs)
        default_routine = 'trial'
        self.exp.addRoutine(default_routine) #create the trial routine as an example
        self.exp.flow.addRoutine(self.exp.routines[default_routine], pos=1)#add it to flow
        self.exp.namespace.add(default_routine, self.exp.namespace.user) # add it to user's namespace
        self.resetUndoStack()
        self.setIsModified(False)
        self.updateAllViews()
    def fileOpen(self, event=None, filename=None, closeCurrent=True):
        """Open a FileDialog, then load the file if possible.
        """
        if filename==None:
            dlg = wx.FileDialog(self, message="Open file ...", style=wx.OPEN,
                wildcard="PsychoPy experiments (*.psyexp)|*.psyexp|Any file (*.*)|*")
            if dlg.ShowModal() != wx.ID_OK:
                return 0
            filename = dlg.GetPath()
        #did user try to open a script in Builder?
        if filename.endswith('.py'):
            self.app.showCoder(fileList=[filename])
            return
        #NB this requires Python 2.5 to work because of with... statement
        with WindowFrozen(self):#try to pause rendering until all panels updated
            if closeCurrent:
                if not self.fileClose(updateViews=False):
                    return False #close the existing (and prompt for save if necess)
            self.exp = experiment.Experiment(prefs=self.app.prefs)
            try:
                self.exp.loadFromXML(filename)
            except Exception, err:
                print "Failed to load %s. Please send the following to the PsychoPy user list" %filename
                traceback.print_exc()
                logging.flush()
            self.resetUndoStack()
            self.setIsModified(False)
            self.filename = filename
            #routinePanel.addRoutinePage() is done in routinePanel.redrawRoutines(), as called by self.updateAllViews()
            #update the views
            self.updateAllViews()#if frozen effect will be visible on thaw
        self.updateReadme()

    def fileSave(self,event=None, filename=None):
        """Save file, revert to SaveAs if the file hasn't yet been saved
        """
        if filename==None:
            filename = self.filename
        if filename.startswith('untitled'):
            if not self.fileSaveAs(filename):
                return False #the user cancelled during saveAs
        else:
            self.exp.saveToXML(filename)
        self.setIsModified(False)
        return True
    def fileSaveAs(self,event=None, filename=None):
        """
        """
        origFilename = self.filename
        origShortname = os.path.splitext(os.path.split(origFilename)[1])[0]
        defaultName = (origShortname==self.exp.name)
        if filename==None: filename = self.filename
        initPath, filename = os.path.split(filename)

        os.getcwd()
        if sys.platform=='darwin':
            wildcard="PsychoPy experiments (*.psyexp)|*.psyexp|Any file (*.*)|*"
        else:
            wildcard="PsychoPy experiments (*.psyexp)|*.psyexp|Any file (*.*)|*.*"
        returnVal=False
        dlg = wx.FileDialog(
            self, message="Save file as ...", defaultDir=initPath,
            defaultFile=filename, style=wx.SAVE, wildcard=wildcard)
        if dlg.ShowModal() == wx.ID_OK:
            newPath = dlg.GetPath()
            #update exp name
            # if the file already exists, query whether it should be overwritten (default = yes)
            dlg2 = dialogs.MessageDialog(self,
                        message="File '%s' already exists.\n    OK to overwrite?" % (newPath),
                        type='Warning')
            if not os.path.exists(newPath) or dlg2.ShowModal() == wx.ID_YES:
                #if user has not manually renamed experiment
                if defaultName:
                    newShortName = os.path.splitext(os.path.split(newPath)[1])[0]
                    self.exp.setExpName(newShortName)
                #actually save
                self.fileSave(event=None, filename=newPath)
                self.filename = newPath
                returnVal = 1
                try: dlg2.destroy()
                except: pass
            else:
                print "'Save-as' canceled; existing file NOT overwritten.\n"
        try: #this seems correct on PC, but not on mac
            dlg.destroy()
        except:
            pass
        self.updateWindowTitle()
        return returnVal


    def updateReadme(self):
        """Check whether there is a readme file in this folder and try to show it"""
        #create the frame if we don't have one yet
        if not hasattr(self, 'readmeFrame') or self.readmeFrame==None:
            self.readmeFrame=ReadmeFrame(parent=self)
        #look for a readme file
        if self.filename and self.filename!='untitled.psyexp':
            dirname = os.path.dirname(self.filename)
            possibles = glob.glob(os.path.join(dirname,'readme*'))
            if len(possibles)==0:
                possibles = glob.glob(os.path.join(dirname,'Readme*'))
                possibles.extend(glob.glob(os.path.join(dirname,'README*')))
            #still haven't found a file so use default name
            if len(possibles)==0:
                self.readmeFilename=os.path.join(dirname,'readme.txt')#use this as our default
            else:
                self.readmeFilename = possibles[0]#take the first one found
        else:
            self.readmeFilename=None
        self.readmeFrame.setFile(self.readmeFilename)
        if self.readmeFrame.ctrl.GetValue() and self.prefs['alwaysShowReadme']:
            self.showReadme()
    def showReadme(self, evt=None, value=True):
        if not self.readmeFrame.IsShown():
            self.readmeFrame.Show(value)
    def toggleReadme(self, evt=None):
        self.readmeFrame.toggleVisible()
    def OnFileHistory(self, evt=None):
        # get the file based on the menu ID
        fileNum = evt.GetId() - wx.ID_FILE1
        path = self.fileHistory.GetHistoryFile(fileNum)
        self.setCurrentDoc(path)#load the file
        # add it back to the history so it will be moved up the list
        self.fileHistory.AddFileToHistory(path)
    def checkSave(self):
        """Check whether we need to save before quitting
        """
        if hasattr(self, 'isModified') and self.isModified:
            dlg = dialogs.MessageDialog(self,'Experiment has changed. Save before quitting?', type='Warning')
            resp = dlg.ShowModal()
            dlg.Destroy()
            if resp  == wx.ID_CANCEL: return False #return, don't quit
            elif resp == wx.ID_YES:
                if not self.fileSave(): return False #user might cancel during save
            elif resp == wx.ID_NO: pass #don't save just quit
        return 1
    def fileClose(self, event=None, checkSave=True, updateViews=True):
        """This is typically only called when the user x"""
        if checkSave:
            ok = self.checkSave()
            if not ok: return False#user cancelled

        if self.filename==None:
            frameData=self.appData['defaultFrame']
        else:
            frameData = dict(self.appData['defaultFrame'])
            self.appData['prevFiles'].append(self.filename)
            #get size and window layout info
        if self.IsIconized():
            self.Iconize(False)#will return to normal mode to get size info
            frameData['state']='normal'
        elif self.IsMaximized():
            self.Maximize(False)#will briefly return to normal mode to get size info
            frameData['state']='maxim'
        else:
            frameData['state']='normal'
        frameData['auiPerspective'] = self._mgr.SavePerspective()
        frameData['winW'], frameData['winH']=self.GetSize()
        frameData['winX'], frameData['winY']=self.GetPosition()
        for ii in range(self.fileHistory.GetCount()):
            self.appData['fileHistory'].append(self.fileHistory.GetHistoryFile(ii))

        #assign the data to this filename
        self.appData['frames'][self.filename] = frameData

        #close self
        self.routinePanel.removePages()
        self.filename = 'untitled.psyexp'
        self.resetUndoStack()#will add the current exp as the start point for undo
        if updateViews:
            self.updateAllViews()
        return 1
    def updateAllViews(self):
        self.flowPanel.draw()
        self.routinePanel.redrawRoutines()
        self.updateWindowTitle()
    def updateWindowTitle(self, newTitle=None):
        if newTitle==None:
            shortName = os.path.split(self.filename)[-1]
            newTitle='%s - PsychoPy Builder' %(shortName)
        self.SetTitle(newTitle)
    def setIsModified(self, newVal=None):
        """Sets current modified status and updates save icon accordingly.

        This method is called by the methods fileSave, undo, redo, addToUndoStack
        and it is usually preferably to call those than to call this directly.

        Call with ``newVal=None``, to only update the save icon(s)
        """
        if newVal==None:
            newVal= self.getIsModified()
        else: self.isModified=newVal
#        elif newVal==False:
#            self.lastSavedCopy=copy.copy(self.exp)
#            print 'made new copy of exp'
#        #then update buttons/menus
#        if newVal:
        self.toolbar.EnableTool(self.IDs.tbFileSave, newVal)
        self.fileMenu.Enable(wx.ID_SAVE, newVal)
    def getIsModified(self):
        return self.isModified
    def resetUndoStack(self):
        """Reset the undo stack. e.g. do this *immediately after* creating a new exp.

        Will implicitly call addToUndoStack() using the current exp as the state
        """
        self.currentUndoLevel=1#1 is current, 2 is back one setp...
        self.currentUndoStack=[]
        self.addToUndoStack()
        self.updateUndoRedo()
        self.setIsModified(newVal=False)#update save icon if needed
    def addToUndoStack(self, action="", state=None):
        """Add the given ``action`` to the currentUndoStack, associated with the @state@.
        ``state`` should be a copy of the exp from *immediately after* the action was taken.
        If no ``state`` is given the current state of the experiment is used.

        If we are at end of stack already then simply append the action.
        If not (user has done an undo) then remove orphan actions and then append.
        """
        if state==None:
            state=copy.deepcopy(self.exp)
        #remove actions from after the current level
        if self.currentUndoLevel>1:
            self.currentUndoStack = self.currentUndoStack[:-(self.currentUndoLevel-1)]
            self.currentUndoLevel=1
        #append this action
        self.currentUndoStack.append({'action':action,'state':state})
        self.setIsModified(newVal=True)#update save icon if needed
        self.updateUndoRedo()

    def undo(self, event=None):
        """Step the exp back one level in the @currentUndoStack@ if possible,
        and update the windows

        Returns the final undo level (1=current, >1 for further in past)
        or -1 if redo failed (probably can't undo)
        """
        if (self.currentUndoLevel)>=len(self.currentUndoStack):
            return -1#can't undo
        self.currentUndoLevel+=1
        self.exp = copy.deepcopy(self.currentUndoStack[-self.currentUndoLevel]['state'])
        self.updateAllViews()
        self.setIsModified(newVal=True)#update save icon if needed
        self.updateUndoRedo()
        # return
        return self.currentUndoLevel
    def redo(self, event=None):
        """Step the exp up one level in the @currentUndoStack@ if possible,
        and update the windows

        Returns the final undo level (0=current, >0 for further in past)
        or -1 if redo failed (probably can't redo)
        """
        if self.currentUndoLevel<=1:
            return -1#can't redo, we're already at latest state
        self.currentUndoLevel-=1
        self.exp = copy.deepcopy(self.currentUndoStack[-self.currentUndoLevel]['state'])
        self.updateUndoRedo()
        self.updateAllViews()
        self.setIsModified(newVal=True)#update save icon if needed
        return self.currentUndoLevel
    def updateUndoRedo(self):
        #check undo
        if (self.currentUndoLevel)>=len(self.currentUndoStack):
            # can't undo if we're at top of undo stack
            label = "Undo\t%s" %(self.app.keys['undo'])
            enable = False
        else:
            action = self.currentUndoStack[-self.currentUndoLevel]['action']
            label = "Undo %s\t%s" %(action, self.app.keys['undo'])
            enable = True
        self._undoLabel.SetText(label)
        self.toolbar.EnableTool(self.IDs.tbUndo,enable)
        self.editMenu.Enable(wx.ID_UNDO,enable)
        # check redo
        if self.currentUndoLevel==1:
            label = "Redo\t%s" %(self.app.keys['redo'])
            enable = False
        else:
            action = self.currentUndoStack[-self.currentUndoLevel+1]['action']
            label = "Redo %s\t%s" %(action, self.app.keys['redo'])
            enable = True
        self._redoLabel.SetText(label)
        self.toolbar.EnableTool(self.IDs.tbRedo,enable)
        self.editMenu.Enable(wx.ID_REDO,enable)

    def demosUnpack(self, event=None):
        """Get a folder location from the user and unpack demos into it
        """
        #choose a dir to unpack in
        dlg = wx.DirDialog(parent=self, message="Location to unpack demos")
        if dlg.ShowModal()==wx.ID_OK:
            unpackFolder = dlg.GetPath()
        else:
            return -1#user cancelled
        # ensure it's an empty dir:
        if os.listdir(unpackFolder) != []:
            unpackFolder = os.path.join(unpackFolder, 'PsychoPy2 Demos')
            if not os.path.isdir(unpackFolder):
                os.mkdir(unpackFolder)
        misc.mergeFolder(os.path.join(self.paths['demos'], 'builder'), unpackFolder)
        self.prefs['unpackedDemosDir']=unpackFolder
        self.app.prefs.saveUserPrefs()
        self.demosMenuUpdate()
    def demoLoad(self, event=None):
        fileDir = self.demos[event.GetId()]
        files = glob.glob(os.path.join(fileDir,'*.psyexp'))
        if len(files)==0:
            print "Found no psyexp files in %s" %fileDir
        else:
            self.fileOpen(event=None, filename=files[0], closeCurrent=True)
    def demosMenuUpdate(self):
        #list available demos
        if len(self.prefs['unpackedDemosDir'])==0:
            return
        demoList = glob.glob(os.path.join(self.prefs['unpackedDemosDir'],'*'))
        demoList.sort(key=lambda entry: entry.lower)
        ID_DEMOS = \
            map(lambda _makeID: wx.NewId(), range(len(demoList)))
        self.demos={}
        for n in range(len(demoList)):
            self.demos[ID_DEMOS[n]] = demoList[n]
        for thisID in ID_DEMOS:
            junk, shortname = os.path.split(self.demos[thisID])
            if shortname.startswith('_') or shortname.lower().startswith('readme.'):
                continue #ignore 'private' or README files
            self.demosMenu.Append(thisID, shortname)
            wx.EVT_MENU(self, thisID, self.demoLoad)
    def runFile(self, event=None):
        #get abs path of expereiment so it can be stored with data at end of exp
        expPath = self.filename
        if expPath==None or expPath.startswith('untitled'):
            ok = self.fileSave()
            if not ok: return#save file before compiling script
        expPath = os.path.abspath(expPath)
        #make new pathname for script file
        fullPath = self.filename.replace('.psyexp','_lastrun.py')
        
        script = self.generateScript(expPath)
        if not script:
            return
<<<<<<< HEAD

        #set the directory and add to path
        folder, scriptName = os.path.split(fullPath)
        if len(folder)>0: os.chdir(folder)#otherwise this is unsaved 'untitled.psyexp'
        f = codecs.open(fullPath, 'w', 'utf-8')
        f.write(script.getvalue())
        f.close()
        try:
            self.stdoutFrame.getText()
        except:
            self.stdoutFrame=stdOutRich.StdOutFrame(parent=self, app=self.app, size=(700,300))

        # redirect standard streams to log window
        sys.stdout = self.stdoutFrame
        sys.stderr = self.stdoutFrame

        #provide a running... message
        print "\n"+(" Running: %s " %(fullPath)).center(80,"#")
        self.stdoutFrame.lenLastRun = len(self.stdoutFrame.getText())

        self.scriptProcess=wx.Process(self) #self is the parent (which will receive an event when the process ends)
        self.scriptProcess.Redirect()#builder will receive the stdout/stdin

        if sys.platform=='win32':
            command = '"%s" -u "%s"' %(sys.executable, fullPath)# the quotes allow file paths with spaces
            #self.scriptProcessID = wx.Execute(command, wx.EXEC_ASYNC, self.scriptProcess)
            self.scriptProcessID = wx.Execute(command, wx.EXEC_ASYNC| wx.EXEC_NOHIDE, self.scriptProcess)
        else:
            fullPath= fullPath.replace(' ','\ ')#for unix this signifis a space in a filename
            command = '%s -u %s' %(sys.executable, fullPath)# the quotes would break a unix system command
            self.scriptProcessID = wx.Execute(command, wx.EXEC_ASYNC| wx.EXEC_MAKE_GROUP_LEADER, self.scriptProcess)
        self.toolbar.EnableTool(self.IDs.tbRun,False)
        self.toolbar.EnableTool(self.IDs.tbRunAmp, False)
        self.toolbar.EnableTool(self.IDs.tbStop,True)
    
    def runFileAmp(self, event):        
        #get abs path of expereiment so it can be stored with data at end of exp
        expPath = self.filename
        if expPath==None or expPath.startswith('untitled'):
            ok = self.fileSave()
            if not ok: return#save file before compiling script
        expPath = os.path.abspath(expPath)
        #make new pathname for script file
        fullPath = self.filename.replace('.psyexp','_lastrun.py')
        
        script = self.generateScript(expPath)
        if not script:
            return
=======
>>>>>>> b1e74ee9

        #set the directory and add to path
        folder, scriptName = os.path.split(fullPath)
        if len(folder)>0: os.chdir(folder)#otherwise this is unsaved 'untitled.psyexp'
        f = codecs.open(fullPath, 'w', 'utf-8')
        f.write(script.getvalue())
        f.close()
        
        runAmpDialog = amp_launcher.AmpLauncherDialog(self)
        print runAmpDialog.ShowModal()
        self.experiment_contact = runAmpDialog.get_experiment_contact()
        print self.experiment_contact
        if not self.experiment_contact:
            return
        
        try:
            self.stdoutFrame.getText()
        except:
            self.stdoutFrame=stdOutRich.StdOutFrame(parent=self, app=self.app, size=(700,300))

        # redirect standard streams to log window
        sys.stdout = self.stdoutFrame
        sys.stderr = self.stdoutFrame

        #provide a running... message
        print "\n"+(" Running: %s " %(fullPath)).center(80,"#")
        self.stdoutFrame.lenLastRun = len(self.stdoutFrame.getText())

        self.scriptProcess=wx.Process(self) #self is the parent (which will receive an event when the process ends)
        self.scriptProcess.Redirect()#builder will receive the stdout/stdin

        if sys.platform=='win32':
            command = '"%s" -u "%s"' %(sys.executable, fullPath)# the quotes allow file paths with spaces
            #self.scriptProcessID = wx.Execute(command, wx.EXEC_ASYNC, self.scriptProcess)
            self.scriptProcessID = wx.Execute(command, wx.EXEC_ASYNC| wx.EXEC_NOHIDE, self.scriptProcess)
        else:
            fullPath= fullPath.replace(' ','\ ')#for unix this signifis a space in a filename
            command = '%s -u %s' %(sys.executable, fullPath)# the quotes would break a unix system command
            self.scriptProcessID = wx.Execute(command, wx.EXEC_ASYNC| wx.EXEC_MAKE_GROUP_LEADER, self.scriptProcess)
        self.toolbar.EnableTool(self.IDs.tbRun,False)
        self.toolbar.EnableTool(self.IDs.tbRunAmp, False)
        self.toolbar.EnableTool(self.IDs.tbStop,True)

    def stopFile(self, event=None):
        success = wx.Kill(self.scriptProcessID,wx.SIGTERM) #try to kill it gently first
        if success[0] != wx.KILL_OK:
            wx.Kill(self.scriptProcessID,wx.SIGKILL) #kill it aggressively
        self.onProcessEnded(event=None)
    def onProcessEnded(self, event=None):
        """The script/exp has finished running
        """
        if self.experiment_contact:
            self.experiment_contact.stop_experiment()
            self.experiment_contact = None
        
        self.toolbar.EnableTool(self.IDs.tbRun,True)
        self.toolbar.EnableTool(self.IDs.tbRunAmp, True)
        self.toolbar.EnableTool(self.IDs.tbStop,False)
        #update the output window and show it
        text=""
        if self.scriptProcess.IsInputAvailable():
            stream = self.scriptProcess.GetInputStream()
            text += stream.read()
        if self.scriptProcess.IsErrorAvailable():
            stream = self.scriptProcess.GetErrorStream()
            text += stream.read()
        if len(text):self.stdoutFrame.write(text) #if some text hadn't yet been written (possible?)
        if len(self.stdoutFrame.getText())>self.stdoutFrame.lenLastRun:
            self.stdoutFrame.Show()
            self.stdoutFrame.Raise()

        #provide a finished... message
        msg = "\n"+" Finished ".center(80,"#")#80 chars padded with #

        #then return stdout to its org location
        sys.stdout=self.stdoutOrig
        sys.stderr=self.stderrOrig
    def onCopyRoutine(self, event=None):
        """copy the current routine from self.routinePanel to self.app.copiedRoutine
        """
        r = copy.deepcopy(self.routinePanel.getCurrentRoutine())
        if r is not None:
            self.app.copiedRoutine = r
    def onPasteRoutine(self, event=None):
        """Paste the current routine from self.app.copiedRoutine to a new page
        in self.routinePanel after promting for a new name
        """
        if self.app.copiedRoutine == None:
            return -1
        defaultName = self.exp.namespace.makeValid(self.app.copiedRoutine.name)
        message = 'New name for copy of "%s"?  [%s]' % (self.app.copiedRoutine.name, defaultName)
        dlg = wx.TextEntryDialog(self, message=message, caption='Paste Routine')
        if dlg.ShowModal() == wx.ID_OK:
            routineName=dlg.GetValue()
            newRoutine = copy.deepcopy(self.app.copiedRoutine)
            if not routineName:
                routineName = defaultName
            newRoutine.name = self.exp.namespace.makeValid(routineName)
            newRoutine.params['name'] = newRoutine.name
            self.exp.namespace.add(newRoutine.name)
            self.exp.addRoutine(newRoutine.name, newRoutine)#add to the experiment
            for newComp in newRoutine: # routine == list of components
                newName = self.exp.namespace.makeValid(newComp.params['name'])
                self.exp.namespace.add(newName)
                newComp.params['name'].val = newName
            self.routinePanel.addRoutinePage(newRoutine.name, newRoutine)#could do redrawRoutines but would be slower?
            self.addToUndoStack("PASTE Routine `%s`" % newRoutine.name)
        dlg.Destroy()
    def onURL(self, evt):
        """decompose the URL of a file and line number"""
        # "C:\\Program Files\\wxPython2.8 Docs and Demos\\samples\\hangman\\hangman.py", line 21,
        filename = evt.GetString().split('"')[1]
        lineNumber = int(evt.GetString().split(',')[1][5:])
        self.app.coder.gotoLine(filename,lineNumber)
        self.app.showCoder()
    def compileScript(self, event=None):
        script = self.generateScript(None) #leave the experiment path blank
        if not script:
           return
        name = os.path.splitext(self.filename)[0]+".py"#remove .psyexp and add .py
        self.app.showCoder()#make sure coder is visible
        self.app.coder.fileNew(filepath=name)
        self.app.coder.currentDoc.SetText(script.getvalue())
    def setExperimentSettings(self,event=None):
        component=self.exp.settings
        #does this component have a help page?
        if hasattr(component, 'url'):helpUrl=component.url
        else:helpUrl=None
        dlg = DlgExperimentProperties(frame=self,
            title='%s Properties' %self.exp.name,
            params = component.params,helpUrl=helpUrl,
            order = component.order)
        if dlg.OK:
            self.addToUndoStack("EDIT experiment settings")
            self.setIsModified(True)

    def showResourcePool(self, event=None):
        component = self.exp.resourcePool
        dlg = resource_pool.ResourcePoolDialog(self, pool=component)
        dlg.Show()

    def addRoutine(self, event=None):
        self.routinePanel.createNewRoutine()

    def generateScript(self, experimentPath):
        try:
            script = self.exp.writeScript(expPath=experimentPath)
        except Exception as e:
            try:
                self.stdoutFrame.getText()
            except:
                self.stdoutFrame=stdOutRich.StdOutFrame(parent=self, app=self.app, size=(700, 300))
            self.stdoutFrame.write("Error when generating experiment script:\n")
            self.stdoutFrame.write(str(e) + "\n")
<<<<<<< HEAD
            traceback.print_exc(file=self.stdoutFrame)
=======
>>>>>>> b1e74ee9
            self.stdoutFrame.Show()
            self.stdoutFrame.Raise()
            return None
        return script


class ReadmeFrame(wx.Frame):
    def __init__(self, parent):
        """
        A frame for presenting/loading/saving readme files
        """
        self.parent=parent
        title="%s readme" %(parent.exp.name)
        self._fileLastModTime=None
        pos=wx.Point(parent.Position[0]+80, parent.Position[1]+80 )
        wx.Frame.__init__(self, parent, title=title, size=(600,500),pos=pos,
            style=wx.DEFAULT_FRAME_STYLE | wx.FRAME_FLOAT_ON_PARENT)
        self.Hide()
        self.makeMenus()
        self.ctrl = wx.TextCtrl(self, style=wx.TE_MULTILINE)
    def makeMenus(self):
        """ IDs are from app.wxIDs"""

        #---Menus---#000000#FFFFFF--------------------------------------------------
        menuBar = wx.MenuBar()
        #---_file---#000000#FFFFFF--------------------------------------------------
        self.fileMenu = wx.Menu()
        menuBar.Append(self.fileMenu, '&File')
        self.fileMenu.Append(wx.ID_SAVE,    "&Save\t%s" %self.parent.app.keys['save'])
        self.fileMenu.Append(wx.ID_CLOSE,   "&Close readme\t%s" %self.parent.app.keys['close'])
        self.fileMenu.Append(self.parent.IDs.toggleReadme, "&Toggle readme\t%s" %self.parent.app.keys['toggleReadme'], "Open a new Coder view")
        wx.EVT_MENU(self, self.parent.IDs.toggleReadme,  self.toggleVisible)
        wx.EVT_MENU(self, wx.ID_SAVE,  self.fileSave)
        wx.EVT_MENU(self, wx.ID_CLOSE,  self.toggleVisible)
        self.SetMenuBar(menuBar)
    def setFile(self, filename):
        self.filename=filename
        self.expName = self.parent.exp.name
        #check we can read
        if filename==None:#check if we can write to the directory
            return False
        elif not os.access(filename, os.R_OK):
            logging.warning("Found readme file (%s) no read permissions" %filename)
            return False
            #attempt to open
        try:
            f=codecs.open(filename, 'r', 'utf-8')
        except IOError, err:
            logging.warning("Found readme file for %s and appear to have permissions, but can't open" %self.expName)
            logging.warning(err)
            return False
            #attempt to read
        try:
            readmeText=f.read().replace("\r\n", "\n")
        except:
            logging.error("Opened readme file for %s it but failed to read it (not text/unicode?)" %self.expName)
            return False
        f.close()
        self._fileLastModTime=os.path.getmtime(filename)
        self.ctrl.SetValue(readmeText)
        self.SetTitle("%s readme (%s)" %(self.expName, filename))
    def fileSave(self, evt=None):
        if self._fileLastModTime and os.path.getmtime(self.filename)>self._fileLastModTime:
            logging.warning('readme file has been changed by another programme?')
        txt = self.ctrl.GetValue()
        f = codecs.open(self.filename, 'w', 'utf-8')
        f.write(txt)
        f.close()
    def toggleVisible(self, evt=None):
        if self.IsShown():
            self.Hide()
        else:
            self.Show()
def getAbbrev(longStr, n=30):
    """for a filename (or any string actually), give the first
    10 characters, an ellipsis and then n-10 of the final characters"""
    if len(longStr)>35:
        return longStr[0:10]+'...'+longStr[(-n+10):]
    else:
        return longStr
def appDataToFrames(prefs):
    """Takes the standard PsychoPy prefs and returns a list of appData dictionaries, for the Builder frames.
    (Needed because prefs stores a dict of lists, but we need a list of dicts)
    """
    dat = prefs.appData['builder']
def framesToAppData(prefs):
    pass
def _relpath(path, start='.'):
    """This code is based on os.path.relpath in the Python 2.6 distribution,
    included here for compatibility with Python 2.5"""

    if not path:
        raise ValueError("no path specified")

    start_list = os.path.abspath(start).split(os.path.sep)
    path_list = os.path.abspath(path).split(os.path.sep)

    # Work out how much of the filepath is shared by start and path.
    i = len(os.path.commonprefix([start_list, path_list]))

    rel_list = ['..'] * (len(start_list)-i) + path_list[i:]
    if not rel_list:
        return path
    return os.path.join(*rel_list)<|MERGE_RESOLUTION|>--- conflicted
+++ resolved
@@ -4030,7 +4030,6 @@
         script = self.generateScript(expPath)
         if not script:
             return
-<<<<<<< HEAD
 
         #set the directory and add to path
         folder, scriptName = os.path.split(fullPath)
@@ -4079,8 +4078,6 @@
         script = self.generateScript(expPath)
         if not script:
             return
-=======
->>>>>>> b1e74ee9
 
         #set the directory and add to path
         folder, scriptName = os.path.split(fullPath)
@@ -4235,10 +4232,6 @@
                 self.stdoutFrame=stdOutRich.StdOutFrame(parent=self, app=self.app, size=(700, 300))
             self.stdoutFrame.write("Error when generating experiment script:\n")
             self.stdoutFrame.write(str(e) + "\n")
-<<<<<<< HEAD
-            traceback.print_exc(file=self.stdoutFrame)
-=======
->>>>>>> b1e74ee9
             self.stdoutFrame.Show()
             self.stdoutFrame.Raise()
             return None
