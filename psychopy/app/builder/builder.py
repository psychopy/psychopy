--- conflicted
+++ resolved
@@ -3368,12 +3368,7 @@
 
         # bind events
         self.Bind(wx.EVT_MOUSE_EVENTS, self.OnMouse)
-<<<<<<< HEAD
-=======
         self.Bind(wx.EVT_MOUSEWHEEL, self.OnScroll)
-        self.Bind(wx.EVT_BUTTON, self.onInsertRoutine, self.btnInsertRoutine)
-        self.Bind(wx.EVT_BUTTON, self.setLoopPoint1, self.btnInsertLoop)
->>>>>>> 4c988dff
         self.Bind(wx.EVT_PAINT, self.OnPaint)
 
         idClear = wx.NewIdRef()
