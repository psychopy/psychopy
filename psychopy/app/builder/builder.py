--- conflicted
+++ resolved
@@ -1,13 +1,9 @@
 # Part of the PsychoPy library
-# Copyright (C) 2014 Jonathan Peirce
+# Copyright (C) 2013 Jonathan Peirce
 # Distributed under the terms of the GNU General Public License (GPL).
 
 import wx
-<<<<<<< HEAD
-from wx.lib import platebtn, scrolledpanel, newevent
-=======
-from wx.lib import platebtn, scrolledpanel, flatnotebook
->>>>>>> 48338f59
+from wx.lib import platebtn, flatnotebook, scrolledpanel
 from wx.lib.expando import ExpandoTextCtrl, EVT_ETC_LAYOUT_NEEDED
 import wx.aui, wx.stc
 import sys, os, glob, copy, shutil, traceback
@@ -1873,11 +1869,7 @@
         return favorites
 
 class ParamCtrls:
-<<<<<<< HEAD
     def __init__(self, parent, label, param, exp,
-=======
-    def __init__(self, dlg, label, param, parent,
->>>>>>> 48338f59
                  browse=False, noCtrls=False, advanced=False, appPrefs=None):
         """Create a set of ctrls for a particular Component Parameter, to be
         used in Component Properties dialogs. These need to be positioned
@@ -1898,29 +1890,11 @@
         If noCtrls is True then no actual wx widgets are made, but attribute names are created
         """
         self.param = param
-<<<<<<< HEAD
         self.dpi=wx.GetApp().dpi
         self.valueWidth = self.dpi * 3.5
         #try to find the experiment
         self.exp = exp
         
-=======
-        self.dlg = dlg
-        self.dpi=self.dlg.dpi
-        self.valueWidth = self.dpi*3.5
-        #try to find the experiment
-        self.exp=None
-        tryForExp = self.dlg
-        while self.exp==None:
-            if hasattr(tryForExp,'frame'):
-                self.exp=tryForExp.frame.exp
-            else:
-                try:
-                    tryForExp=tryForExp.parent#try going up a level
-                except:
-                    tryForExp.parent
-
->>>>>>> 48338f59
         #param has the fields:
         #val, valType, allowedVals=[],allowedTypes=[], hint="", updates=None, allowedUpdates=None
         # we need the following
@@ -2110,10 +2084,6 @@
         self.app=frame.app
         self.dpi=self.app.dpi
         self.helpUrl=helpUrl
-<<<<<<< HEAD
-        self.Center()
-=======
->>>>>>> 48338f59
         self.params=params   #dict
         self.title = title
         if not editing and title != 'Experiment Settings' and 'name' in self.params.keys():
@@ -2124,13 +2094,6 @@
         self.showAdvanced=showAdvanced
         self.order=order
         self.data = []
-<<<<<<< HEAD
-        self.ctrlSizer= wx.GridBagSizer(vgap=2,hgap=2)
-        self.ctrlSizer.AddGrowableCol(1)#valueCtrl column
-        self.advCtrlSizer = wx.GridBagSizer(vgap=2,hgap=2)
-        self.currRow = {self.ctrlSizer: 0, self.advCtrlSizer: 0}
-=======
->>>>>>> 48338f59
         self.nameOKlabel=None
         self.maxFieldLength = 10#max( len(str(self.params[x])) for x in keys )
         self.timeParams=['startType','startVal','stopType','stopVal']
@@ -2202,17 +2165,6 @@
         #create a header row of titles
         if not self.suppressTitles:
             size=wx.Size(1.5*self.dpi,-1)
-<<<<<<< HEAD
-            self.ctrlSizer.Add(wx.StaticText(self,-1,'Parameter',size=size, style=wx.ALIGN_CENTER),(self.currRow[self.ctrlSizer], 0))
-            self.ctrlSizer.Add(wx.StaticText(self,-1,'Value',size=size, style=wx.ALIGN_CENTER),(self.currRow[self.ctrlSizer], 1))
-            #self.sizer.Add(wx.StaticText(self,-1,'Value Type',size=size, style=wx.ALIGN_CENTER),(self.currRow,3))
-            self.ctrlSizer.Add(wx.StaticText(self,-1,'Updates',size=size, style=wx.ALIGN_CENTER),(self.currRow[self.ctrlSizer], 2))
-            self.currRow[self.ctrlSizer] += 1
-            self.ctrlSizer.Add(
-                wx.StaticLine(self, size=wx.Size(100,20)),
-                (self.currRow[self.ctrlSizer], 0), (1, 2), wx.ALIGN_CENTER | wx.EXPAND)
-        self.currRow[self.ctrlSizer] += 1
-=======
             sizer.Add(wx.StaticText(parent,-1,'Parameter',size=size, style=wx.ALIGN_CENTER),(currRow,0))
             sizer.Add(wx.StaticText(parent,-1,'Value',size=size, style=wx.ALIGN_CENTER),(currRow,1))
             #self.sizer.Add(wx.StaticText(self,-1,'Value Type',size=size, style=wx.ALIGN_CENTER),(currRow,3))
@@ -2222,7 +2174,6 @@
                 wx.StaticLine(parent, size=wx.Size(100,20)),
                 (currRow,0),(1,2), wx.ALIGN_CENTER|wx.EXPAND)
         currRow+=1
->>>>>>> 48338f59
 
         #get all params and sort
         remaining = copy.copy(paramNames)
@@ -2237,20 +2188,6 @@
             remaining.remove('name')
             if 'name' in self.order:
                 self.order.remove('name')
-<<<<<<< HEAD
-        #add start/stop info
-        if 'startType' in remaining:
-            remaining = self.addStartStopCtrls(remaining=remaining)
-            #self.ctrlSizer.Add(
-            #    wx.StaticLine(self, size=wx.Size(100,10)),
-            #    (self.currRow,0),(1,3), wx.ALIGN_CENTER|wx.EXPAND)
-            self.currRow[self.ctrlSizer] += 1 #an extra row to create space (staticLine didn't look right)
-        #loop through the prescribed order (the most important?)
-        for fieldName in self.order:
-            if fieldName in self.advParams:
-                continue #skip advanced params
-            self.addParam(fieldName)
-=======
             currRow+=1
         #add start/stop info
         if 'startType' in remaining:
@@ -2262,120 +2199,52 @@
                 continue#skip advanced params
             self.addParam(fieldName, parent, sizer, currRow, valType=self.params[fieldName].valType)
             currRow += 1
->>>>>>> 48338f59
             remaining.remove(fieldName)
-
         #add any params that weren't specified in the order
         for fieldName in remaining:
-<<<<<<< HEAD
-            if fieldName not in self.advParams:
-                self.addParam(fieldName, valType=self.params[fieldName].valType)
-        #add advanced params if needed
-        if len(self.advParams) > 0:
-            self.addAdvancedTab()
-            for fieldName in self.advParams:
-                self.addParam(fieldName, advanced=True, valType=self.params[fieldName].valType)
-
-    def addStartStopCtrls(self,remaining):
-=======
             self.addParam(fieldName, parent, sizer, currRow, valType=self.params[fieldName].valType)
             currRow += 1
         return sizer
 
     def addStartStopCtrls(self,remaining, parent, sizer, currRow):
->>>>>>> 48338f59
         """Add controls for startType, startVal, stopType, stopVal
         remaining refers to
         """
         ##Start point
         startValParam = self.params['startVal']
-<<<<<<< HEAD
         startTypeParam = self.params['startType']
         startEstimParam = self.params['startEstim']
+        #create label
         label = wx.StaticText(self,-1,'Start', style=wx.ALIGN_CENTER)
         startValues = {"value": startValParam.val, "type": startTypeParam.val, "estimation": startEstimParam.val}
         self.startValCtrl = start_stop.StartPanel(self, value=startValues) ###wx.TextCtrl(parent,-1,unicode(startValParam.val))
         startHints = {"value": startValParam.hint, "type": startTypeParam.hint, "estimation": startEstimParam.hint}
         self.startValCtrl.setToolTips(startHints)
-        self.ctrlSizer.Add(label, (self.currRow[self.ctrlSizer], 0), (1, 1), wx.ALIGN_RIGHT)
-        #add our new row
-        self.ctrlSizer.Add(self.startValCtrl, (self.currRow[self.ctrlSizer], 1), (1, 1), flag=wx.EXPAND)
-        self.currRow[self.ctrlSizer] += 1
-=======
-        #create label
-        label = wx.StaticText(parent,-1,'Start', style=wx.ALIGN_CENTER)
-        labelEstim = wx.StaticText(parent,-1,'Expected start (s)', style=wx.ALIGN_CENTER)
-        labelEstim.SetForegroundColour('gray')
-        #the method to be used to interpret this start/stop
-        self.startTypeCtrl = wx.Choice(parent, choices=startTypeParam.allowedVals)
-        self.startTypeCtrl.SetStringSelection(startTypeParam.val)
-        #the value to be used as the start/stop
-        self.startValCtrl = wx.TextCtrl(parent,-1,unicode(startValParam.val))
-        self.startValCtrl.SetToolTipString(self.params['startVal'].hint)
-        #the value to estimate start/stop if not numeric
-        self.startEstimCtrl = wx.TextCtrl(parent,-1,unicode(self.params['startEstim'].val))
-        self.startEstimCtrl.SetToolTipString(self.params['startEstim'].hint)
-        #add the controls to a new line
-        startSizer = wx.BoxSizer(orient=wx.HORIZONTAL)
-        startSizer.Add(self.startTypeCtrl)
-        startSizer.Add(self.startValCtrl, 1,flag=wx.EXPAND)
-        startEstimSizer=wx.BoxSizer(orient=wx.HORIZONTAL)
-        startEstimSizer.Add(labelEstim, flag = wx.ALIGN_CENTRE_VERTICAL|wx.ALIGN_LEFT)
-        startEstimSizer.Add(self.startEstimCtrl, flag = wx.ALIGN_BOTTOM)
         startAllCrtlSizer = wx.BoxSizer(orient=wx.VERTICAL)
-        startAllCrtlSizer.Add(startSizer,flag=wx.EXPAND)
-        startAllCrtlSizer.Add(startEstimSizer, flag=wx.ALIGN_RIGHT)
+        startAllCtrlSizer.Add(self.startValCtrl, 1,flag=wx.EXPAND)
         sizer.Add(label, (currRow,0),(1,1),wx.ALIGN_RIGHT)
         #add our new row
         sizer.Add(startAllCrtlSizer,(currRow,1),(1,1),flag=wx.EXPAND)
         currRow+=1
->>>>>>> 48338f59
         remaining.remove('startType')
         remaining.remove('startVal')
         remaining.remove('startEstim')
+
         ##Stop point
         stopValParam = self.params['stopVal']
-<<<<<<< HEAD
         stopTypeParam = self.params['stopType']
         stopEstimParam = self.params['durationEstim']
+        #create label
         label = wx.StaticText(self,-1,'Stop', style=wx.ALIGN_CENTER)
         stopValues = {"value": stopValParam.val, "type": stopTypeParam.val, "estimation": stopEstimParam.val}
         self.stopValCtrl = start_stop.StopPanel(self, value=stopValues) ###wx.TextCtrl(parent,-1,unicode(stopValParam.val))
         stopHints = {"value": stopValParam.hint, "type": stopTypeParam.hint, "estimation": stopEstimParam.hint}
         self.stopValCtrl.setToolTips(stopHints)
-        self.ctrlSizer.Add(label, (self.currRow[self.ctrlSizer], 0), (1, 1), wx.ALIGN_RIGHT)
-        #add our new row
-        self.ctrlSizer.Add(self.stopValCtrl, (self.currRow[self.ctrlSizer], 1), (1, 1), flag=wx.EXPAND)
-        self.currRow[self.ctrlSizer] += 1
-=======
-        #create label
-        label = wx.StaticText(parent,-1,'Stop', style=wx.ALIGN_CENTER)
-        labelEstim = wx.StaticText(parent,-1,'Expected duration (s)', style=wx.ALIGN_CENTER)
-        labelEstim.SetForegroundColour('gray')
-        #the method to be used to interpret this start/stop
-        self.stopTypeCtrl = wx.Choice(parent, choices=stopTypeParam.allowedVals)
-        self.stopTypeCtrl.SetStringSelection(stopTypeParam.val)
-        #the value to be used as the start/stop
-        self.stopValCtrl = wx.TextCtrl(parent,-1,unicode(stopValParam.val))
-        self.stopValCtrl.SetToolTipString(self.params['stopVal'].hint)
-        #the value to estimate start/stop if not numeric
-        self.durationEstimCtrl = wx.TextCtrl(parent,-1,unicode(self.params['durationEstim'].val))
-        self.durationEstimCtrl.SetToolTipString(self.params['durationEstim'].hint)
-        #add the controls to a new line
-        stopSizer = wx.BoxSizer(orient=wx.HORIZONTAL)
-        stopSizer.Add(self.stopTypeCtrl)
-        stopSizer.Add(self.stopValCtrl, 1,flag=wx.EXPAND)
-        stopEstimSizer=wx.BoxSizer(orient=wx.HORIZONTAL)
-        stopEstimSizer.Add(labelEstim, flag = wx.ALIGN_CENTRE_VERTICAL)
-        stopEstimSizer.Add(self.durationEstimCtrl, flag = wx.ALIGN_CENTRE_VERTICAL)
         stopAllCrtlSizer = wx.BoxSizer(orient=wx.VERTICAL)
-        stopAllCrtlSizer.Add(stopSizer,flag=wx.EXPAND)
-        stopAllCrtlSizer.Add(stopEstimSizer, flag=wx.ALIGN_RIGHT|wx.ALIGN_CENTRE_VERTICAL)
-        sizer.Add(label, (currRow,0),(1,1),wx.ALIGN_RIGHT)
+        stopAllCrtlSizer.Add(self.stopValCtrl, 1,flag=wx.EXPAND)
         #add our new row
         sizer.Add(stopAllCrtlSizer,(currRow,1),(1,1),flag=wx.EXPAND)
         currRow+=1
->>>>>>> 48338f59
         remaining.remove('stopType')
         remaining.remove('stopVal')
         remaining.remove('durationEstim')
@@ -2389,64 +2258,44 @@
 
         return remaining, currRow
 
-<<<<<<< HEAD
     def browserHandler(self, value_ctrl):
         def handler(event):
             dialog = resource_pool.ResourceChooserDialog(self, self.frame.exp.resourcePool)
             if dialog.ShowModal() == wx.ID_OK:
                 value_ctrl.SetValue("$resources['%s']" % dialog.resource_name)
         return handler
-    
-    
-    def addParamToSizer(self, fieldName, sizer, parent, valType=None):
-        param = self.params[fieldName]
-=======
-    def addParam(self,fieldName, parent, sizer, currRow, advanced=False, valType=None):
+
+    def addParamToSizer(self,fieldName, advanced=False, valType=None):
         """Add a parameter to the basic sizer
         """
         param=self.params[fieldName]
->>>>>>> 48338f59
         if param.label not in [None, '']:
-            label = param.label
-        else:
-<<<<<<< HEAD
-            label = fieldName
+            label=param.label
+        else:
+            label=fieldName
         ctrls = ParamCtrls(parent, label=label, param=param, exp=self.frame.exp, appPrefs=self.app.prefs)
-=======
-            label=fieldName
-        ctrls=ParamCtrls(dlg=self, parent=parent, label=label,param=param, advanced=advanced, appPrefs=self.app.prefs)
->>>>>>> 48338f59
         self.paramCtrls[fieldName] = ctrls
-        if fieldName == 'name':
+        if fieldName=='name':
             ctrls.valueCtrl.Bind(wx.EVT_TEXT, self.checkName)
         # self.valueCtrl = self.typeCtrl = self.updateCtrl
-<<<<<<< HEAD
         currRow = self.currRow[sizer]
-        sizer.Add(ctrls.nameCtrl, (currRow, 0), flag=wx.ALIGN_RIGHT | wx.LEFT | wx.RIGHT, border=5)
-        sizer.Add(ctrls.valueCtrl, (currRow, 1), flag=wx.EXPAND | wx.ALL, border=5)
-=======
         sizer.Add(ctrls.nameCtrl, (currRow,0), border=5,
             flag=wx.ALIGN_RIGHT|wx.ALIGN_CENTRE_VERTICAL|wx.LEFT|wx.RIGHT)
         sizer.Add(ctrls.valueCtrl, (currRow,1), border=5,
             flag=wx.EXPAND | wx.ALIGN_CENTRE_VERTICAL | wx.ALL)
->>>>>>> 48338f59
         if ctrls.updateCtrl:
             sizer.Add(ctrls.updateCtrl, (currRow, 2))
         if ctrls.typeCtrl:
-            sizer.Add(ctrls.typeCtrl, (currRow, 3))
-        if ctrls.browseCtrl:
-            handler = self.browserHandler(ctrls.valueCtrl)
-            ctrls.browseCtrl.Bind(wx.EVT_BUTTON, handler)
-            sizer.Add(ctrls.browseCtrl, (currRow, 4))
+            sizer.Add(ctrls.typeCtrl, (currRow,3) )
         if fieldName in ['text', 'Text']:
             sizer.AddGrowableRow(currRow) #doesn't seem to work though
+            #self.Bind(EVT_ETC_LAYOUT_NEEDED, self.onNewTextSize, ctrls.valueCtrl)
         elif fieldName in ['color', 'Color']:
             ctrls.valueCtrl.Bind(wx.EVT_RIGHT_DOWN, self.launchColorPicker)
         elif valType == 'extendedCode':
             sizer.AddGrowableRow(currRow) #doesn't seem to work though
             ctrls.valueCtrl.Bind(wx.EVT_KEY_DOWN, self.onTextEventCode)
-        elif fieldName == 'Monitor':
-            #self.Bind(EVT_ETC_LAYOUT_NEEDED, self.onNewTextSize, ctrls.valueCtrl)
+        elif fieldName=='Monitor':
             ctrls.valueCtrl.Bind(wx.EVT_RIGHT_DOWN, self.openMonitorCenter)
 
         # use monospace font to signal code:
@@ -2468,7 +2317,6 @@
                 except:
                     pass
 
-<<<<<<< HEAD
         self.currRow[sizer] += 1
 
     def addParam(self, fieldName, advanced=False, valType=None):
@@ -2482,8 +2330,6 @@
             parent = self
         self.addParamToSizer(fieldName, sizer, parent, valType)        
 
-=======
->>>>>>> 48338f59
     def openMonitorCenter(self,event):
         self.app.openMonitorCenter(event)
         self.paramCtrls['Monitor'].valueCtrl.SetFocus()
@@ -2506,32 +2352,6 @@
     def onNewTextSize(self, event):
         self.Fit()#for ExpandoTextCtrl this is needed
 
-<<<<<<< HEAD
-    def addText(self, text, size=None):
-        if size==None:
-            size = wx.Size(8*len(text)+16, 25)
-        myTxt = wx.StaticText(self,-1,
-                                label=text,
-                                style=wx.ALIGN_CENTER_VERTICAL|wx.ALIGN_CENTER_HORIZONTAL,
-                                size=size)
-        self.ctrlSizer.Add(myTxt,wx.EXPAND)#add to current row spanning entire
-        return myTxt
-    def addAdvancedTab(self):
-        self.advPanel = wx.CollapsiblePane(self, label='Show Advanced')
-        self.Bind(wx.EVT_COLLAPSIBLEPANE_CHANGED, self.onToggleAdvanced, self.advPanel)
-        pane = self.advPanel.GetPane()
-        pane.SetSizer(self.advCtrlSizer)
-        self.advPanel.Collapse(not self.showAdvanced)
-        self.currRow[self.advPanel.GetPane()] = 0
-    def onToggleAdvanced(self, event=None):
-        if self.advPanel.IsExpanded():
-            self.advPanel.SetLabel('Hide Advanced')
-            self.showAdvanced=True
-        else:
-            self.advPanel.SetLabel('Show Advanced')
-            self.showAdvanced=False
-=======
->>>>>>> 48338f59
     def show(self):
         """Adds an OK and cancel button, shows dialogue.
 
@@ -2562,22 +2382,16 @@
         self.OKbtn.Bind(wx.EVT_BUTTON, self.onOK)
         self.OKbtn.SetDefault()
         self.checkName() # disables OKbtn if bad name
+
         buttons.Add(self.OKbtn, 0, wx.ALL,border=3)
         CANCEL = wx.Button(self, wx.ID_CANCEL, " Cancel ")
         buttons.Add(CANCEL, 0, wx.ALL,border=3)
         buttons.Realize()
         #add to sizer
         self.mainSizer.Add(buttons, flag=wx.ALIGN_RIGHT)
-<<<<<<< HEAD
-        self.border = wx.BoxSizer(wx.VERTICAL)
-        
-        self.border.Add(self.mainSizer, flag=wx.ALL|wx.EXPAND, border=8)
-        self.SetSizerAndFit(self.border)
-=======
         border = wx.BoxSizer(wx.VERTICAL)
         border.Add(self.mainSizer, flag=wx.ALL|wx.EXPAND, border=8)
         self.SetSizerAndFit(border)
->>>>>>> 48338f59
         #move the position to be v near the top of screen and to the right of the left-most edge of builder
         builderPos = self.frame.GetPosition()
         self.SetPosition((builderPos[0]+200,20))
@@ -2782,7 +2596,6 @@
                 return namespace.isPossiblyDerivable(newName), True
             else:
                 return "", True
-
     def checkName(self, event=None):
         """
         Issue a form validation on name change.
@@ -2857,23 +2670,18 @@
             self.conditionsFile=loop.params['conditionsFile'].val
             self.trialHandler = self.currentHandler = loop
             loop.updateLoopTypes()
-            self.currentType=loop.params['loopType']#could be 'random', 'sequential', 'fullRandom'
+            self.currentType=loop.params['loopType'].val #could be 'random', 'sequential', 'fullRandom'
         elif loop.type=='StairHandler':
             self.stairHandler = self.currentHandler = loop
             self.currentType='staircase'
         elif loop.type=='MultiStairHandler':
+            self.conditions=loop.params['conditions'].val
+            self.conditionsFile=loop.params['conditionsFile'].val
             self.multiStairHandler = self.currentHandler = loop
-            self.currentType='interleaved staircase'
+            self.currentType='interleaved staircases'
         elif loop.type=='QuestHandler':
             pass # what to do for quest?
         self.params['name']=self.currentHandler.params['name']
-<<<<<<< HEAD
-
-        self.makeGlobalCtrls()
-        self.makeStaircaseCtrls()
-        self.makeConstantsCtrls()#the controls for Method of Constants
-        self.makeMultiStairCtrls()
-=======
         self.globalPanel = self.makeGlobalCtrls()
         self.stairPanel = self.makeStaircaseCtrls()
         self.constantsPanel = self.makeConstantsCtrls()#the controls for Method of Constants
@@ -2883,7 +2691,6 @@
         self.mainSizer.Add(self.stairPanel, border=5, flag=wx.ALL|wx.ALIGN_CENTRE)
         self.mainSizer.Add(self.constantsPanel, border=5, flag=wx.ALL|wx.ALIGN_CENTRE)
         self.mainSizer.Add(self.multiStairPanel, border=5, flag=wx.ALL|wx.ALIGN_CENTRE)
->>>>>>> 48338f59
         self.setCtrls(self.currentType)
         # create a list of panels in the dialog, for the validator to step through
         self.panels = [self.globalPanel, self.stairPanel, self.constantsPanel, self.multiStairPanel]
@@ -2911,7 +2718,7 @@
 
         #make sure we set this back regardless of whether OK
         #otherwise it will be left as a summary string, not a conditions
-        if self.currentHandler.params.has_key('conditionsFile'):
+        if 'conditionsFile' in self.currentHandler.params:
             self.currentHandler.params['conditions'].val=self.conditions
 
     def makeGlobalCtrls(self):
@@ -2957,15 +2764,9 @@
                 #these have already been made and inserted into sizer
                 ctrls=self.globalCtrls[fieldName]
             elif fieldName=='conditionsFile':
-<<<<<<< HEAD
-                container=wx.BoxSizer(wx.HORIZONTAL)
-                ctrls=ParamCtrls(self, fieldName, handler.params[fieldName], self.exp, browse=True)
-                self.Bind(wx.EVT_BUTTON, self.onChooseTrialsFile, ctrls.browseCtrl)
-=======
                 ctrls=ParamCtrls(dlg=self, parent=panel, label=fieldName,
                     param=handler.params[fieldName], browse=True)
                 self.Bind(wx.EVT_BUTTON, self.onBrowseTrialsFile,ctrls.browseCtrl)
->>>>>>> 48338f59
                 ctrls.valueCtrl.Bind(wx.EVT_RIGHT_DOWN, self.viewConditions)
                 panelSizer.Add(ctrls.nameCtrl, [row, 0])
                 panelSizer.Add(ctrls.valueCtrl, [row, 1])
@@ -2976,29 +2777,18 @@
                     text=self.getTrialsSummary(handler.params['conditions'].val)
                 else:
                     text = """No parameters set"""
-<<<<<<< HEAD
-                ctrls = ParamCtrls(self, 'conditions',text, self.exp, noCtrls=True)#we'll create our own widgets
-=======
                 ctrls = ParamCtrls(dlg=self, parent=panel, label='conditions',
                     param=text, noCtrls=True)#we'll create our own widgets
->>>>>>> 48338f59
                 size = wx.Size(350, 50)
                 ctrls.valueCtrl = wx.StaticText(panel, label=text, size=size, style=wx.ALIGN_CENTER)
                 panelSizer.Add(ctrls.valueCtrl, (row, 0), span=(1,3), flag=wx.ALIGN_CENTER)
                 row += 1
             else: #normal text entry field
-<<<<<<< HEAD
-                container=wx.BoxSizer(wx.HORIZONTAL)
-                ctrls=ParamCtrls(self, fieldName, handler.params[fieldName], self.exp)
-                container.AddMany((ctrls.nameCtrl, ctrls.valueCtrl))
-                self.ctrlSizer.Add(container)
-=======
                 ctrls=ParamCtrls(dlg=self, parent=panel, label=fieldName,
                     param=handler.params[fieldName])
                 panelSizer.Add(ctrls.nameCtrl, [row, 0])
                 panelSizer.Add(ctrls.valueCtrl, [row, 1])
                 row += 1
->>>>>>> 48338f59
             #store info about the field
             self.constantsCtrls[fieldName] = ctrls
         return panel
@@ -3028,13 +2818,8 @@
                 #these have already been made and inserted into sizer
                 ctrls=self.globalCtrls[fieldName]
             elif fieldName=='conditionsFile':
-<<<<<<< HEAD
-                container=wx.BoxSizer(wx.HORIZONTAL)
-                ctrls=ParamCtrls(self, fieldName, handler.params[fieldName], self.exp, browse=True)
-=======
                 ctrls=ParamCtrls(dlg=self, parent=panel, label=fieldName,
                     param=handler.params[fieldName], browse=True)
->>>>>>> 48338f59
                 self.Bind(wx.EVT_BUTTON, self.onBrowseTrialsFile,ctrls.browseCtrl)
                 panelSizer.Add(ctrls.nameCtrl, [row, 0])
                 panelSizer.Add(ctrls.valueCtrl, [row, 1])
@@ -3045,29 +2830,18 @@
                     text=self.getTrialsSummary(handler.params['conditions'].val)
                 else:
                     text = """No parameters set (select a file above)"""
-<<<<<<< HEAD
-                ctrls = ParamCtrls(self, 'conditions',text, self.exp, noCtrls=True)#we'll create our own widgets
-=======
                 ctrls = ParamCtrls(dlg=self, parent=panel, label='conditions',
                     param=text, noCtrls=True)#we'll create our own widgets
->>>>>>> 48338f59
                 size = wx.Size(350, 50)
                 ctrls.valueCtrl = wx.StaticText(panel, label=text, size=size, style=wx.ALIGN_CENTER)
                 panelSizer.Add(ctrls.valueCtrl, (row, 0), span=(1,3), flag=wx.ALIGN_CENTER)
                 row += 1
             else: #normal text entry field
-<<<<<<< HEAD
-                container=wx.BoxSizer(wx.HORIZONTAL)
-                ctrls=ParamCtrls(self, fieldName, handler.params[fieldName], self.exp)
-                container.AddMany((ctrls.nameCtrl, ctrls.valueCtrl))
-                self.ctrlSizer.Add(container)
-=======
                 ctrls=ParamCtrls(dlg=self, parent=panel, label=fieldName,
                     param=handler.params[fieldName])
                 panelSizer.Add(ctrls.nameCtrl, [row, 0])
                 panelSizer.Add(ctrls.valueCtrl, [row, 1])
                 row += 1
->>>>>>> 48338f59
             #store info about the field
             self.multiStairCtrls[fieldName] = ctrls
         return panel
@@ -3087,18 +2861,11 @@
                 #these have already been made and inserted into sizer
                 ctrls=self.globalCtrls[fieldName]
             else: #normal text entry field
-<<<<<<< HEAD
-                container=wx.BoxSizer(wx.HORIZONTAL)
-                ctrls=ParamCtrls(self, fieldName, handler.params[fieldName], self.exp)
-                container.AddMany((ctrls.nameCtrl, ctrls.valueCtrl))
-                self.ctrlSizer.Add(container)
-=======
                 ctrls=ParamCtrls(dlg=self, parent=panel, label=fieldName,
                     param=handler.params[fieldName])
                 panelSizer.Add(ctrls.nameCtrl, [row, 0])
                 panelSizer.Add(ctrls.valueCtrl, [row, 1])
                 row += 1
->>>>>>> 48338f59
             #store info about the field
             self.staircaseCtrls[fieldName] = ctrls
         return panel
@@ -3236,7 +3003,6 @@
                 self.conditionsFile = self.conditionsFileOrig
                 self.conditions = self.conditionsOrig
                 return # no update or display changes
-
             duplCondNames = []
             if len(self.condNamesInFile):
                 for condName in self.condNamesInFile:
@@ -4492,7 +4258,6 @@
         """
         return os.path.splitext(os.path.split(self.filename)[1])[0]
 
-
     def updateReadme(self):
         """Check whether there is a readme file in this folder and try to show it"""
         #create the frame if we don't have one yet
@@ -4557,6 +4322,7 @@
         if checkSave:
             ok = self.checkSave()
             if not ok: return False#user cancelled
+        print 'closing', self.filename
         if self.filename==None:
             frameData=self.appData['defaultFrame']
         else:
