#!/usr/bin/env python
# -*- coding: utf-8 -*-

"""
Created on Tue Apr 23 11:28:32 2013

Provides the high resolution timebase used by psychopy, and defines some time
related utility Classes.

Moved functionality from core.py so a common code
base could be used in core.py and logging.py; vs. duplicating the getTime and
Clock logic.

@author: Sol
@author: Jon
"""

# Part of the PsychoPy library
# Copyright (C) 2002-2018 Jonathan Peirce (C) 2019-2022 Open Science Tools Ltd.
# Distributed under the terms of the GNU General Public License (GPL).
import logging
import time
import sys
from datetime import datetime

from pkg_resources import parse_version

try:
    import pyglet
except ImportError:
    pass  # pyglet is not installed

from psychopy.constants import STARTED, NOT_STARTED, FINISHED
import psychopy.logging  # Absolute import to work around circularity

# set the default timing mechanism
getTime = None

# Select the timer to use as the psychopy high resolution time base. Selection
# is based on OS and Python version.
#
# Three requirements exist for the psychopy time base implementation:
#     A) The Python interpreter does not apply an offset to the times returned
#        based on when the timer module being used was loaded or when the
#        timer function first called was first called.
#     B) The timer implementation used must be monotonic and report elapsed
#        time between calls, 'not' system or CPU usage time.
#     C) The timer implementation must provide a resolution of 50 usec or
#        better.
#
# Given the above requirements, psychopy selects a timer implementation as
# follows:
#     1) On Windows, the Windows Query Performance Counter API is used using
#        ctypes access.
#     2) On other OS's, if the Python version being used is 2.6 or lower,
#        time.time is used. For Python 2.7 and above, the timeit.default_timer
#        function is used.
try:
    import psychtoolbox
    havePTB = True
except ImportError:
    havePTB = False

if havePTB:
    # def getTime():
    #     secs, wallTime, error = psychtoolbox.GetSecs('allclocks')
    #     return wallTime
    getTime = psychtoolbox.GetSecs
elif sys.platform == 'win32':
    from ctypes import byref, c_int64, windll
    _fcounter = c_int64()
    _qpfreq = c_int64()
    windll.Kernel32.QueryPerformanceFrequency(byref(_qpfreq))
    _qpfreq = float(_qpfreq.value)
    _winQPC = windll.Kernel32.QueryPerformanceCounter

    def getTime():
        _winQPC(byref(_fcounter))
        return _fcounter.value / _qpfreq

elif sys.platform == "darwin":
    # Monotonic getTime with absolute origin. Suggested by @aforren1, and
    # copied from github.com/aforren1/toon/blob/master/toon/input/mac_clock.py 
    import ctypes
    _libc = ctypes.CDLL('/usr/lib/libc.dylib', use_errno=True)

    # create helper class to store data
    class mach_timebase_info_data_t(ctypes.Structure):
        _fields_ = (('numer', ctypes.c_uint32),
                    ('denom', ctypes.c_uint32))

    # get function and set response type
    _mach_absolute_time = _libc.mach_absolute_time
    _mach_absolute_time.restype = ctypes.c_uint64

    # calculate timebase
    _timebase = mach_timebase_info_data_t()
    _libc.mach_timebase_info(ctypes.byref(_timebase))
    _ticks_per_second = _timebase.numer / _timebase.denom * 1.0e9

    # scaling factor so that timing works correctly on Intal and Apple Silicon
    _scaling_factor = _timebase.numer / _timebase.denom

    # then define getTime func
    def getTime():
        return (_mach_absolute_time() * _scaling_factor) / 1.0e9

else:
    import timeit
    getTime = timeit.default_timer


class MonotonicClock:
    """A convenient class to keep track of time in your experiments using a
    sub-millisecond timer.

    Unlike the :class:`~psychopy.core.Clock` this cannot be reset to
    arbitrary times. For this clock t=0 always represents the time that
    the clock was created.

    Don't confuse this `class` with `core.monotonicClock` which is an
    `instance` of it that got created when PsychoPy.core was imported.
    That clock instance is deliberately designed always to return the
    time since the start of the study.

    Version Notes: This class was added in PsychoPy 1.77.00

    """
<<<<<<< HEAD
    def __init__(self, start_time=None, style=float):
=======
    def __init__(self, start_time=None, format=float):
>>>>>>> 1cf1a3e1
        super(MonotonicClock, self).__init__()
        if start_time is None:
            # this is sub-millisecond timer in python
            self._timeAtLastReset = getTime()
        else:
            self._timeAtLastReset = start_time
<<<<<<< HEAD
        # store default style
        self.style = style

    def getTime(self, applyZero=True, style=None):
=======
        self._epochTimeAtLastReset = time.time()
        # store default format
        self.format = format

    def getTime(self, applyZero=True, format=None):
>>>>>>> 1cf1a3e1
        """
        Returns the current time on this clock in secs (sub-ms precision).

        Parameters
        ----------
        applyZero : bool
            If applying zero then this will be the time since the clock was created (typically the beginning of the
            script). If not applying zero then it is whatever the underlying clock uses as its base time but that is
            system dependent. e.g. can be time since reboot, time since Unix Epoch etc.

<<<<<<< HEAD
            Only applies when style is `float`.
        style : type, str or None
=======
            Only applies when format is `float`.
        format : type, str or None
>>>>>>> 1cf1a3e1
            Can be either:
            - `float`: Time will return as a float as number of seconds
            - time format codes: Time will return as a string in that format, as in time.strftime
            - `str`: Time will return as a string in ISO 8601 (YYYY-MM-DD_HH:MM:SS.mmmmmmZZZZ)
            - `None`: Will use this object's `defaultStyle` attribute

        Returns
        -------
        str or float
            Time in format requested.
        """

<<<<<<< HEAD
        # substitute no style for default
        if style is None:
            style = self.style
        # substitute nonspecified str style for ISO 8601
        if style is str:
            style = "%Y-%m-%d_%H:%M:%S.%f%z"

        # transform according to style
        if style is float:
=======
        # substitute no format for default
        if format is None:
            format = self.format
        # substitute nonspecified str format for ISO 8601
        if format is str:
            format = "%Y-%m-%d_%H:%M:%S.%f%z"

        # transform according to format
        if format is float:
>>>>>>> 1cf1a3e1
            # get time as float (pre-2023.2 behaviour)
            t = getTime()
            if applyZero:
                t -= self._timeAtLastReset
            return t
<<<<<<< HEAD
        elif isinstance(style, str):
            # if given a style string, format according to it
            return datetime.now().strftime(style)
=======
        elif isinstance(format, str):
            # get epoch time as float
            t = self._epochTimeAtLastReset + (getTime() - self._timeAtLastReset)
            # convert to datetime
            now = datetime.fromtimestamp(t)
            # format
            return now.strftime(format)
>>>>>>> 1cf1a3e1

    def getLastResetTime(self):
        """
        Returns the current offset being applied to the high resolution
        timebase used by Clock.
        """
        return self._timeAtLastReset


monotonicClock = MonotonicClock()


class Clock(MonotonicClock):
    """A convenient class to keep track of time in your experiments.
    You can have as many independent clocks as you like (e.g. one
    to time responses, one to keep track of stimuli ...)

    This clock is identical to the :class:`~psychopy.core.MonotonicClock`
    except that it can also be reset to 0 or another value at any point.

    """
<<<<<<< HEAD
    def __init__(self, style=float):
        super(Clock, self).__init__(style=style)
=======
    def __init__(self, format=float):
        super(Clock, self).__init__(format=format)
>>>>>>> 1cf1a3e1

    def reset(self, newT=0.0):
        """Reset the time on the clock. With no args time will be
        set to zero. If a float is received this will be the new
        time on the clock
        """
        self._timeAtLastReset = getTime() + newT
        self._epochTimeAtLastReset = time.time()

    def addTime(self, t):
        """Add more time to the Clock/Timer

        e.g.::

            timer = core.Clock()
            timer.addTime(5)
            while timer.getTime() > 0:
                # do something
        """
        self._timeAtLastReset -= t
        self._epochTimeAtLastReset -= t

    def add(self, t):
        """DEPRECATED: use .addTime() instead

        This function adds time TO THE BASE (t0) which, counterintuitively,
        reduces the apparent time on the clock
        """
        logging.warning("DEPRECATED: Clock.add() is deprecated in favor of .addTime() due to "
                        "the counterintuitive design (it added time to the baseline, which "
                        "reduced the values returned from getTime()")
        self._timeAtLastReset += t
        self._epochTimeAtLastReset += t


class CountdownTimer(Clock):
    """Similar to a :class:`~psychopy.core.Clock` except that time counts down
    from the time of last reset.

    Parameters
    ----------
    start : float or int
        Starting time in seconds to countdown on.

    Examples
    --------
    Create a countdown clock with a 5 second duration::

        timer = core.CountdownTimer(5)
        while timer.getTime() > 0:  # after 5s will become negative
            # do stuff

    """
    def __init__(self, start=0):
        super(CountdownTimer, self).__init__()
        self._countdown_duration = start
        if start:
            self.add(start)

    def getTime(self):
        """Returns the current time left on this timer in seconds with sub-ms
        precision (`float`).
        """
        return self._timeAtLastReset - getTime()

    def addTime(self, t):
        """Add more time to the CountdownTimer
        
        e.g.:
            countdownTimer = core.CountdownTimer()
            countdownTimer.addTime(1)

            while countdownTimer.getTime() > 0:
                # do something
        """

        self._timeAtLastReset += t
        self._epochTimeAtLastReset += t

    def reset(self, t=None):
        """Reset the time on the clock.

        Parameters
        ----------
        t : float, int or None
            With no args (`None`), time will be set to the time used for last
            reset (or start time if no previous resets). If a number is
            received, this will be the new time on the clock.

        """
        if t is None:
            Clock.reset(self, self._countdown_duration)
        else:
            self._countdown_duration = t
            Clock.reset(self, t)


class StaticPeriod:
    """A class to help insert a timing period that includes code to be run.

    Parameters
    ----------
    screenHz : int or None
    the frame rate of the monitor (leave as None if you
            don't want this accounted for)
    win : :class:`~psychopy.visual.Window`
        If a :class:`~psychopy.visual.Window` is given then
        :class:`StaticPeriod` will also pause/restart frame interval recording.
    name : str
        Give this StaticPeriod a name for more informative logging messages.

    Examples
    --------
    Typical usage for the static period::

        fixation.draw()
        win.flip()
        ISI = StaticPeriod(screenHz=60)
        ISI.start(0.5)  # start a period of 0.5s
        stim.image = 'largeFile.bmp'  # could take some time
        ISI.complete()  # finish the 0.5s, taking into account one 60Hz frame

        stim.draw()
        win.flip()  # the period takes into account the next frame flip
        # time should now be at exactly 0.5s later than when ISI.start()
        # was called

    """
    def __init__(self, screenHz=None, win=None, name='StaticPeriod'):
        self.status = NOT_STARTED
        self.countdown = CountdownTimer()
        self.name = name
        self.win = win

        if screenHz is None:
            self.frameTime = 0
        else:
            self.frameTime = 1.0 / screenHz

        self._winWasRecordingIntervals = False

    def start(self, duration):
        """Start the period. If this is called a second time, the timer will
        be reset and starts again

        Parameters
        ----------
        duration : float or int
            The duration of the period, in seconds.

        """
        self.status = STARTED
        self.countdown.reset(duration - self.frameTime)

        # turn off recording of frame intervals throughout static period
        if self.win:
            self._winWasRecordingIntervals = self.win.recordFrameIntervals
            self.win.recordFrameIntervals = False

    def complete(self):
        """Completes the period, using up whatever time is remaining with a
        call to `wait()`.

        Returns
        -------
        float
            `1` for success, `0` for fail (the period overran).

        """
        self.status = FINISHED
        timeRemaining = self.countdown.getTime()

        if self.win:
            self.win.recordFrameIntervals = self._winWasRecordingIntervals

        if timeRemaining < 0:
            msg = ('We overshot the intended duration of %s by %.4fs. The '
                   'intervening code took too long to execute.')
            vals = self.name, abs(timeRemaining)
            psychopy.logging.warn(msg % vals)

            return 0

        wait(timeRemaining)

        return 1


def _dispatchWindowEvents():
    """Helper function for :func:`~.psychopy.core.wait`. Handles window event if
    needed or returns otherwise.
    """
    from . import core

    if not (core.havePyglet and core.checkPygletDuringWait):
        return  # nop

    # let's see if pyglet collected any event in meantime
    try:
        # this takes focus away from command line terminal window:
        if parse_version(pyglet.version) < parse_version('1.2'):
            # events for sounds/video should run independently of wait()
            pyglet.media.dispatch_events()
    except AttributeError:
        # see http://www.pyglet.org/doc/api/pyglet.media-module.html#dispatch_events
        # Deprecated: Since pyglet 1.1, Player objects schedule themselves
        # on the default clock automatically. Applications should not call
        # pyglet.media.dispatch_events().
        pass
    for winWeakRef in core.openWindows:
        win = winWeakRef()
        if (win.winType == "pyglet" and
                hasattr(win.winHandle, "dispatch_events")):
            win.winHandle.dispatch_events()  # pump events


def wait(secs, hogCPUperiod=0.2):
    """Wait for a given time period.

    This function halts execution of the program for the specified duration.

    Precision of this function is usually within 1 millisecond of the specified
    time, this may vary depending on factors such as system load and the Python
    version in use. Window events are periodically dispatched during the wait
    to keep the application responsive, to avoid the OS complaining that the
    process is unresponsive.

    If `secs=10` and `hogCPU=0.2` then for 9.8s Python's `time.sleep` function
    will be used, which is not especially precise, but allows the cpu to
    perform housekeeping. In the final `hogCPUperiod` the more precise
    method of constantly polling the clock is used for greater precision.

    If you want to obtain key-presses during the wait, be sure to use
    pyglet and then call :func:`psychopy.event.getKeys()` after calling
    :func:`~.psychopy.core.wait()`

    If you want to suppress checking for pyglet events during the wait, do this
    once::

        core.checkPygletDuringWait = False

    and from then on you can do::

        core.wait(sec)

    This will preserve terminal-window focus during command line usage.

    Parameters
    ----------
    secs : float or int
        Number of seconds to wait before continuing the program.
    hogCPUperiod : float or int
        Number of seconds to hog the CPU. This causes the thread to enter a
        'tight' loop when the remaining wait time is less than the specified
        interval. This is set to 200ms (0.2s) by default. It is recommended that
        this interval is kept short to avoid stalling the processor for too
        long which may result in poorer timing.

    """
    # Calculate the relaxed period which we periodically suspend the thread,
    # this puts less load on the CPU during long wait intervals.
    relaxedPeriod = secs - hogCPUperiod

    # wait loop, suspends the thread periodically and consumes CPU resources
    t0 = getTime()
    while True:
        elapsed = getTime() - t0
        if elapsed > secs:  # no more time left, break the loop
            break

        if elapsed > relaxedPeriod:  # hog period
            sleepDur = 0.00001  # 0.1ms
        else:
            relaxedTimeLeft = relaxedPeriod - elapsed
            sleepDur = 0.01 if relaxedTimeLeft > 0.01 else relaxedTimeLeft

        time.sleep(sleepDur)
        _dispatchWindowEvents()


def getAbsTime():
    """Get the absolute time.

    This uses the same clock-base as the other timing features, like
    `getTime()`. The time (in seconds) ignores the time-zone (like `time.time()`
    on linux). To take the timezone into account, use
    `int(time.mktime(time.gmtime()))`.

    Absolute times in seconds are especially useful to add to generated file
    names for being unique, informative (= a meaningful time stamp), and because
    the resulting files will always sort as expected when sorted in
    chronological, alphabetical, or numerical order, regardless of locale and so
    on.

    Version Notes: This method was added in PsychoPy 1.77.00

    Returns
    -------
    float
        Absolute Unix time (i.e., whole seconds elapsed since Jan 1, 1970).

    """
    return int(time.mktime(time.localtime()))<|MERGE_RESOLUTION|>--- conflicted
+++ resolved
@@ -126,29 +126,18 @@
     Version Notes: This class was added in PsychoPy 1.77.00
 
     """
-<<<<<<< HEAD
-    def __init__(self, start_time=None, style=float):
-=======
     def __init__(self, start_time=None, format=float):
->>>>>>> 1cf1a3e1
         super(MonotonicClock, self).__init__()
         if start_time is None:
             # this is sub-millisecond timer in python
             self._timeAtLastReset = getTime()
         else:
             self._timeAtLastReset = start_time
-<<<<<<< HEAD
-        # store default style
-        self.style = style
-
-    def getTime(self, applyZero=True, style=None):
-=======
         self._epochTimeAtLastReset = time.time()
         # store default format
         self.format = format
 
     def getTime(self, applyZero=True, format=None):
->>>>>>> 1cf1a3e1
         """
         Returns the current time on this clock in secs (sub-ms precision).
 
@@ -159,13 +148,8 @@
             script). If not applying zero then it is whatever the underlying clock uses as its base time but that is
             system dependent. e.g. can be time since reboot, time since Unix Epoch etc.
 
-<<<<<<< HEAD
-            Only applies when style is `float`.
-        style : type, str or None
-=======
             Only applies when format is `float`.
         format : type, str or None
->>>>>>> 1cf1a3e1
             Can be either:
             - `float`: Time will return as a float as number of seconds
             - time format codes: Time will return as a string in that format, as in time.strftime
@@ -178,17 +162,6 @@
             Time in format requested.
         """
 
-<<<<<<< HEAD
-        # substitute no style for default
-        if style is None:
-            style = self.style
-        # substitute nonspecified str style for ISO 8601
-        if style is str:
-            style = "%Y-%m-%d_%H:%M:%S.%f%z"
-
-        # transform according to style
-        if style is float:
-=======
         # substitute no format for default
         if format is None:
             format = self.format
@@ -198,17 +171,11 @@
 
         # transform according to format
         if format is float:
->>>>>>> 1cf1a3e1
             # get time as float (pre-2023.2 behaviour)
             t = getTime()
             if applyZero:
                 t -= self._timeAtLastReset
             return t
-<<<<<<< HEAD
-        elif isinstance(style, str):
-            # if given a style string, format according to it
-            return datetime.now().strftime(style)
-=======
         elif isinstance(format, str):
             # get epoch time as float
             t = self._epochTimeAtLastReset + (getTime() - self._timeAtLastReset)
@@ -216,7 +183,6 @@
             now = datetime.fromtimestamp(t)
             # format
             return now.strftime(format)
->>>>>>> 1cf1a3e1
 
     def getLastResetTime(self):
         """
@@ -238,13 +204,8 @@
     except that it can also be reset to 0 or another value at any point.
 
     """
-<<<<<<< HEAD
-    def __init__(self, style=float):
-        super(Clock, self).__init__(style=style)
-=======
     def __init__(self, format=float):
         super(Clock, self).__init__(format=format)
->>>>>>> 1cf1a3e1
 
     def reset(self, newT=0.0):
         """Reset the time on the clock. With no args time will be
