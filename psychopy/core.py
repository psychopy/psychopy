--- conflicted
+++ resolved
@@ -163,9 +163,6 @@
     if stderr:
         return stdoutData.strip(), stderrData.strip()
     else:
-<<<<<<< HEAD
-        return stdoutData.strip()
-=======
         return stdoutData.strip()
 
 
@@ -175,5 +172,4 @@
     attribute given without causing an error and breaking the experiment. This object extends the base Python
     `object` class, with no additions.
     """
-    pass
->>>>>>> 20ded072
+    pass