#!/usr/bin/env python2
# -*- coding: utf-8 -*-

"""Library for working with internet connections"""

# Part of the PsychoPy library
# Copyright (C) 2014 Jonathan Peirce
# Distributed under the terms of the GNU General Public License (GPL).

import os, sys, time
import hashlib, base64
import httplib, mimetypes
import urllib2, socket, re
from psychopy import logging
from psychopy.constants import PSYCHOPY_USERAGENT
from psychopy import prefs

#TIMEOUT = max(prefs.connections['timeout'], 2.0) # default 20s from prefs, min 2s
TIMEOUT = 20.0
socket.setdefaulttimeout(TIMEOUT)

global proxies
proxies = None #if this is populated then it has been set up already


class NoInternetAccessError(StandardError):
    """An internet connection is required but not available
    """
global haveInternet
haveInternet = None  # gets set True or False when you check

def haveInternetAccess(forceCheck=False):
    """Detect active internet connection or fail quickly.

    If forceCheck is False, will rely on a cached value if possible.
    """
    global haveInternet
    if forceCheck or haveInternet not in [True, False]:
        # try to connect to a high-availability site
        sites = ["http://www.google.com/", "http://www.opendns.com/"]
        for wait in [0.3, 0.7]:  # try to be quick first
            for site in sites:
                try:
                    urllib2.urlopen(site, timeout=wait)
                    haveInternet = True  # cache
                    return True  # one success is good enough
                except urllib2.URLError:
                    pass
        else:
            haveInternet = False
    return haveInternet

def requireInternetAccess(forceCheck=False):
    """Checks for access to the internet, raise error if no access.
    """
    if not haveInternetAccess(forceCheck=forceCheck):
        msg = 'Internet access required but not detected.'
        logging.error(msg)
        raise NoInternetAccessError(msg)
    return True

def tryProxy(handler, URL=None):
    """
    Test whether we can connect to a URL with the current proxy settings.

    `handler` can be typically `web.proxies`, if `web.setupProxy()` has been run.

    :Returns:

        - True (success)
        - a `urllib2.URLError` (which can be interrogated with `.reason`)
        - a `urllib2.HTTPError` (which can be interrogated with `.code`)

    """
    if URL is None:
        URL='http://www.google.com'#hopefully google isn't down!
    req = urllib2.Request(URL)
    opener = urllib2.build_opener(handler)
    try:
        opener.open(req, timeout=2).read(5)#open and read a few characters
        return True
    except urllib2.URLError, err:
        return err
    except urllib2.HTTPError, err:
        return err

def getPacFiles():
    """Return a list of possible auto proxy .pac files being used,
    based on the system registry (win32) or system preferences (OSX).
    """
    pacFiles=[]
    if sys.platform=='win32':
        try:
            import _winreg as winreg#used from python 2.0-2.6
        except:
            import winreg#used from python 2.7 onwards
        net = winreg.OpenKey(
            winreg.HKEY_CURRENT_USER,
            "Software\\Microsoft\\Windows\\CurrentVersion\\Internet Settings"
        )
        nSubs, nVals, lastMod = winreg.QueryInfoKey(net)
        subkeys={}
        for i in range(nVals):
            thisName, thisVal, thisType=winreg.EnumValue(net,i)
            subkeys[thisName]=thisVal
        if 'AutoConfigURL' in subkeys.keys() and len(subkeys['AutoConfigURL'])>0:
            pacFiles.append(subkeys['AutoConfigURL'])
    elif sys.platform=='darwin':
        import plistlib
        sysPrefs = plistlib.readPlist('/Library/Preferences/SystemConfiguration/preferences.plist')
        networks=sysPrefs['NetworkServices']
        #loop through each possible network (e.g. Ethernet, Airport...)
        for network in networks.items():
            netKey, network=network#the first part is a long identifier
            if 'ProxyAutoConfigURLString' in network['Proxies'].keys():
                pacFiles.append(network['Proxies']['ProxyAutoConfigURLString'])
    return list(set(pacFiles)) # remove redundant ones

def getWpadFiles():
    """
    Return possible pac file locations from the standard set of .wpad locations

    NB this method only uses the DNS method to search, not DHCP queries, and
    so may not find all possible .pac locations.

    See http://en.wikipedia.org/wiki/Web_Proxy_Autodiscovery_Protocol
    """
    #pacURLs.append("http://webproxy."+domain+"/wpad.dat")
    # for me finds a file that starts: function FindProxyForURL(url,host) { ... }
    # dynamcially chooses a proxy based on the requested url and host; how to parse?

    domainParts = socket.gethostname().split('.')
    pacURLs=[]
    for ii in range(len(domainParts)):
        domain = '.'.join(domainParts[ii:])
        pacURLs.append("http://wpad."+domain+"/wpad.dat")
    return list(set(pacURLs)) # remove redundant ones

def proxyFromPacFiles(pacURLs=[], URL=None, log=True):
    """Attempts to locate and setup a valid proxy server from pac file URLs

    :Parameters:

        - pacURLs : list

            List of locations (URLs) to look for a pac file. This might come from
            :func:`~psychopy.web.getPacFiles` or :func:`~psychopy.web.getWpadFiles`.

        - URL : string

            The URL to use when testing the potential proxies within the files

    :Returns:

        - A urllib2.ProxyHandler if successful (and this will have been added as
        an opener to the urllib2.
        - False if no proxy was found in the files that allowed successful connection
    """

    if pacURLs==[]:#if given none try to find some
        pacURLs = getPacFiles()
    if pacURLs==[]:#if still empty search for wpad files
        pacURLs = getWpadFiles()
        #for each file search for valid urls and test them as proxies
    for thisPacURL in pacURLs:
        if log:
            logging.debug('proxyFromPacFiles is searching file:\n  %s' %thisPacURL)
        try:
            response = urllib2.urlopen(thisPacURL, timeout=2)
        except urllib2.URLError:
            if log:
                logging.debug("Failed to find PAC URL '%s' " %thisPacURL)
            continue
        pacStr = response.read()
        #find the candidate PROXY strings (valid URLS), numeric and non-numeric:
        possProxies = re.findall(r"PROXY\s([^\s;,:]+:[0-9]{1,5})[^0-9]", pacStr+'\n')
        for thisPoss in possProxies:
            proxUrl = 'http://' + thisPoss
            handler=urllib2.ProxyHandler({'http':proxUrl})
            if tryProxy(handler)==True:
                if log:
                    logging.debug('successfully loaded: %s' %proxUrl)
                urllib2.install_opener(urllib2.build_opener(handler))
                return handler
    return False

def setupProxy(log=True):
    """Set up the urllib proxy if possible.

     The function will use the following methods in order to try and determine proxies:
        #. standard urllib2.urlopen (which will use any statically-defined http-proxy settings)
        #. previous stored proxy address (in prefs)
        #. proxy.pac files if these have been added to system settings
        #. auto-detect proxy settings (WPAD technology)

     .. note:
        This can take time, as each failed attempt to set up a proxy involves trying to load a URL and timing out. Best
        to do in a separate thread.

    :Returns:

        True (success) or False (failure)
    """
    global proxies
    #try doing nothing
    proxies=urllib2.ProxyHandler(urllib2.getproxies())
    if tryProxy(proxies) is True:
        if log:
            logging.debug("Using standard urllib2 (static proxy or no proxy required)")
        urllib2.install_opener(urllib2.build_opener(proxies))#this will now be used globally for ALL urllib2 opening
        return 1

    #try doing what we did last time
    if len(prefs.connections['proxy'])>0:
        proxies=urllib2.ProxyHandler({'http': prefs.connections['proxy']})
<<<<<<< HEAD
        if testProxy(proxies) is True:
            logging.debug('Using %s (from prefs)' %(prefs.connections['proxy']))
=======
        if tryProxy(proxies) is True:
            if log:
                logging.debug('Using %s (from prefs)' %(prefs.connections['proxy']))
>>>>>>> 48338f59
            urllib2.install_opener(urllib2.build_opener(proxies))#this will now be used globally for ALL urllib2 opening
            return 1
        else:
            if log:
                logging.debug("Found a previous proxy but it didn't work")

    #try finding/using a proxy.pac file
    pacURLs=getPacFiles()
    if log:
        logging.debug("Found proxy PAC files: %s" %pacURLs)
    proxies=proxyFromPacFiles(pacURLs) # installs opener, if successful
    if proxies and hasattr(proxies, 'proxies') and len(proxies.proxies['http'])>0:
        #save that proxy for future
        prefs.connections['proxy']=proxies.proxies['http']
        prefs.saveUserPrefs()
        if log:
            logging.debug('Using %s (from proxy PAC file)' %(prefs.connections['proxy']))
        return 1

    #try finding/using 'auto-detect proxy'
    pacURLs=getWpadFiles()
    proxies=proxyFromPacFiles(pacURLs) # installs opener, if successful
    if proxies and hasattr(proxies, 'proxies') and len(proxies.proxies['http'])>0:
        #save that proxy for future
        prefs.connections['proxy']=proxies.proxies['http']
        prefs.saveUserPrefs()
        if log:
            logging.debug('Using %s (from proxy auto-detect)' %(prefs.connections['proxy']))
        return 1

    proxies=0
    return 0

### post_multipart is from {{{ http://code.activestate.com/recipes/146306/ (r1) ###
def _post_multipart(host, selector, fields, files, encoding='utf-8', timeout=TIMEOUT,
                    userAgent=PSYCHOPY_USERAGENT, basicAuth=None, https=False):
    """
    Post fields and files to an http host as multipart/form-data.
    fields is a sequence of (name, value) elements for regular form fields.
    file is a 1-item sequence of (name, filename, value) elements for data to be uploaded as files
    Return the server's response page.
    """
    # as updated for HTTPConnection()
    # as rewritten for any encoding http://www.nerdwho.com/blog/57/enviando-arquivos-e-dados-ao-mesmo-tempo-via-http-post-usando-utf-8/
    # JRG: added timeout, userAgent, basic auth, https

    def _encode_multipart_formdata(fields, files, encoding='utf-8'):
        """
        fields is a sequence of (name, value) elements for regular form fields.
        files is a sequence of (name, filename, value) elements for data to be uploaded as files
        Return (content_type, body) ready for httplib.HTTP instance
        """
        BOUNDARY = u'----------ThIs_Is_tHe_bouNdaRY_$'
        CRLF = u'\r\n'
        L = []

        for (key, value) in fields:
            L.append(u'--' + BOUNDARY)
            L.append(u'Content-Disposition: form-data; name="%s"' % key)
            L.append(u'Content-Type: text/plain;charset=%s' % encoding)
            L.append(u'Content-Transfer-Encoding: 8bit')
            L.append(u'')
            L.append(value)

        for (key, filename, value) in files:
            L.append(u'--' + BOUNDARY)
            L.append(u'Content-Disposition: form-data; name="%s"; filename="%s"' % (key, filename))
            L.append(u'Content-Type: %s;charset=%s' % (_get_content_type(filename), encoding))
            L.append(u'Content-Transfer-Encoding: base64')
            L.append(u'')
            L.append(base64.b64encode(value).decode())

        L.append(u'--' + BOUNDARY + u'--')
        L.append(u'')
        body = CRLF.join(L)
        content_type = u'multipart/form-data; boundary=%s' % BOUNDARY

        return content_type, body

    def _get_content_type(filename):
        return mimetypes.guess_type(filename)[0] or 'application/octet-stream'

    # start of _post_multipart main code:
    content_type, body = _encode_multipart_formdata(fields, files)

    # select https -- note there's NO verification of the server’s certificate
    if https is True:
        conn = httplib.HTTPSConnection(host, timeout=timeout)
    else:
        conn = httplib.HTTPConnection(host, timeout=timeout)
    headers = {u'User-Agent': userAgent,
               u'Charset': encoding,
               u'Content-Type': content_type,
               }
    # apache basic auth (sent in clear text, https can help):
    if basicAuth and type(basicAuth) == str:
        user_cred = base64.encodestring(basicAuth).replace('\n', '')
        headers.update({u"Authorization": u"Basic %s" % user_cred})

    try:
        conn.request(u'POST', selector, body, headers)
    except: # ? don't seem to get a proper exception
        return -1, 'connection error (possible timeout after %ss)' % str(timeout), 'timeout or error'

    try:
        result = conn.getresponse()
    except:
        return -1, 'connection error (can be "socket.error: [Errno 54] Connection reset by peer")'
    return result.status, result.reason, result.read()

    ## end of http://code.activestate.com/recipes/146306/ }}}

def upload(selector, filename, basicAuth=None, host=None, https=False, log=True):
    """Upload a local file over the internet to a configured http server.

    This method handshakes with a php script on a remote server to transfer a local
    file to another machine via http (using POST).

    Returns "success" plus a sha256 digest of the file on the server and a byte count.
    If the upload was not successful, an error code is returned (eg, "too_large" if the
    file size exceeds the limit specified server-side in up.php, or "no_file" if there
    was no POST attachment).

    .. note::
        The server that receives the files needs to be configured before uploading
        will work. php files and notes for a sys-admin are included in `psychopy/contrib/http/`.
        In particular, the php script `up.php` needs to be copied to the server's
        web-space, with appropriate permissions and directories, including apache
        basic auth and https (if desired). The maximum size for an upload can be configured within up.php

        A configured test-server is available; see the Coder demo for details
        (upload size is limited to ~1500 characters for the demo).

    **Parameters:**

        `selector` : (required, string)
            a standard URL of the form `http://host/path/to/up.php`, e.g., `http://upload.psychopy.org/test/up.php`

            .. note::
                Limited https support is provided (see below).

        `filename` : (required, string)
            the path to the local file to be transferred. The file can be any format:
            text, utf-8, binary. All files are hex encoded while in transit (increasing
            the effective file size).

            .. note::
                Encryption (*beta*) is available as a separate step. That is,
                first :mod:`~psychopy.contrib.opensslwrap.encrypt()` the file,
                then :mod:`~psychopy.web.upload()` the encrypted file in the same
                way that you would any other file.

        `basicAuth` : (optional)
            apache 'user:password' string for basic authentication. If a `basicAuth`
            value is supplied, it will be sent as the auth credentials (in cleartext);
            using https will encrypt the credentials.
        `host` : (optional)
            The default process is to extract host information from the `selector`. The `host` option
            allows you to specify a host explicitly (i.e., if it differs from the `selector`).
        `https` : (optional)
            If the remote server is configured to use https, passing the parameter
            `https=True` will encrypt the transmission including all data and `basicAuth`
            credentials. It is approximately as secure as using a self-signed X.509 certificate.

            An important caveat is that the authenticity of the certificate returned from the
            server is not checked, and so the certificate could potentially be spoofed
            (see the warning under HTTPSConnection http://docs.python.org/library/httplib.html).
            Overall, using https can still be much more secure than not using it.
            The encryption is good, but that of itself does not eliminate all risk.
            Importantly, it is not as secure as one might expect, given that all major web browsers
            do check certificate authenticity. The idea behind this parameter is to require people
            to explicitly indicate that they want to proceed anyway, in effect saying
            "I know what I am doing and accept the risks (of using un-verified certificates)".

    **Example:**

        See Coder demo / misc / http_upload.py

    Author: Jeremy R. Gray, 2012
    """

    requireInternetAccess()  # needed to upload over http

    fields = [('name', 'PsychoPy_upload'), ('type', 'file')]
    if not selector:
        logging.error('upload: need a selector, http://<host>/path/to/up.php')
        raise ValueError('upload: need a selector, http://<host>/path/to/up.php')
    if not host:
        host = selector.split('/')[2]
        if log:
            logging.info('upload: host extracted from selector = %s' % host)
    if selector.startswith('https'):
        if https is not True:
            logging.error('upload: https not explicitly requested. use https=True to proceed anyway (see API for security caveats).')
            raise ValueError('upload: https not fully supported (see API for caveats and usage), exiting.')
        elif log:
            logging.exp('upload: https requested; note that security is not fully assured (see API)')
    elif https:
        msg = 'upload: to use https, the selector URL must start with "https"'
        logging.error(msg)
        raise ValueError(msg)
    if not os.path.isfile(filename):
        logging.error('upload: file not found (%s)' % filename)
        raise ValueError('upload: file not found (%s)' % filename)
    contents = open(filename).read() # base64 encoded in _encode_multipart_formdata()
    file = [('file_1', filename, contents)]

    # initiate the POST:
    if log:
        logging.exp('upload: uploading file %s to %s' % (os.path.abspath(filename), selector))
    try:
        status, reason, result = _post_multipart(host, selector, fields, file,
                                                 basicAuth=basicAuth, https=https)
    except TypeError:
        status = 'no return value from _post_multipart(). '
        reason = 'config error?'
        result = status + reason
    except urllib2.URLError as ex:
        logging.error('upload: URL Error. (no internet connection?)')
        raise ex

    # process the result:
    if status == 200:
        result_fields = result.split()
        #result = 'status_msg digest' # if using up.php
        if result_fields[0] == 'good_upload':
            outcome = 'success'+' '+result
        else:
            outcome = result # failure code
    elif status == 404:
        outcome = '404 Not_Found: server config error'
    elif status == 403:
        outcome = '403 Forbidden: server config error'
    elif status == 401:
        outcome = '401 Denied: failed apache Basic authorization, or config error'
    elif status == 400:
        outcome = '400 Bad request: failed, possible config error'
    else:
        outcome = str(status) + ' ' + reason

    if status == -1 or status > 299 or type(status) == str:
        logging.error('upload: ' + outcome[:102])
    else:
        if outcome.startswith('success'):
            if log:
                logging.info('upload: ' + outcome[:102])
        else:
            logging.error('upload: ' + outcome[:102])
    return outcome<|MERGE_RESOLUTION|>--- conflicted
+++ resolved
@@ -1,4 +1,4 @@
-#!/usr/bin/env python2
+#!/usr/bin/env python
 # -*- coding: utf-8 -*-
 
 """Library for working with internet connections"""
@@ -213,14 +213,9 @@
     #try doing what we did last time
     if len(prefs.connections['proxy'])>0:
         proxies=urllib2.ProxyHandler({'http': prefs.connections['proxy']})
-<<<<<<< HEAD
-        if testProxy(proxies) is True:
-            logging.debug('Using %s (from prefs)' %(prefs.connections['proxy']))
-=======
         if tryProxy(proxies) is True:
             if log:
                 logging.debug('Using %s (from prefs)' %(prefs.connections['proxy']))
->>>>>>> 48338f59
             urllib2.install_opener(urllib2.build_opener(proxies))#this will now be used globally for ALL urllib2 opening
             return 1
         else:
