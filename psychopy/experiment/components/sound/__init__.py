--- conflicted
+++ resolved
@@ -150,7 +150,6 @@
         buff.writeIndented("# start/stop %(name)s\n" % (self.params))
         # do this EVERY frame, even before/after playing?
         self.writeParamUpdates(buff, 'set every frame')
-<<<<<<< HEAD
         # Write code to start sound
         if self.writeStartTestCode(buff):
             code = "# start playing %(name)s\n"
@@ -179,23 +178,6 @@
             buff.writeIndentedLines(code % self.params)
 
             self.exitStopTest(buff)
-=======
-        indented = self.writeStartTestCode(buff)
-        if indented:
-            if self.params['syncScreenRefresh'].val:
-                code = ("%(name)s.play(when=win)  # sync with win flip\n") % self.params
-            else:
-                code = "%(name)s.play()  # start the sound (it finishes automatically)\n" % self.params
-            buff.writeIndented(code)
-        # because of the 'if' statement of the time test
-        buff.setIndentLevel(-indented, relative=True)
-        indented = self.writeStopTestCode(buff)
-        if indented:
-            code = ("%(name)s.stop()\n")
-            buff.writeIndentedLines(code % self.params)
-        # because of the 'if' statement of the time test
-        buff.setIndentLevel(-indented, relative=True)
->>>>>>> 2449994b
 
     def writeFrameCodeJS(self, buff):
         """Write the code that will be called every frame
