--- conflicted
+++ resolved
@@ -78,17 +78,13 @@
             hint=_translate(
                   "For tones we can apply a hamming window to prevent 'clicks' that "
                   "are caused by a sudden onset. This delays onset by roughly 1ms."),
-<<<<<<< HEAD
-            label=_translate('Hamming window'))
+            label=_translate("Hamming window"))
         self.params['stopWithRoutine'] = Param(
             stopWithRoutine, valType='bool', inputType="bool", updates='constant', categ='Playback',
             hint=_translate(
                 "Should playback cease when the Routine ends? Untick to continue playing "
                 "after the routine has finished."),
             label=_translate('Stop with Routine?'))
-=======
-            label=_translate("Hamming window"))
->>>>>>> 8328a436
 
     def writeInitCode(self, buff):
         # replaces variable params with sensible defaults
