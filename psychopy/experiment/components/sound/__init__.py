#!/usr/bin/env python
# -*- coding: utf-8 -*-

"""
Part of the PsychoPy library
Copyright (C) 2018 Jonathan Peirce
Distributed under the terms of the GNU General Public License (GPL).
"""

from __future__ import absolute_import, print_function

from os import path
from psychopy.experiment.components import BaseComponent, Param, getInitVals, _translate

# the absolute path to the folder containing this path
thisFolder = path.abspath(path.dirname(__file__))
iconFile = path.join(thisFolder, 'sound.png')
tooltip = _translate('Sound: play recorded files or generated sounds',)

# only use _localized values for label values, nothing functional:
_localized = {'sound': _translate('Sound'),
              'volume': _translate('Volume'),
              'syncScreenRefresh': _translate('sync RT with screen')}


class SoundComponent(BaseComponent):
    """An event class for presenting sound stimuli"""
    categories = ['Stimuli']

    def __init__(self, exp, parentName, name='sound_1', sound='A', volume=1,
                 startType='time (s)', startVal='0.0',
                 stopType='duration (s)', stopVal='1.0',
                 startEstim='', durationEstim='',
                 syncScreenRefresh=True):
        super(SoundComponent, self).__init__(
            exp, parentName, name,
            startType=startType, startVal=startVal,
            stopType=stopType, stopVal=stopVal,
            startEstim=startEstim, durationEstim=durationEstim)
        self.type = 'Sound'
        self.url = "http://www.psychopy.org/builder/components/sound.html"
        self.exp.requirePsychopyLibs(['sound'])
        self.order = ["sound", "volume"]
        # params
        self.params['stopType'].allowedVals = ['duration (s)']
        self.params['stopType'].hint = _translate('The maximum duration of a'
                                                  ' sound in seconds')
        hnt = _translate("When does the component end? (blank to use the "
                         "duration of the media)")
        self.params['stopVal'].hint = hnt

        hnt = _translate("A sound can be a note name (e.g. A or Bf), a number"
                         " to specify Hz (e.g. 440) or a filename")
        self.params['sound'] = Param(
            sound, valType='str', allowedTypes=[], updates='constant',
            allowedUpdates=['constant', 'set every repeat'],
            hint=hnt,
            label=_localized['sound'])
        _allowed = ['constant', 'set every repeat', 'set every frame']
        self.params['volume'] = Param(
            volume, valType='code', allowedTypes=[], updates='constant',
            allowedUpdates=_allowed[:],  # use a copy
            hint=_translate("The volume (in range 0 to 1)"),
            label=_localized["volume"])
        msg = _translate(
            "A reaction time to a sound stimulus should be based on when "
            "the screen flipped")
        self.params['syncScreenRefresh'] = Param(
            syncScreenRefresh, valType='bool',
            updates='constant',
            hint=msg,
            label=_localized['syncScreenRefresh'])

    def writeInitCode(self, buff):
        # replaces variable params with sensible defaults
        inits = getInitVals(self.params)
        if '$' in inits['stopVal'].val:
            inits['stopVal'].val = -1
        else:
            if inits['stopVal'].val in ['', None, 'None']:
                inits['stopVal'].val = -1
            elif float(inits['stopVal'].val) > 2:
                inits['stopVal'].val = -1
        buff.writeIndented("%s = sound.Sound(%s, secs=%s)\n" %
                           (inits['name'], inits['sound'], inits['stopVal']))
        buff.writeIndented("%(name)s.setVolume(%(volume)s)\n" % (inits))

<<<<<<< HEAD
    def writeRoutineStartCode(self, buff):
        inits = getInitVals(self.params)
        if '$' in inits['stopVal'].val:
            buff.writeIndented("%s.setSound(%s, secs=%s)\n" %
                               (inits['name'], inits['sound'], inits['stopVal']))
            buff.writeIndented("%(name)s.setVolume(%(volume)s)\n" % (inits))
=======
    def writeInitCodeJS(self, buff):
        # replaces variable params with sensible defaults
        inits = getInitVals(self.params)
        if inits['stopVal'].val in ['', None, 'None']:
            inits['stopVal'].val = -1
        elif float(inits['stopVal'].val) > 2:
            inits['stopVal'].val = -1
        buff.writeIndented("_.%s = new _.sound.Sound(%s, secs=%s);\n" %
                           (inits['name'], inits['sound'], inits['stopVal']))
        buff.writeIndented("_.%(name)s.setVolume(%(volume)s);\n" % (inits))
>>>>>>> 8df67f8a

    def writeFrameCode(self, buff):
        """Write the code that will be called every frame
        """
        # the sound object is unusual, because it is
        buff.writeIndented("# start/stop %(name)s\n" % (self.params))
        # do this EVERY frame, even before/after playing?
        self.writeParamUpdates(buff, 'set every frame')
        self.writeStartTestCode(buff)
        if self.params['syncScreenRefresh'].val:
            code = ("win.callOnFlip(%(name)s.play)  # screen flip\n") % self.params
        else:
            code = "%(name)s.play()  # start the sound (it finishes automatically)\n" % self.params
        buff.writeIndented(code)
        # because of the 'if' statement of the time test
        buff.setIndentLevel(-1, relative=True)
        if not self.params['stopVal'].val in ['', None, -1, 'None']:
<<<<<<< HEAD
            if '$' in self.params['stopVal'].val:
                code = 'if %(name)s.status == STARTED and t >= %(stopVal)s:\n' \
                       '    %(name)s.stop()  # stop the sound (if longer than duration)\n'
                buff.writeIndentedLines(code % self.params)
            elif not float(self.params['stopVal'].val) < 2:  # Reduce spectral splatter but not stopping short sounds
=======
            if not float(self.params['stopVal'].val) < 2:  # Reduce spectral splatter but not stopping short sounds
                self.writeStopTestCode(buff)
                code = "%s.stop()  // stop the sound (if longer than duration)\n"
                buff.writeIndented(code % self.params['name'])
                # because of the 'if' statement of the time test
                buff.setIndentLevel(-1, relative=True)

    def writeFrameCodeJS(self, buff):
        """Write the code that will be called every frame
        """
        # the sound object is unusual, because it is
        buff.writeIndented("// start/stop _.%(name)s\n" % (self.params))
        # do this EVERY frame, even before/after playing?
        self.writeParamUpdates(buff, 'set every frame')
        self.writeStartTestCode(buff)
        if self.params['syncScreenRefresh'].val:
            # TODO: Check callOnFlip for sound exists with JS
            code = ("_.win.callOnFlip(_.%(name)s.play);  // screen flip\n") % self.params
        else:
            code = "_.%(name)s.play();  // start the sound (it finishes automatically)\n" % self.params
        buff.writeIndented(code)
        # because of the 'if' statement of the time test
        buff.setIndentLevel(-1, relative=True)
        if not self.params['stopVal'].val in ['', None, -1, 'None']:
            if not float(self.params['stopVal'].val) < 2:  # Reduce spectral splatter but not stopping short sounds
>>>>>>> 8df67f8a
                self.writeStopTestCode(buff)
                code = "_.%s.stop();  // stop the sound (if longer than duration)\n"
                buff.writeIndented(code % self.params['name'])
            # because of the 'if' statement of the time test
            # buff.setIndentLevel(-1, relative=True)

    def writeRoutineEndCode(self, buff):
        code = "%s.stop()  # ensure sound has stopped at end of routine\n"
        buff.writeIndented(code % self.params['name'])

    def writeRoutineEndCodeJS(self, buff):
        code = "_.%s.stop();  // ensure sound has stopped at end of routine\n"
        buff.writeIndented(code % self.params['name'])<|MERGE_RESOLUTION|>--- conflicted
+++ resolved
@@ -85,14 +85,13 @@
                            (inits['name'], inits['sound'], inits['stopVal']))
         buff.writeIndented("%(name)s.setVolume(%(volume)s)\n" % (inits))
 
-<<<<<<< HEAD
     def writeRoutineStartCode(self, buff):
         inits = getInitVals(self.params)
         if '$' in inits['stopVal'].val:
             buff.writeIndented("%s.setSound(%s, secs=%s)\n" %
                                (inits['name'], inits['sound'], inits['stopVal']))
             buff.writeIndented("%(name)s.setVolume(%(volume)s)\n" % (inits))
-=======
+
     def writeInitCodeJS(self, buff):
         # replaces variable params with sensible defaults
         inits = getInitVals(self.params)
@@ -103,7 +102,6 @@
         buff.writeIndented("_.%s = new _.sound.Sound(%s, secs=%s);\n" %
                            (inits['name'], inits['sound'], inits['stopVal']))
         buff.writeIndented("_.%(name)s.setVolume(%(volume)s);\n" % (inits))
->>>>>>> 8df67f8a
 
     def writeFrameCode(self, buff):
         """Write the code that will be called every frame
@@ -121,14 +119,11 @@
         # because of the 'if' statement of the time test
         buff.setIndentLevel(-1, relative=True)
         if not self.params['stopVal'].val in ['', None, -1, 'None']:
-<<<<<<< HEAD
             if '$' in self.params['stopVal'].val:
                 code = 'if %(name)s.status == STARTED and t >= %(stopVal)s:\n' \
                        '    %(name)s.stop()  # stop the sound (if longer than duration)\n'
                 buff.writeIndentedLines(code % self.params)
             elif not float(self.params['stopVal'].val) < 2:  # Reduce spectral splatter but not stopping short sounds
-=======
-            if not float(self.params['stopVal'].val) < 2:  # Reduce spectral splatter but not stopping short sounds
                 self.writeStopTestCode(buff)
                 code = "%s.stop()  // stop the sound (if longer than duration)\n"
                 buff.writeIndented(code % self.params['name'])
@@ -153,7 +148,6 @@
         buff.setIndentLevel(-1, relative=True)
         if not self.params['stopVal'].val in ['', None, -1, 'None']:
             if not float(self.params['stopVal'].val) < 2:  # Reduce spectral splatter but not stopping short sounds
->>>>>>> 8df67f8a
                 self.writeStopTestCode(buff)
                 code = "_.%s.stop();  // stop the sound (if longer than duration)\n"
                 buff.writeIndented(code % self.params['name'])
