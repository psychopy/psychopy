--- conflicted
+++ resolved
@@ -147,21 +147,6 @@
         # code to check if clickable objects were clicked
         code = (
             "// check if the mouse was inside our 'clickable' objects\n"
-<<<<<<< HEAD
-            "for (i = 0; i < [%(clickable)s].length; i++) {\n"
-            "    if ([%(clickable)s][i].contains(my.%(name)s)) {\n"
-            "        let gotValidClick = True;\n"
-            "}\n")
-        buff.writeIndentedLines(code % self.params)
-
-        buff.setIndentLevel(+2, relative=True)
-        code = ''
-        for paramName in self._clickableParamsList:
-            code += "my.%s.clicked_%s.push([%s][i].%s);\n" \
-                    "}\n" %(self.params['name'],paramName, self.params['clickable'], paramName)
-        buff.writeIndentedLines(code % self.params)
-        buff.setIndentLevel(-2, relative=True)
-=======
             "for (const obj of [{clickable}]) {{\n"
             "  if (obj.contains({name})) {{\n"
             "    console.log('INSIDE ' + obj.name);\n"
@@ -173,7 +158,6 @@
         buff.setIndentLevel(-1, relative=True)
         buff.writeIndentedLines("}\n")
 
->>>>>>> 5667b58d
 
     def writeInitCode(self, buff):
         code = ("%(name)s = event.Mouse(win=win)\n"
@@ -181,16 +165,9 @@
         buff.writeIndentedLines(code % self.params)
 
     def writeInitCodeJS(self, buff):
-<<<<<<< HEAD
-        code = ("%(name)s = new Mouse({{\n"
-        "  win: my.window,\n"
-        "  units: my.window.units \n"
-        "}});\n")
-=======
         code = ("%(name)s = new Mouse({\n"
         "  win: my.window,\n"
         "});\n")
->>>>>>> 5667b58d
         buff.writeIndentedLines(code % self.params)
 
     def writeRoutineStartCode(self, buff):
@@ -220,30 +197,17 @@
         code = ("// setup some python lists for storing info about the %(name)s\n")
         if self.params['saveMouseState'].val in ['every frame', 'on click']:
             code += ("// current position of the mouse:\n"
-<<<<<<< HEAD
-                     "my.%(name)s.x = [];\n"
-                     "my.%(name)s.y = [];\n"
-                     "my.%(name)s.leftButton = [];\n"
-                     "my.%(name)s.midButton = [];\n"
-                     "my.%(name)s.rightButton = [];\n"
-                     "my.%(name)s.time = [];\n")
-=======
                      "%(name)s.x = [];\n"
                      "%(name)s.y = [];\n"
                      "%(name)s.leftButton = [];\n"
                      "%(name)s.midButton = [];\n"
                      "%(name)s.rightButton = [];\n"
                      "%(name)s.time = [];\n")
->>>>>>> 5667b58d
 
         if self.params['clickable'].val:
             for clickableObjParam in self._clickableParamsList:
                 code += "my.%s.clicked_%s = [];\n" % (self.params['name'].val, clickableObjParam)
-<<<<<<< HEAD
-        code += "let gotValidClick = False; // until a click is received\n"
-=======
         code += "my.gotValidClick = false; // until a click is received\n"
->>>>>>> 5667b58d
         buff.writeIndentedLines(code % self.params)
 
     def writeFrameCode(self, buff):
@@ -370,19 +334,11 @@
 
         # writes an if statement to determine whether to draw etc
         self.writeStartTestCodeJS(buff)
-<<<<<<< HEAD
-        code = "my.%(name)s.status = PsychoJS.Status.STARTED;\n"
-
-        if self.params['newClicksOnly']:
-            code += (
-                "prevButtonState = my.%(name)s.prototype.getPressed();"
-=======
         code = "%(name)s.status = PsychoJS.Status.STARTED;\n"
 
         if self.params['newClicksOnly']:
             code += (
                 "my.prevButtonState = %(name)s.getPressed();"
->>>>>>> 5667b58d
                 "  // if button is down already this ISN'T a new click\n}")
         else:
             code += (
@@ -397,22 +353,13 @@
         if self.params['stopVal'].val not in ['', None, -1, 'None']:
             # writes an if statement to determine whether to draw etc
             self.writeStopTestCodeJS(buff)
-<<<<<<< HEAD
-            buff.writeIndented("my.%(name)s.status = PsychoJS.Status.STOPPED;\n"
-                               "}\n" % self.params)
-=======
             buff.writeIndented("%(name)s.status = PsychoJS.Status.STOPPED;\n"
                                "  }\n" % self.params)
->>>>>>> 5667b58d
             # to get out of the if statement
             buff.setIndentLevel(-1, relative=True)
 
         # if STARTED and not STOPPED!
-<<<<<<< HEAD
-        code = ("if (my.%(name)s.status === PsychoJS.Status.STARTED) {  "
-=======
         code = ("if (%(name)s.status === PsychoJS.Status.STARTED) {  "
->>>>>>> 5667b58d
                 "// only update if started and not stopped!\n")
         buff.writeIndented(code % self.params)
         buff.setIndentLevel(1, relative=True)  # to get out of if statement
@@ -421,15 +368,6 @@
         # write param checking code
         if (self.params['saveMouseState'].val == 'on click'
                 or forceEnd in ['any click', 'valid click']):
-<<<<<<< HEAD
-            code = ("buttons = my.%(name)s.prototype.getPressed();\n"
-                    "if (buttons != prevButtonState) { // button state changed?")
-            buff.writeIndentedLines(code % self.params)
-            buff.setIndentLevel(1, relative=True)
-            dedentAtEnd += 1
-            buff.writeIndented("prevButtonState = buttons;a\n")
-            code = ("if (buttons.reduce((a, b) => a + b, 0) > 0) {  // state changed to a new click\n")
-=======
             code = ("my.buttons = %(name)s.getPressed();\n"
                     "if (my.buttons != my.prevButtonState) { // button state changed?")
             buff.writeIndentedLines(code % self.params)
@@ -440,32 +378,16 @@
             dedentAtEnd += 1
             buff.writeIndented("my.prevButtonState = my.buttons;\n")
             code = ("if (my.buttons.reduce( (e, acc) => (e+acc) ) > 0) { // state changed to a new click\n")
->>>>>>> 5667b58d
             buff.writeIndentedLines(code % self.params)
             buff.setIndentLevel(1, relative=True)
             dedentAtEnd += 1
 
         elif self.params['saveMouseState'].val == 'every frame':
-<<<<<<< HEAD
-            code = "buttons = my.%(name)s.getPressed();\n" % self.params
-=======
             code = "my.buttons = %(name)s.getPressed();\n" % self.params
->>>>>>> 5667b58d
             buff.writeIndented(code)
 
         # only do this if buttons were pressed
         if self.params['saveMouseState'].val in ['on click', 'every frame']:
-<<<<<<< HEAD
-            code = ("xys = my.%(name)s.prototype.getPos();\n"
-                    "my.%(name)s.x.push(xys[0]);\n"
-                    "my.%(name)s.y.push(xys[1]);\n"
-                    "my.%(name)s.leftButton.push(buttons[0]);\n"
-                    "my.%(name)s.midButton.push(buttons[1]);\n"
-                    "my.%(name)s.rightButton.push(buttons[2]);\n" %
-                    self.params)
-            code += ("my.%s.time.push(my.%s.getTime());\n"
-                     "}\n" % (self.params['name'], self.clockStr))
-=======
             code = ("let xys = %(name)s.getPos();\n"
                     "%(name)s.x.push(xys[0]);\n"
                     "%(name)s.y.push(xys[1]);\n"
@@ -474,25 +396,12 @@
                     "%(name)s.rightButton.push(my.buttons[2]);\n" %
                     self.params)
             code += ("%s.time.push(my.%s.getTime());\n" % (self.params['name'], self.clockStr))
->>>>>>> 5667b58d
             buff.writeIndentedLines(code)
 
             # also write code about clicked objects if needed.
         if self.params['clickable'].val:
             self._writeClickableObjectsCodeJS(buff)
 
-<<<<<<< HEAD
-        buff.writeIndented("}\n")
-            # does the response end the trial?
-        if forceEnd == 'any click':
-            code = ("// abort routine on response\n"
-                    "let continueRoutine = False;\n")
-            buff.writeIndentedLines(code)
-
-        elif forceEnd == 'valid click':
-            code = ("if (gotValidClick === true) { // abort routine on response\n"
-                    "  let continueRoutine = False;\n"
-=======
             # does the response end the trial?
         if forceEnd == 'any click':
             code = ("// abort routine on response\n"
@@ -502,21 +411,15 @@
         elif forceEnd == 'valid click':
             code = ("if (my.gotValidClick === true) { // abort routine on response\n"
                     "  let continueRoutine = false;\n"
->>>>>>> 5667b58d
                     "}\n")
             buff.writeIndentedLines(code)
         else:
             pass  # forceEnd == 'never'
             # 'if' statement of the time test and button check
-<<<<<<< HEAD
-        buff.setIndentLevel(-dedentAtEnd, relative=True)
-        buff.writeIndentedLines('}')
-=======
         buff.writeIndented("}\n")
         for thisDedent in range(dedentAtEnd):
             buff.setIndentLevel(-1, relative=True)
             buff.writeIndentedLines('}')
->>>>>>> 5667b58d
 
     def writeRoutineEndCode(self, buff):
         # some shortcuts
@@ -633,16 +536,6 @@
         if store == 'final':  # for the o
             # buff.writeIndented("# get info about the %(name)s\n"
             # %(self.params))
-<<<<<<< HEAD
-            code = ("xys = my.%(name)s.getPos();\n"
-                    "buttons = my.%(name)s.prototype.getPressed();\n" %
-                    self.params)
-            code += ("my.%s.time = my.%s.getTime();\n" %
-                     (self.params['name'], self.clockStr))
-            # also write code about clicked objects if needed.
-            if self.params['clickable'].val:
-                buff.writeIndented("if (buttons.reduce((a, b) => a + b, 0) > 0) {\n")
-=======
             code = ("let xys = %(name)s.getPos();\n"
                     "my.buttons = %(name)s.getPressed();\n" %
                     self.params)
@@ -651,7 +544,6 @@
             # also write code about clicked objects if needed.
             if self.params['clickable'].val:
                 buff.writeIndented("if (my.buttons.reduce((a, b) => a + b, 0) > 0) {\n")
->>>>>>> 5667b58d
                 buff.setIndentLevel(+1, relative=True)
                 self._writeClickableObjectsCode(buff)
                 buff.setIndentLevel(-1, relative=True)
@@ -669,11 +561,7 @@
                 if self.params['clickable'].val:
                     for paramName in self._clickableParamsList:
                         code += (
-<<<<<<< HEAD
-                            "if my.{mouseName}.clicked_{param})\n"
-=======
                             "if {mouseName}.clicked_{param})\n"
->>>>>>> 5667b58d
                             "  psychoJS.experiment.addData('{mouseName}.clicked_{param}', "
                             "psychoJS.experiment.clicked_{param}[0]);\n"
                         )
@@ -693,27 +581,13 @@
             # use that set of properties to create set of addData commands
             for property in mouseDataProps:
                 if store == 'every frame' or forceEnd == "never":
-<<<<<<< HEAD
-                    code = ("psychoJS.experiment.addData('%s.%s', my.%s.%s);\n" %
-=======
                     code = ("psychoJS.experiment.addData('%s.%s', %s.%s);\n" %
->>>>>>> 5667b58d
                             (name, property, name, property))
                     buff.writeIndented(code)
                 else:
                     # we only had one click so don't return a list
-<<<<<<< HEAD
-                    code = ("if (my.%s.%s) {"
-                            "  psychoJS.experiment.addData('%s.%s', my.%s.%s[0])};\n"
-                            % (name, property, name, property, name, property))
-                    buff.writeIndented(code)
-
-        if currLoop.params['name'].val == self.exp._expHandler.name:
-            buff.writeIndented("psychoJS.experiment.nextEntry();\n")
-=======
                     code = ("if (%s.%s) {"
                             "  psychoJS.experiment.addData('%s.%s', %s.%s[0])};\n"
                             % (name, property, name, property, name, property))
                     buff.writeIndented(code)
-            buff.writeIndentedLines("\n")
->>>>>>> 5667b58d
+            buff.writeIndentedLines("\n")