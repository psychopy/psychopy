from pathlib import Path

from psychopy.alerts import alert
from .._base import BaseComponent
from psychopy.localization import _translate
from ... import getInitVals
from ...params import Param


class ResourceManagerComponent(BaseComponent):
    categories = ['Custom']
    targets = ['PsychoJS']
    iconFile = Path(__file__).parent / "resource_manager.png"
    tooltip = _translate("Pre-load some resources into memory so that components using them can start without having "
                         "to load first")
    beta = True

    def __init__(self, exp, parentName, name='resources',
                 startType='time (s)', startVal=0,
                 stopType='duration (s)', stopVal='',
                 startEstim='', durationEstim='',
                 resources=None, actionType='Start and Check',
                 saveStartStop=True, syncScreenRefresh=False,
                 disabled=False):

        BaseComponent.__init__(self, exp, parentName, name=name,
                               startType=startType, startVal=startVal,
                               stopType=stopType, stopVal=stopVal,
                               startEstim=startEstim, durationEstim=durationEstim,
                               saveStartStop=saveStartStop, syncScreenRefresh=syncScreenRefresh,
                               disabled=disabled)
        self.type = 'ResourceManager'
        self.url = "https://www.psychopy.org/builder/components/resourcemanager"

        if not resources:
            resources = []

        self.params['resources'] = Param(resources,
            valType='list', inputType="fileList", categ='Basic', updates='constant',
            hint=_translate("Resources to download/check"),
            direct=False, label=_translate("Resources"))

        self.params['checkAll'] = Param(resources,
            valType='bool', inputType="bool", categ='Basic',
            hint=_translate("When checking these resources, also check for all currently downloading?"),
            label=_translate("Check All"))

        self.params['actionType'] = Param(actionType,
            valType='str', inputType='choice', categ='Basic',
            allowedVals=["Start and Check", "Start Only", "Check Only"],
            hint=_translate("Should this component start an / or check resource preloading?"),
            label=_translate("Preload Actions")
        )

        self.params['stopVal'].label = "Check"

        self.depends.append(
             {"dependsOn": "actionType",  # must be param name
              "condition": "=='Start Only'",  # val to check for
              "param": "stop",  # param property to alter
              "true": "hide",  # what to do with param if condition is True
              "false": "show",  # permitted: hide, show, enable, disable
              }
        )
        self.depends.append(
             {"dependsOn": "actionType",  # must be param name
              "condition": "=='Check Only'",  # val to check for
              "param": "start",  # param property to alter
              "true": "hide",  # what to do with param if condition is True
              "false": "show",  # permitted: hide, show, enable, disable
              }
         )
        self.depends.append(
             {"dependsOn": "actionType",  # must be param name
              "condition": "=='Check Only'",  # val to check for
              "param": "start",  # param property to alter
              "true": "hide",  # what to do with param if condition is True
              "false": "show",  # permitted: hide, show, enable, disable
              }
         )
        self.depends.append(
             {"dependsOn": "checkAll",  # must be param name
              "condition": "==True",  # val to check for
              "param": "resources",  # param property to alter
              "true": "disable",  # what to do with param if condition is True
              "false": "enable",  # permitted: hide, show, enable, disable
              }
         )

<<<<<<< HEAD
    def writeInitCode(self, buff):
        """
        As ResourceManager is not yet implemented in Python, create a placeholder object purely to prevent crashing
        """
        # Get initial values
        inits = getInitVals(self.params, 'PsychoPy')
        # Create dummy object
        code = (
            "%(name)s = core.OnlineOnlyComponent()"
        )
        buff.writeIndentedLines(code % inits)
        # Raise not implemented alert
        alert(4335, strFields={'comp': type(self).__name__})
=======
    def writeInitCodeJS(self, buff):
        # Get initial values
        inits = getInitVals(self.params, 'PsychoJS')
        # Create object
        code = (
            "%(name)s = {\n"
        )
        buff.writeIndentedLines(code % inits)
        buff.setIndentLevel(1, relative=True)
        code = (
            "status: PsychoJS.Status.NOT_STARTED\n"
        )
        buff.writeIndentedLines(code % inits)
        buff.setIndentLevel(-1, relative=True)
        code = (
            "};\n"
        )
        buff.writeIndentedLines(code % inits)
>>>>>>> aa9c6def

    def writeFrameCodeJS(self, buff):
        # Get initial values
        inits = getInitVals(self.params, 'PsychoJS')
        # Sub in ALL_RESOURCES if checkAll is ticked
        if inits['checkAll']:
            inits['resources'] = "core.ServerManager.ALL_RESOURCES"
        # Write start code if mode includes start
        if "start" in self.params['actionType'].val.lower():
            code = (
                "// start downloading resources specified by component %(name)s\n"
                "if (t >= %(startVal)s && %(name)s.status === PsychoJS.Status.NOT_STARTED) {\n"
            )
            buff.writeIndentedLines(code % inits)
            buff.setIndentLevel(1, relative=True)
            code = (
                    "console.log('register and start downloading resources specified by component %(name)s');\n"
                    "psychoJS.serverManager.prepareResources(%(resources)s);\n"
                    "resources.status = PsychoJS.Status.STARTED;\n"
            )
            buff.writeIndentedLines(code % inits)
            buff.setIndentLevel(-1, relative=True)
            code = (
                "}"
            )
            buff.writeIndentedLines(code % inits)
        # Write check code if mode includes check
        if "check" in self.params['actionType'].val.lower():
            code = (
                "// check on the resources specified by component %(name)s\n"
                "if (t >= %(stopVal)s && %(name)s.status === PsychoJS.Status.STARTED) {\n"
            )
            buff.writeIndentedLines(code % inits)
            buff.setIndentLevel(1, relative=True)
            code = (
                    "if (psychoJS.serverManager.getResourceStatus(%(resources)s) === core.ServerManager.ResourceStatus.DOWNLOADED) {\n"
            )
            buff.writeIndentedLines(code % inits)
            buff.setIndentLevel(1, relative=True)
            code = (
                        "console.log('finished downloading resources specified by component %(name)s');\n"
                        "%(name)s.status = PsychoJS.Status.FINISHED;\n"
            )
            buff.writeIndentedLines(code % inits)
            buff.setIndentLevel(-1, relative=True)
            code = (
                "}"
            )
            buff.writeIndentedLines(code % inits)
            buff.setIndentLevel(-1, relative=True)
            code = (
                "}"
            )
            buff.writeIndentedLines(code % inits)<|MERGE_RESOLUTION|>--- conflicted
+++ resolved
@@ -87,7 +87,6 @@
               }
          )
 
-<<<<<<< HEAD
     def writeInitCode(self, buff):
         """
         As ResourceManager is not yet implemented in Python, create a placeholder object purely to prevent crashing
@@ -101,7 +100,7 @@
         buff.writeIndentedLines(code % inits)
         # Raise not implemented alert
         alert(4335, strFields={'comp': type(self).__name__})
-=======
+
     def writeInitCodeJS(self, buff):
         # Get initial values
         inits = getInitVals(self.params, 'PsychoJS')
@@ -120,7 +119,6 @@
             "};\n"
         )
         buff.writeIndentedLines(code % inits)
->>>>>>> aa9c6def
 
     def writeFrameCodeJS(self, buff):
         # Get initial values
