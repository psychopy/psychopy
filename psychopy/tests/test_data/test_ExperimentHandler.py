--- conflicted
+++ resolved
@@ -98,11 +98,7 @@
         # get data file contents:
         with io.open(exp.dataFileName + '.csv', 'r', encoding='utf-8-sig') as f:
             contents = f.read()
-<<<<<<< HEAD
-        assert contents == "thisRow.t,mutable,\n,[1],\n,[9999],\n"
-=======
         assert contents == "thisRow.t,notes,mutable,\n,,[1],\n,,[9999],\n,,,\n"
->>>>>>> ba67279d
 
     def test_unicode_conditions(self):
         fileName = self.tmpDir + 'unicode_conds'
