--- conflicted
+++ resolved
@@ -14,17 +14,13 @@
 from psychopy import logging
 
 
-<<<<<<< HEAD
 # Some regex shorthand
 _q = r"[\"']"  # quotes
 _lb = r"[\[\(]"  # left bracket
 _rb = r"[\]\)]"  # right bracket
 
 
-class TestComponents(object):
-=======
-class TestComponents():
->>>>>>> 0c0c90c1
+class TestComponents:
     def setup(self):
         self.temp_dir = mkdtemp()
 
